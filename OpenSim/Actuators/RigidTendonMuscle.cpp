/* -------------------------------------------------------------------------- *
 *                      OpenSim:  RigidTendonMuscle.cpp                       *
 * -------------------------------------------------------------------------- *
 * The OpenSim API is a toolkit for musculoskeletal modeling and simulation.  *
 * See http://opensim.stanford.edu and the NOTICE file for more information.  *
 * OpenSim is developed at Stanford University and supported by the US        *
 * National Institutes of Health (U54 GM072970, R24 HD065690) and by DARPA    *
 * through the Warrior Web program.                                           *
 *                                                                            *
 * Copyright (c) 2005-2012 Stanford University and the Authors                *
 * Author(s): Ajay Seth                                                       *
 *                                                                            *
 * Licensed under the Apache License, Version 2.0 (the "License"); you may    *
 * not use this file except in compliance with the License. You may obtain a  *
 * copy of the License at http://www.apache.org/licenses/LICENSE-2.0.         *
 *                                                                            *
 * Unless required by applicable law or agreed to in writing, software        *
 * distributed under the License is distributed on an "AS IS" BASIS,          *
 * WITHOUT WARRANTIES OR CONDITIONS OF ANY KIND, either express or implied.   *
 * See the License for the specific language governing permissions and        *
 * limitations under the License.                                             *
 * -------------------------------------------------------------------------- */

//==============================================================================
// INCLUDES
//==============================================================================
#include <OpenSim/Simulation/Model/Model.h>
#include <OpenSim/Common/SimmSpline.h>

#include "RigidTendonMuscle.h"

//==============================================================================
// STATICS
//==============================================================================
using namespace std;
using namespace OpenSim;
using SimTK::Vec3; using SimTK::square; using SimTK::Eps; using SimTK::State;
using SimTK::Vector;

static int counter=0;
//==============================================================================
// CONSTRUCTOR
//==============================================================================
// Uses default (compiler-generated) destructor, copy constructor, copy 
// assignment operator.

//_____________________________________________________________________________
// Default constructor.
RigidTendonMuscle::RigidTendonMuscle()
{
    setNull();
    constructProperties();
}

//_____________________________________________________________________________
// Convenience Constructor.
RigidTendonMuscle::RigidTendonMuscle(   const std::string& aName,
                                        double aMaxIsometricForce,
                                        double aOptimalFiberLength,
                                        double aTendonSlackLength,
                                        double aPennationAngle)
{
    setNull();
    constructProperties();

    setName(aName);
    setMaxIsometricForce(aMaxIsometricForce);
    setOptimalFiberLength(aOptimalFiberLength);
    setTendonSlackLength(aTendonSlackLength);
    setPennationAngleAtOptimalFiberLength(aPennationAngle);
}

//_____________________________________________________________________________
// Set the data members of this RigidTendonMuscle to their null values.
void RigidTendonMuscle::setNull()
{
    setAuthors("Ajay Seth");
}


//_____________________________________________________________________________
// Allocate and initialize properties.
void RigidTendonMuscle::constructProperties()
{
    int activeForceLengthCurvePoints = 21;
    double activeForceLengthCurveX[] = {-5.30769200, -4.30769200, -1.92307700, -0.88461500, -0.26923100,  0.23076900,  0.46153800,  0.52725000,  0.62875000,  0.71875000,  0.86125000,  1.04500000,  1.21750000,  1.43875000,  1.50000000,  1.61538500,  2.00000000,  2.96153800,  3.69230800,  5.46153800,  9.90190200};
    double activeForceLengthCurveY[] = {0.01218800,  0.02189900,  0.03646600,  0.05249300,  0.07531200,  0.11415800,  0.15785900,  0.22666700,  0.63666700,  0.85666700,  0.95000000,  0.99333300,  0.77000000,  0.24666700,  0.19382100,  0.13325200,  0.07268300,  0.04441700,  0.03634100,  0.02189900,  0.00733200};
    SimmSpline activeForceLengthCurve
       (activeForceLengthCurvePoints, activeForceLengthCurveX, activeForceLengthCurveY);
    constructProperty_active_force_length_curve(activeForceLengthCurve);

    int passiveForceLengthCurvePoints = 13;
    double passiveForceLengthCurveX[] = {-5.00000000,  0.99800000,  0.99900000,  1.00000000,  1.10000000,  1.20000000,  1.30000000,  1.40000000,  1.50000000,  1.60000000,  1.60100000,  1.60200000,  5.00000000};
    double passiveForceLengthCurveY[] = {0.00000000,  0.00000000,  0.00000000,  0.00000000,  0.03500000,  0.12000000,  0.26000000,  0.55000000,  1.17000000,  2.00000000,  2.00000000,  2.00000000,  2.00000000};
    SimmSpline passiveForceLengthCurve
       (passiveForceLengthCurvePoints, passiveForceLengthCurveX, 
        passiveForceLengthCurveY);
    constructProperty_passive_force_length_curve(passiveForceLengthCurve);

    int forceVelocityLengthCurvePoints = 42;
    double forceVelocityLengthCurveX[] = {-1.00100000000, -1.00000000000, -0.95000000000, -0.90000000000, -0.85000000000, -0.80000000000, -0.75000000000, -0.70000000000, -0.65000000000, -0.60000000000, -0.55000000000, -0.50000000000, -0.45000000000, -0.40000000000, -0.35000000000, -0.30000000000, -0.25000000000, -0.20000000000, -0.15000000000, -0.10000000000, -0.05000000000, 0.000000000000,
        0.050000000000, 0.100000000000, 0.150000000000, 0.200000000000, 0.250000000000, 0.300000000000, 0.350000000000, 0.400000000000, 0.450000000000, 0.500000000000, 0.550000000000, 0.600000000000, 0.650000000000, 0.700000000000, 0.750000000000, 0.800000000000, 0.850000000000, 0.900000000000, 0.950000000000, 1.000000000000};
    double forceVelocityLengthCurveY[] = {0.000000000000, 0.000000000000, 0.010417000000, 0.021739000000, 0.034091000000, 0.047619000000, 0.062500000000, 0.078947000000, 0.097222000000, 0.117647000000, 0.140625000000, 0.166667000000, 0.196429000000, 0.230769000000, 0.270833000000, 0.318182000000, 0.375000000000, 0.444444000000, 0.531250000000, 0.642857000000, 0.791667000000, 1.000000000000,
        1.482014000000, 1.601571000000, 1.655791000000, 1.686739000000, 1.706751000000, 1.720753000000, 1.731099000000, 1.739055000000, 1.745365000000, 1.750490000000, 1.754736000000, 1.758312000000, 1.761364000000, 1.763999000000, 1.766298000000, 1.768321000000, 1.770115000000, 1.771717000000, 1.773155000000, 1.774455000000};
    SimmSpline forceVelocityLengthCurve
       (forceVelocityLengthCurvePoints, forceVelocityLengthCurveX, 
        forceVelocityLengthCurveY);
    constructProperty_force_velocity_curve(forceVelocityLengthCurve);
}

//-----------------------------------------------------------------------------
// FORCE
//-----------------------------------------------------------------------------
//_____________________________________________________________________________

//==============================================================================
// CALCULATIONS
//==============================================================================
/* calculate muscle's position related values such fiber and tendon lengths,
    normalized lengths, pennation angle, etc... */
void RigidTendonMuscle::
calcMuscleLengthInfo(const State& s, MuscleLengthInfo& mli) const
{
    mli.tendonLength = getTendonSlackLength();
    double zeroPennateLength = getLength(s) - mli.tendonLength;
    zeroPennateLength = zeroPennateLength < 0 ? 0 : zeroPennateLength;

    mli.fiberLength = sqrt(square(zeroPennateLength) + square(_muscleWidth))
                        + Eps;
    
    mli.cosPennationAngle = zeroPennateLength/mli.fiberLength;
    mli.pennationAngle = acos(mli.cosPennationAngle);
    
    mli.normFiberLength = mli.fiberLength/getOptimalFiberLength();

    const Vector arg(1, mli.normFiberLength);
    mli.fiberActiveForceLengthMultiplier = 
        get_active_force_length_curve().calcValue(arg);
    mli.fiberPassiveForceLengthMultiplier = 
        SimTK::clamp(0, get_passive_force_length_curve().calcValue(arg), 10);

    mli.normTendonLength = 1.0;
    mli.tendonStrain = 0.0;
}

void RigidTendonMuscle::calcMusclePotentialEnergyInfo(const SimTK::State& s,
        MusclePotentialEnergyInfo& mpei) const
{
    mpei.fiberPotentialEnergy = 0;
    mpei.tendonPotentialEnergy = 0;
    mpei.musclePotentialEnergy = 0;
}

/* calculate muscle's velocity related values such fiber and tendon velocities,
    normalized velocities, pennation angular velocity, etc... */
void RigidTendonMuscle::calcFiberVelocityInfo(const State& s, FiberVelocityInfo& fvi) const
{
    const MuscleLengthInfo &mli = getMuscleLengthInfo(s);
    fvi.fiberVelocity = getGeometryPath().getLengtheningSpeed(s);
    fvi.normFiberVelocity = fvi.fiberVelocity / 
                            (getOptimalFiberLength()*getMaxContractionVelocity());
    fvi.fiberForceVelocityMultiplier = 
        get_force_velocity_curve().calcValue(Vector(1, fvi.normFiberVelocity));
}

/* calculate muscle's active and passive force-length, force-velocity, 
    tendon force, relationships and their related values */
void RigidTendonMuscle::
calcMuscleDynamicsInfo(const State& s, MuscleDynamicsInfo& mdi) const
{
    const MuscleLengthInfo &mli = getMuscleLengthInfo(s);
    const FiberVelocityInfo &fvi = getFiberVelocityInfo(s);

    mdi.activation = getControl(s);
    double normActiveForce = mdi.activation 
                             * mli.fiberActiveForceLengthMultiplier 
                             * fvi.fiberForceVelocityMultiplier;
    mdi.activeFiberForce =  getMaxIsometricForce()*normActiveForce;
    mdi.passiveFiberForce = getMaxIsometricForce()
                            * mli.fiberPassiveForceLengthMultiplier;
    mdi.fiberForce = mdi.activeFiberForce + mdi.passiveFiberForce;
    mdi.fiberForceAlongTendon = mdi.fiberForce*mli.cosPennationAngle;
    mdi.tendonForce = mdi.fiberForceAlongTendon;

    mdi.normTendonForce = (normActiveForce+mli.fiberPassiveForceLengthMultiplier)
                          * mli.cosPennationAngle;

    mdi.fiberActivePower = -(mdi.activeFiberForce) * fvi.fiberVelocity;
    mdi.fiberPassivePower = -(mdi.passiveFiberForce) * fvi.fiberVelocity;
    mdi.tendonPower = 0;
    mdi.musclePower = -getMaxIsometricForce()*mdi.normTendonForce
                        * fvi.fiberVelocity;
}


//--------------------------------------------------------------------------
// COMPUTATIONS
//--------------------------------------------------------------------------
//_____________________________________________________________________________
/**
 * Compute the actuation (i.e. activation causing tenson) of this muscle. 
 */
double RigidTendonMuscle::computeActuation(const State& s) const
{
    const MuscleLengthInfo& mli = getMuscleLengthInfo(s);
    double force = getFiberForce(s)*mli.cosPennationAngle;
    // store force in the system cache so if needed again it won't have to be
    // recalculated
<<<<<<< HEAD
    setForce(s, force);
=======
    setActuation(s, force);
>>>>>>> b5672d1b

    return(force);
}


double RigidTendonMuscle::computeIsometricForce(State& s, double activation) const
{
    const double &aNormFiberLength = getNormalizedFiberLength(s);

    const Vector arg(1, aNormFiberLength);
    double activeForceLength = 
        get_active_force_length_curve().calcValue(arg);
    double passiveForceLength = 
        get_passive_force_length_curve().calcValue(arg);

    // Isometric means velocity is zero, so velocity "factor" is 1
    return (activation*activeForceLength + passiveForceLength)
           * cos(getPennationAngle(s));
}<|MERGE_RESOLUTION|>--- conflicted
+++ resolved
@@ -206,11 +206,7 @@
     double force = getFiberForce(s)*mli.cosPennationAngle;
     // store force in the system cache so if needed again it won't have to be
     // recalculated
-<<<<<<< HEAD
-    setForce(s, force);
-=======
     setActuation(s, force);
->>>>>>> b5672d1b
 
     return(force);
 }
