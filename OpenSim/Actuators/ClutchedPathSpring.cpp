--- conflicted
+++ resolved
@@ -106,11 +106,7 @@
  */
  void ClutchedPathSpring::extendAddToSystem(SimTK::MultibodySystem& system) const
 {
-<<<<<<< HEAD
-    Super::addToSystem(system);
-=======
     Super::extendAddToSystem(system);
->>>>>>> b5672d1b
     // The spring force is dependent of stretch so only invalidate dynamics
     // if the stretch state changes
     addStateVariable("stretch");
@@ -118,11 +114,7 @@
 
  void ClutchedPathSpring::extendInitStateFromProperties(SimTK::State& state) const
  {
-<<<<<<< HEAD
-     setStateVariable(state, "stretch", get_initial_stretch());
-=======
      setStateVariableValue(state, "stretch", get_initial_stretch());
->>>>>>> b5672d1b
  }
 
  void ClutchedPathSpring::extendSetPropertiesFromState(const SimTK::State& state)
@@ -142,11 +134,7 @@
 
 double ClutchedPathSpring::getStretch(const SimTK::State& s) const
 {
-<<<<<<< HEAD
-    return getStateVariable(s, "stretch");
-=======
     return getStateVariableValue(s, "stretch");
->>>>>>> b5672d1b
 }
 
 
@@ -156,11 +144,7 @@
     // note tension is positive and produces shortening
     // damping opposes lengthening, which is positive lengthening speed
     // there for stretch and lengthening speed increase tension
-<<<<<<< HEAD
-    return getForce(s); 
-=======
     return getActuation(s);
->>>>>>> b5672d1b
 }
 
 
@@ -175,11 +159,7 @@
                 (getStiffness()*getStretch(s) *                 //elastic force
                 (1+getDissipation()*getLengtheningSpeed(s)));   //dissipation 
     
-<<<<<<< HEAD
-    setForce(s, tension);
-=======
     setActuation(s, tension);
->>>>>>> b5672d1b
     return tension;
 }
 
@@ -190,11 +170,7 @@
                     getLengtheningSpeed(s) : // clutch is engaged
                     -getStretch(s)/get_relaxation_time_constant();
 
-<<<<<<< HEAD
-    setStateVariableDerivative(s, "stretch", zdot);
-=======
     setStateVariableDerivativeValue(s, "stretch", zdot);
->>>>>>> b5672d1b
 }
 
 SimTK::Vec3 ClutchedPathSpring::computePathColor(const SimTK::State& state) const 
