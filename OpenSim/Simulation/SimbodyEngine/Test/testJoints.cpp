--- conflicted
+++ resolved
@@ -1440,21 +1440,12 @@
     knee3.upd_coordinates(0).setName("knee_q");
 
     knee3.finalizeConnections(*osimModel);
-<<<<<<< HEAD
-    knee3.dumpConnectionInfo();
-    knee3.dumpSubcomponentInfo();
-
-    knee.finalizeConnections(*osimModel);
-    knee.dumpConnectionInfo();
-    knee.dumpSubcomponentInfo();
-=======
     knee3.dumpConnections();
     knee3.printSubcomponentInfo();
 
     knee.finalizeConnections(*osimModel);
     knee.dumpConnections();
     knee.printSubcomponentInfo();
->>>>>>> 9b5172f8
 
     // once connected the two ways of constructing the knee joint should
     // yield identical definitions
@@ -2271,11 +2262,7 @@
     auto relPathOff2 = cground.getRelativePathName(off2);
 
     //modelConstrained.setUseVisualizer(true);
-<<<<<<< HEAD
-    modelConstrained.dumpSubcomponentInfo();
-=======
     modelConstrained.printSubcomponentInfo();
->>>>>>> 9b5172f8
     SimTK::State& sc = modelConstrained.initSystem();
 
     SimTK::Transform pelvisXc = cpelvis.getTransformInGround(sc);
