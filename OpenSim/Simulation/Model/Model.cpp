--- conflicted
+++ resolved
@@ -498,14 +498,9 @@
 }
 
 
-<<<<<<< HEAD
-void Model::finalizeFromProperties()
-{
-=======
 void Model::extendFinalizeFromProperties()
 {
     Super::extendFinalizeFromProperties();
->>>>>>> b5672d1b
 
     // building the system for the first time, need to tell
     // multibodyTree builder what joints are available
@@ -647,24 +642,13 @@
         cout << "The following Errors/Warnings were encountered while building the model. " <<
             getValidationLog() << endl;
     }
-<<<<<<< HEAD
-
-    Super::finalizeFromProperties();
-=======
->>>>>>> b5672d1b
 
     updCoordinateSet().populate(*this);
 }
 
-<<<<<<< HEAD
-void Model::connectToModel(Model &model)
-{
-    Super::connectToModel(model);
-=======
 void Model::extendConnectToModel(Model &model)
 {
     Super::extendConnectToModel(model);
->>>>>>> b5672d1b
 
     if (&model != this){
         cout << "Model::" << getName() <<
@@ -761,10 +745,6 @@
     }
     joints.setMemoryOwner(isMemoryOwner);
 
-<<<<<<< HEAD
-
-=======
->>>>>>> b5672d1b
     // Add the loop joints if any.
     for (int lcx = 0; lcx < _multibodyTree.getNumLoopConstraints(); ++lcx) {
         const MultibodyGraphMaker::LoopConstraint& loop =
@@ -825,24 +805,6 @@
 void Model::extendAddToSystem(SimTK::MultibodySystem& system) const
 {
     Model *mutableThis = const_cast<Model *>(this);
-<<<<<<< HEAD
-
-    // Reset the vector of all controls' defaults
-    mutableThis->_defaultControls.resize(0);
-
-    // Create the shared cache that will hold all model controls
-    // This must be created before Actuator.addToSystem() since Actuator will append 
-    // its "slots" and retain its index by accessing this cached Vector
-    // value depends on velocity and invalidates dynamics BUT should not trigger
-    // recomputation of the controls which are necessary for dynamics
-    Measure_<Vector>::Result modelControls(_system->updDefaultSubsystem(), 
-        Stage::Velocity, Stage::Acceleration);
-
-    mutableThis->_modelControlsIndex = modelControls.getSubsystemMeasureIndex();
-
-    // Let all the ModelComponents add their parts to the System.
-    Super::addToSystem(system);
-=======
 
     // Reset the vector of all controls' defaults
     mutableThis->_defaultControls.resize(0);
@@ -856,7 +818,6 @@
         Stage::Velocity, Stage::Acceleration);
 
     mutableThis->_modelControlsIndex = modelControls.getSubsystemMeasureIndex();
->>>>>>> b5672d1b
 }
 
 
@@ -1051,10 +1012,6 @@
 
 void Model::setDefaultProperties()
 {
-<<<<<<< HEAD
-
-=======
->>>>>>> b5672d1b
     // Initialize the length and force units from the strings specified in the model file.
     // If they were not specified, use meters and Newtons.
     _lengthUnits = Units(get_length_units());
@@ -1063,39 +1020,17 @@
 
 void Model::extendInitStateFromProperties(SimTK::State& state) const
 {
-<<<<<<< HEAD
-    Super::initStateFromProperties(state);
-=======
     Super::extendInitStateFromProperties(state);
->>>>>>> b5672d1b
     // Allocate the size and default values for controls
     // Actuators will have a const view into the cache
     Measure_<Vector>::Result controlsCache = Measure_<Vector>::Result::getAs(_system->updDefaultSubsystem().getMeasure(_modelControlsIndex));
     controlsCache.updValue(state).resize(_defaultControls.size());
     controlsCache.updValue(state) = _defaultControls;
-<<<<<<< HEAD
-
-    /*
-    _bodySet.invokeInitStateFromProperties(state);
-    _constraintSet.invokeInitStateFromProperties(state);
-    _contactGeometrySet.invokeInitStateFromProperties(state);
-    _jointSet.invokeInitStateFromProperties(state);
-    _forceSet.invokeInitStateFromProperties(state);
-    _controllerSet.invokeInitStateFromProperties(state);
-    _componentSet.invokeInitStateFromProperties(state);
-    _probeSet.invokeInitStateFromProperties(state);
-    */
-=======
->>>>>>> b5672d1b
 }
 
 void Model::extendSetPropertiesFromState(const SimTK::State& state)
 {
-<<<<<<< HEAD
-    Super::setPropertiesFromState(state);
-=======
     Super::extendSetPropertiesFromState(state);
->>>>>>> b5672d1b
 }
 
 void Model::generateDecorations
@@ -1480,25 +1415,6 @@
 
     if (returnVal)
     {
-<<<<<<< HEAD
-        initSystem();   // This crashes now trying to delete the old matterSubsystem
-        updSimbodyEngine().connectSimbodyEngineToModel(*this);
-        getMultibodySystem().realizeTopology();
-        SimTK::State& newState = updWorkingState();
-        getMultibodySystem().realize( newState, SimTK::Stage::Velocity);
-
-        for (i = 0; i < get_ForceSet().getSize(); i++) {
-            PathActuator* act = dynamic_cast<PathActuator*>(&get_ForceSet().get(i));
-            if( act ) {
-                act->postScale(newState, aScaleSet);
-            }
-        }
-
-        // 5. Put the model back in whatever pose it was in.
-
-        newState.updY() = savedConfiguration;
-        getMultibodySystem().realize( newState, SimTK::Stage::Velocity );
-=======
         for (i = 0; i < get_ForceSet().getSize(); i++) {
             PathActuator* act = dynamic_cast<PathActuator*>(&get_ForceSet().get(i));
             if( act ) {
@@ -1512,7 +1428,6 @@
         // 5. Put the model back in whatever pose it was in.
         s.updY() = savedConfiguration;
         getMultibodySystem().realize( s, SimTK::Stage::Velocity );
->>>>>>> b5672d1b
     }
 
     return returnVal;
@@ -1542,15 +1457,9 @@
     aOStream<<"         constraints: "<<getConstraintSet().getSize()<<std::endl;
     aOStream<<"             markers: "<<getMarkerSet().getSize()<<std::endl;
     aOStream<<"         controllers: "<<getControllerSet().getSize()<<std::endl;
-<<<<<<< HEAD
-    aOStream << "  contact geometries: " << getContactGeometrySet().getSize() << std::endl;
-    aOStream << "  f        ramess: " << getFrameSet().getSize() << std::endl;
-    aOStream << "misc modelcomponents: " << getMiscModelComponentSet().getSize() << std::endl;
-=======
     aOStream<<"  contact geometries: "<< getContactGeometrySet().getSize() << std::endl;
     aOStream<<"              frames: "<< getFrameSet().getSize() << std::endl;
     aOStream<<"misc modelcomponents: "<< getMiscModelComponentSet().getSize() << std::endl;
->>>>>>> b5672d1b
 
 }
 //_____________________________________________________________________________
@@ -2093,11 +2002,7 @@
 
      for(int i=0;i<as.getSize();i++) {
          ScalarActuator* act = dynamic_cast<ScalarActuator*>(&as[i]);
-<<<<<<< HEAD
-         act->overrideForce(s, flag );
-=======
          act->overrideActuation(s, flag);
->>>>>>> b5672d1b
      }
 
 }
@@ -2166,11 +2071,7 @@
 void Model::computeStateVariableDerivatives(const SimTK::State &s) const
 {
     try {
-<<<<<<< HEAD
-        getMultibodySystem().realize(s, Stage::Acceleration);
-=======
         realizeAcceleration(s);
->>>>>>> b5672d1b
     }
     catch (const std::exception& e){
         string exmsg = e.what();
