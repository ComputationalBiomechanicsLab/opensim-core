--- conflicted
+++ resolved
@@ -139,15 +139,9 @@
                               SimTK::Vector_<SimTK::SpatialVec>& bodyForces, 
                               SimTK::Vector& generalizedForce) const;
 
-<<<<<<< HEAD
-    virtual void addToSystem(SimTK::MultibodySystem& system) const;
-    virtual void initStateFromProperties(SimTK::State& s) const;
-    virtual void setPropertiesFromState(const SimTK::State& state);
-=======
     virtual void extendAddToSystem(SimTK::MultibodySystem& system) const;
     virtual void extendInitStateFromProperties(SimTK::State& s) const;
     virtual void extendSetPropertiesFromState(const SimTK::State& state);
->>>>>>> b5672d1b
 
     virtual void setStateVariableDeriv(const SimTK::State& s, const std::string &aStateName, double aValue) const;
     virtual double getStateVariableDeriv(const SimTK::State& s, const std::string &aStateName) const;
