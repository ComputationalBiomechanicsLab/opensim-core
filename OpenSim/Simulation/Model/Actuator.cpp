--- conflicted
+++ resolved
@@ -64,12 +64,7 @@
 // Actuator model component
 void Actuator::extendAddToSystem(SimTK::MultibodySystem& system) const
 {
-<<<<<<< HEAD
-    Super::addToSystem(system);
-
-=======
     Super::extendAddToSystem(system);
->>>>>>> b5672d1b
     // Beyond the const Component get the index so we can access the SimTK::Force later
     Actuator* mutableThis = const_cast<Actuator *>(this);
 
@@ -164,11 +159,7 @@
 
 void ScalarActuator::constructOutputs() 
 {
-<<<<<<< HEAD
-    constructOutput<double>("force", &ScalarActuator::getForce, SimTK::Stage::Velocity);
-=======
     constructOutput<double>("actuation", &ScalarActuator::getActuation, SimTK::Stage::Velocity);
->>>>>>> b5672d1b
     constructOutput<double>("speed", &ScalarActuator::getSpeed, SimTK::Stage::Velocity);
 }
 
@@ -176,20 +167,6 @@
 // ScalarActuator model component
 void ScalarActuator::extendAddToSystem(SimTK::MultibodySystem& system) const
 {
-<<<<<<< HEAD
-    Super::addToSystem(system);
-
-    // Add modeling flag to compute actuation with dynamic or by-pass with 
-    // override force provided
-    addModelingOption("override_force", 1);
-
-    // Cache the computed force and speed of the scalar valued actuator
-    addCacheVariable<double>("force", 0.0, Stage::Velocity);
-    addCacheVariable<double>("speed", 0.0, Stage::Velocity);
-
-    // Discrete state variable is the override force value if in override mode
-    addDiscreteVariable("override_force", Stage::Time);
-=======
     Super::extendAddToSystem(system);
     // Add modeling flag to compute actuation with dynamic or by-pass with 
     // override actuation provided
@@ -201,7 +178,6 @@
 
     // Discrete state variable is the override actuation value if in override mode
     addDiscreteVariable("override_actuation", Stage::Time);
->>>>>>> b5672d1b
 }
 
 double ScalarActuator::getControl(const SimTK::State& s) const
@@ -261,13 +237,7 @@
 }
 double ScalarActuator::computeOverrideActuation(const SimTK::State& s) const
 {
-<<<<<<< HEAD
-    double appliedForce = getOverrideForce(s);
-    setForce(s, appliedForce);
-    return appliedForce;
-=======
     double appliedActuation = getOverrideActuation(s);
     setActuation(s, appliedActuation);
     return appliedActuation;
->>>>>>> b5672d1b
 }