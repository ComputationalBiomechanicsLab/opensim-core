/* -------------------------------------------------------------------------- *
 *                            OpenSim:  Object.cpp                            *
 * -------------------------------------------------------------------------- *
 * The OpenSim API is a toolkit for musculoskeletal modeling and simulation.  *
 * See http://opensim.stanford.edu and the NOTICE file for more information.  *
 * OpenSim is developed at Stanford University and supported by the US        *
 * National Institutes of Health (U54 GM072970, R24 HD065690) and by DARPA    *
 * through the Warrior Web program.                                           *
 *                                                                            *
 * Copyright (c) 2005-2017 Stanford University and the Authors                *
 * Author(s): Frank C. Anderson                                               *
 *                                                                            *
 * Licensed under the Apache License, Version 2.0 (the "License"); you may    *
 * not use this file except in compliance with the License. You may obtain a  *
 * copy of the License at http://www.apache.org/licenses/LICENSE-2.0.         *
 *                                                                            *
 * Unless required by applicable law or agreed to in writing, software        *
 * distributed under the License is distributed on an "AS IS" BASIS,          *
 * WITHOUT WARRANTIES OR CONDITIONS OF ANY KIND, either express or implied.   *
 * See the License for the specific language governing permissions and        *
 * limitations under the License.                                             *
 * -------------------------------------------------------------------------- */

/* Note: This code was originally developed by Realistic Dynamics Inc. 
 * Author: Frank C. Anderson 
 */


//============================================================================
// INCLUDES
//============================================================================

#include "Object.h"

#include "Exception.h"
#include "IO.h"
<<<<<<< HEAD
#include "Log.h"
=======
#include "Logger.h"
>>>>>>> c0215b33
#include "PropertyTransform.h"
#include "Property_Deprecated.h"
#include "XMLDocument.h"
#include <fstream>

using namespace OpenSim;
using namespace std;
using SimTK::Vec3;
using SimTK::Transform;

//=============================================================================
// STATICS
//=============================================================================
ArrayPtrs<Object>           Object::_registeredTypes;
std::map<string,Object*>    Object::_mapTypesToDefaultObjects;
std::map<string,string>     Object::_renamedTypesMap;

bool                        Object::_serializeAllDefaults=false;
const string                Object::DEFAULT_NAME(ObjectDEFAULT_NAME);

//=============================================================================
// CONSTRUCTOR(S)
//=============================================================================
//_____________________________________________________________________________
/**
 * Destructor.
 */
Object::~Object()
{
    delete _document;
}

//_____________________________________________________________________________
/**
 * Default constructor.
 */
Object::Object()
{
    setNull();
}

//_____________________________________________________________________________
/**
 * Construct an object from file.
 *
 * The object is constructed from the root element of the XML document.
 * The type of object is the tag name of the XML root element.
 *
 * @param aFileName File name of the document.
 */
Object::Object(const string &aFileName, bool aUpdateFromXMLNode)
{
    // INITIALIZATION
    setNull();

    // CREATE DOCUMENT
    // Check file exists before trying to parse it. Is there a faster way to do this?
    // This maybe slower than we like but definitely faster than 
    // going all the way down to the parser to throw an exception for null document!
    // -Ayman 8/06
    OPENSIM_THROW_IF(aFileName.empty(), Exception,
        getClassName() + 
        ": Cannot construct from empty filename. No filename specified.");

    OPENSIM_THROW_IF(!ifstream(aFileName.c_str(), ios_base::in).good(),
        Exception,
        getClassName() + ": Cannot open file " + aFileName +
        ". It may not exist or you do not have permission to read it.");

    _document = new XMLDocument(aFileName);

    // GET DOCUMENT ELEMENT
    SimTK::Xml::Element myNode =  _document->getRootDataElement(); //either actual root or node after OpenSimDocument

    // UPDATE OBJECT
    // Set current working directory to directory in which we found
    // the XML document so that contained file names will be interpreted
    // relative to that directory. Make sure we switch back properly in case
    // of an exception.
    if (aUpdateFromXMLNode) {
        const string saveWorkingDirectory = IO::getCwd();
        const string directoryOfXMLFile = IO::getParentDirectory(aFileName);
        IO::chDir(directoryOfXMLFile);
        try {
            updateFromXMLNode(myNode, _document->getDocumentVersion());
        } catch (...) {
            IO::chDir(saveWorkingDirectory);
            throw; // re-issue the exception
        }
        IO::chDir(saveWorkingDirectory);
    }
}
//_____________________________________________________________________________
/**
 * Copy constructor.
 *
 * Copy constructors for all Object's only copy the non-XML variable
 * members of the object; that is, the object's DOMnode and XMLDocument
 * are not copied but set to NULL.  The reason for this is that for the
 * object and all its derived classes to establish the correct connection
 * to the XML document nodes, the object would need to reconstruct based
 * on the XML document not the values of the object's member variables.
 *
 * There are three proper ways to generate an XML document for an Object:
 *
 * 1) Construction based on XML file (@see Object(const char *aFileName)).
 * In this case, the XML document is created by parsing the XML file.
 *
 * 2) Construction by Object(const XMLDocument *aDocument).
 * This constructor explicitly requests construction based on an
 * XML document.  In this way the proper connection between an object's node
 * and the corresponding node within the XML document is established.
 * This constructor is a copy constructor of sorts because all essential
 * Object member variables should be held within the XML document.
 * The advantage of this style of construction is that nodes
 * within the XML document, such as comments that may not have any
 * associated Object member variable, are preserved.
 *
 * 3) A call to generateXMLDocument().
 * This method generates an XML document for the Object from scratch.
 * Only the essential document nodes are created (that is, nodes that
 * correspond directly to member variables.).
 *
 * @param aObject Object to be copied.
 * @see Object(const XMLDocument *aDocument)
 * @see Object(const char *aFileName)
 * @see generateXMLDocument()
 */
Object::Object(const Object &aObject)
{
    setNull();

    // Use copy assignment operator to copy simple data members and the
    // property table; XML document is not copied and the new object is
    // marked "inlined", meaning it is not associated with an XML document.
    *this = aObject;
}

Object::Object(SimTK::Xml::Element& aNode)
{
    setNull();
    updateFromXMLNode(aNode, -1);
}

//-----------------------------------------------------------------------------
// COPY ASSIGNMENT
//-----------------------------------------------------------------------------
/**
 * Assign this object to the values of another.  The XML-associated variable
 * members are not copied-- the XML nodes and/or document must be generated
 * anew for a copied object.
 *
 * @return Reference to this object.
 * @see updateXMLNode()
 */
Object& Object::operator=(const Object& source)
{
    if (&source != this) {
        _name           = source._name;
        _description    = source._description;
        _authors        = source._authors;
        _references     = source._references;
        _propertyTable  = source._propertyTable;

        delete _document; _document = NULL;
        _inlined = true; // meaning: not associated to an XML document
    }
    return *this;
}


 //=============================================================================
// CONSTRUCTION METHODS
//==============================================================================
//_____________________________________________________________________________
/**
 * Set all non-static member variables to their null or default values.
 */
void Object::setNull()
{
    _propertySet.clear();
    _propertyTable.clear();
    _objectIsUpToDate = false;

    _name = "";
    _description = "";
    _authors = "";
    _references = "";

    _document = NULL;
    _inlined = true;
}

//-----------------------------------------------------------------------------
// EQUALITY
//-----------------------------------------------------------------------------
// Compare the base class mundane data members, and the properties. Concrete
// Objects should override this but they must make sure to invoke the base
// operator.
bool Object::operator==(const Object& other) const
{
    auto printDiff = [](const std::string& name,
                            const std::string& thisValue,
                            const std::string& otherValue) {
        if (Log::shouldLog(Log::Level::Debug)) {
            std::cout << "In Object::operator==(), differing " << name << ":\n"
                      << "left: " << thisValue << "\nright: " << otherValue
                      << std::endl;
        }
    };
    if (getConcreteClassName()  != other.getConcreteClassName()) {
        printDiff("ConcreteClassName", getConcreteClassName(),
                  other.getConcreteClassName());
        return false;
    }
    if (getName()               != other.getName()) {
        printDiff("name", getName(), other.getName());
        return false;
    }
    if (getDescription()        != other.getDescription()) {
        printDiff("description", getDescription(), other.getDescription());
        return false;
    }
    if (getAuthors()            != other.getAuthors()) {
        printDiff("authors", getAuthors(), other.getAuthors());
        return false;
    }
    if (getReferences()         != other.getReferences()) {
        printDiff("references", getReferences(), other.getReferences());
        return false;
    }

    // Must have the same number of properties, in the same order.
    const int numProps = getNumProperties();
    if (other.getNumProperties() != numProps) {
        printDiff("number of properties", std::to_string(numProps),
                  std::to_string(other.getNumProperties()));
        return false;
    }

    for (int px = 0; px < numProps; ++px) {
        const AbstractProperty& myProp    = getPropertyByIndex(px);
        const AbstractProperty& otherProp = other.getPropertyByIndex(px);

        if (!myProp.equals(otherProp)) {
            printDiff("property '" + myProp.getName() + "'",
                      myProp.toString(), otherProp.toString());
            return false;
        }
    }

    return true;
}

//-----------------------------------------------------------------------------
// LESS THAN
//-----------------------------------------------------------------------------
// This Object is less than another if the name of this string is less
// than the name of the other Object. TODO: is that a unique ordering?
bool Object::
operator<(const Object& other) const
{
    return getName() < other.getName();
}


//=============================================================================
// GET AND SET
//=============================================================================
//-----------------------------------------------------------------------------
// NAME
//-----------------------------------------------------------------------------
//_____________________________________________________________________________
/**
 * Set the name of this object.
 */
void Object::
setName(const string &aName)
{
    _name = aName;
}
//_____________________________________________________________________________
/**
 * Get the name of this object.
 */
const string& Object::
getName() const
{
    return(_name);
}

//_____________________________________________________________________________
/**
 * Wrapper to be used on Java side to display objects in tree.
 */
const string& Object::
toString() const
{
    return(getName());
}

//-----------------------------------------------------------------------------
// DESCRIPTION
//-----------------------------------------------------------------------------
//_____________________________________________________________________________
/**
 * Set the description of this object.
 */
void Object::
setDescription(const string &aDescrip)
{
    _description = aDescrip;
}
//_____________________________________________________________________________
/**
 * Get the description of this object.
 */
const string& Object::
getDescription() const
{
    return(_description);
}

//=============================================================================
// PUBLIC PROPERTY ACCESS
//=============================================================================
// TODO: (sherm 20120315) These currently provide support for the deprecated
// PropertySet method of handling properties, not yet fully replaced by the
// PropertyTable approach. The interface here hides the fact that there are
// to different sets of properties -- instead, it will appear that there is
// a single set which will actually be all those from the PropertyTable 
// followed by all those from the PropertySet, so that the property index of
// the first PropertySet property is one larger than that of the last 
// PropertyTable property. Names will be looked up first in the PropertyTable
// and then in the PropertySet.

int Object::
getNumProperties() const {
    return   _propertyTable.getNumProperties() 
           + _propertySet.getSize(); // TODO: remove
}

const AbstractProperty& Object::
getPropertyByIndex(int propertyIndex) const {
    if (!(0 <= propertyIndex && propertyIndex < getNumProperties()))
        throw Exception("Property index " + SimTK::String(propertyIndex)
                        + " out of range 0 <= index < "
                        + SimTK::String(getNumProperties())
                        + " for Object " + getName());

    // TODO: remove deprecated code from here ...
    if (propertyIndex >= _propertyTable.getNumProperties()) {
        const int setIndex = propertyIndex-_propertyTable.getNumProperties();
        return *_propertySet.get(setIndex);
    }
    // ... to here.

    return _propertyTable.getAbstractPropertyByIndex(propertyIndex);
}

AbstractProperty& Object::
updPropertyByIndex(int propertyIndex) {
    if (!(0 <= propertyIndex && propertyIndex < getNumProperties()))
        throw Exception("Property index " + SimTK::String(propertyIndex)
                        + " out of range 0 <= index < "
                        + SimTK::String(getNumProperties())
                        + " for Object " + getName());

    // A property is being modified.
    _objectIsUpToDate = false;

    // TODO: remove deprecated code from here ...
    if (propertyIndex >= _propertyTable.getNumProperties()) {
        const int setIndex = propertyIndex-_propertyTable.getNumProperties();
        return *_propertySet.get(setIndex);
    }
    // ... to here.

    return _propertyTable.updAbstractPropertyByIndex(propertyIndex);
}

bool Object::
hasProperty(const std::string& name) const {
    if (name.empty())
        throw OpenSim::Exception
           ("Object::hasProperty(name): name cannot be empty. For looking up a "
            "one-object, nameless property by object class name, use the other "
            " signature hasProperty<T>() with T the expected object type.");

    if (_propertyTable.hasProperty(name))
        return true;

    // TODO: remove deprecated code from here ...
    if (_propertySet.contains(name))
        return true;
    // ... to here.

    return false;
}

const AbstractProperty& Object::
getPropertyByName(const std::string& name) const {
    const AbstractProperty* p = _propertyTable.getPropertyPtr(name);
    if (p) return *p;

    // TODO: remove deprecated code from here ...
    p = _propertySet.contains(name);
    if (p) return *p;
    // ... to here.

    throw Exception("Property '" + name + "' not present in Object "
                    + getName());
    return *p; //NOT REACHED
}

AbstractProperty& Object::
updPropertyByName(const std::string& name) {
    // A property is being modified.
    _objectIsUpToDate = false;

    AbstractProperty* p = _propertyTable.updPropertyPtr(name);
    if (p) return *p;

    // TODO: remove deprecated code from here ...
    p = _propertySet.contains(name);
    if (p) return *p;
    // ... to here.

    throw Exception("Property '" + name + "' not present in Object "
                    + getName());
    return *p; //NOT REACHED
}

//=============================================================================
// REGISTRATION
//=============================================================================
//-----------------------------------------------------------------------------
// REGISTER TYPE
//-----------------------------------------------------------------------------

//_____________________________________________________________________________
/*
 * Register a supported object type.  A global list of all supported objects
 * (i.e., objects derived from Object) is kept mainly for two purposes:
 *
 * ---- Object Deserialization ----
 * Once a type T is registered, that type can be read from XML files
 * assuming that the type has implemented the following methods:
 *  1)  copy constructor
 *  2)  virtual T* clone() const
 *  3)  static const char* getClassName()
 *  4)  T& operator=() 
 *
 * ---- Initialization by Default Object ----
 * When objects are deserialized, they are constructed based on the registered
 * type and receive all of the registered type's property values.  These
 * values are over-ridden only if there is an element within an XML file that
 * overrides a default element.
 *
 * Because this method is static, registration of object types needs to be
 * done only once per process and an object does not need to be
 * instantiated to do so.
 *
 * This method makes a copy of the specified object.
 *
 * @param aObject Object of the type to be registered.  If the type is
 * already registered, the current object is replaced by a copy of
 * the specified object.
 * @see isValidDefault()
 */
/*static*/ void Object::
registerType(const Object& aObject)
{
    // GET TYPE
    const string& type = aObject.getConcreteClassName();
    if(type.empty()) {
        printf("Object.registerType: ERR- no type name has been set.\n");
        return;
    }
<<<<<<< HEAD
    if (Log::shouldLog(Log::Level::Trace)) {
=======
    if (getDebugLevel() >= 2) {
>>>>>>> c0215b33
        cout << "Object.registerType: " << type << " .\n";
    }

    // REPLACE IF A MATCHING TYPE IS ALREADY REGISTERED
    for(int i=0; i <_registeredTypes.size(); ++i) {
        Object *object = _registeredTypes.get(i);
        if(object->getConcreteClassName() == type) {
<<<<<<< HEAD
            if(Log::shouldLog(Log::Level::Debug)) {
=======
            if (getDebugLevel() >= 2) {
>>>>>>> c0215b33
                cout<<"Object.registerType: replacing registered object of type ";
                cout<<type;
                cout<<"\n\twith a new default object of the same type."<<endl;
            }
            Object* defaultObj = aObject.clone();
            defaultObj->setName(DEFAULT_NAME);
            _registeredTypes.set(i,defaultObj);
            _mapTypesToDefaultObjects[type]= defaultObj;
            return;
        } 
    }

    // REGISTERING FOR THE FIRST TIME -- APPEND
    Object* defaultObj = aObject.clone();
    defaultObj->setName(DEFAULT_NAME);
    _registeredTypes.append(defaultObj);
    _mapTypesToDefaultObjects[type]= defaultObj;
}

/*static*/ void Object::
renameType(const std::string& oldTypeName, const std::string& newTypeName)
{
    if(oldTypeName == newTypeName)
        return; 

    std::map<std::string,Object*>::const_iterator p = 
        _mapTypesToDefaultObjects.find(newTypeName);

    if (p == _mapTypesToDefaultObjects.end())
        throw OpenSim::Exception(
            "Object::renameType(): illegal attempt to rename object type "
            + oldTypeName + " to " + newTypeName + " which is unregistered.",
            __FILE__, __LINE__);

    _renamedTypesMap[oldTypeName] = newTypeName;
}

/*static*/ const Object* Object::
getDefaultInstanceOfType(const std::string& objectTypeTag) {
    std::string actualName = objectTypeTag;
    bool wasRenamed = false; // for a better error message

    // First apply renames if any.

    // Avoid an infinite loop if there is a cycle in the rename table.
    const int MaxRenames = (int)_renamedTypesMap.size();
    int renameCount = 0;
    while(true) {
        std::map<std::string,std::string>::const_iterator newNamep =
            _renamedTypesMap.find(actualName);
        if (newNamep == _renamedTypesMap.end())
            break; // actualName has not been renamed

        if (++renameCount > MaxRenames) {
            throw OpenSim::Exception(
                "Object::getDefaultInstanceOfType(): cycle in rename table "
                "found when looking for '" + objectTypeTag + "'.");
        }

        actualName = newNamep->second;
        wasRenamed = true;
    }

    // Look up the "actualName" default object and return it.
    std::map<std::string,Object*>::const_iterator p = 
        _mapTypesToDefaultObjects.find(actualName);
    if (p != _mapTypesToDefaultObjects.end())
        return p->second;

    // The requested object was not registered. That's OK normally but is
    // a bug if we went through the rename table since you are only allowed
    // to rename things to registered objects.
    if (wasRenamed) {
        throw OpenSim::Exception(
            "Object::getDefaultInstanceOfType(): '" + objectTypeTag
            + "' was renamed to '" + actualName 
            + "' which is not the name of a registered object.");
    }

    return NULL;
}

/*
 * Create a new instance of the type indicated by objectTypeTag.
 * The instance is initialized to the default Object of corresponding type.
 * Note that renaming of old types may occur; the returned object will have
 * the current type tag.
 */
/*static*/ Object* Object::
newInstanceOfType(const std::string& objectTypeTag)
{
    const Object* defaultObj = getDefaultInstanceOfType(objectTypeTag);
    if (defaultObj)
        return defaultObj->clone();

    cerr << "Object::newInstanceOfType(): object type '" << objectTypeTag 
         << "' is not a registered Object!" << endl;

    return NULL;
}

/*
 * getRegisteredTypenames() is a utility to retrieve all the typenames 
 * registered so far. This is done by traversing the registered objects map, 
 * so only concrete classes are dealt with. The result returned in rTypeNames 
 * should not be cached while more dlls are loaded as they get stale
 * instead the list should be constructed whenever in doubt.
 */
/*static*/ void Object::
getRegisteredTypenames(Array<std::string>& rTypeNames)
{
    std::map<string,Object*>::const_iterator p = 
        _mapTypesToDefaultObjects.begin();
    for (; p != _mapTypesToDefaultObjects.end(); ++p)
        rTypeNames.append(p->first);
    // Renamed type names don't appear in the registeredTypes map, unless
    // they were separately registered.
}

//=============================================================================
// XML
//=============================================================================
//-----------------------------------------------------------------------------
// LOCAL STATIC UTILITY FUNCTIONS
//-----------------------------------------------------------------------------
template<class T> static void 
UpdateFromXMLNodeSimpleProperty(Property_Deprecated* aProperty, 
                                SimTK::Xml::Element& aNode, 
                                const string&        aName)
{
    aProperty->setValueIsDefault(true);

    SimTK::Xml::element_iterator iter = aNode.element_begin(aName);
    if (iter == aNode.element_end()) return;    // Not found

    T value;
    iter->getValueAs(value); // fails for Nan, infinity, -infinity, true/false
    aProperty->setValue(value);
    aProperty->setValueIsDefault(false);
}

template<class T> static void 
UpdateFromXMLNodeArrayProperty(Property_Deprecated* aProperty, 
                               SimTK::Xml::Element& aNode, 
                               const string&        aName)
{
    aProperty->setValueIsDefault(true);

    SimTK::Xml::element_iterator iter = aNode.element_begin(aName);
    if (iter == aNode.element_end()) return;    // Not found

    SimTK::Array_<T> value;
    iter->getValueAs(value);

    OpenSim::Array<T> osimValue;
    osimValue.setSize(value.size());
    for(unsigned i=0; i< value.size(); i++) osimValue[i]=value[i];
    aProperty->setValue(osimValue);
    aProperty->setValueIsDefault(false);
}

//------------------------------------------------------------------------------
// OBJECT XML METHODS
//------------------------------------------------------------------------------
// Populate this Object from XML element corresponding to an Object Property.
// We check for a file="xxx" attribute and read the object from that file
// if it is present. Otherwise we punt to updateFromXMLNode() and read the
// object directly from the supplied element.
void Object::readObjectFromXMLNodeOrFile
   (SimTK::Xml::Element& objectElement, 
    int                  versionNumber)
{
    // If object is from non-inlined, detect it and set attributes
    // However we need to do that on the finalized object as copying
    // does not keep track of XML related issues
    const std::string file = 
        objectElement.getOptionalAttributeValueAs<std::string>("file", "");

    // otherwise object is described in file and it has root element
    const bool inlinedObject = (file == ""); 

    if (inlinedObject) {
        // This object comes from the main XML document.
        updateFromXMLNode(objectElement, versionNumber);
        return;
    }

    // This object specifies an external file from which it should be read.

    // When including contents from another file it's assumed file path is 
    // relative to the current working directory, which is usually set to be
    // the directory that contained the top-level XML file.
    XMLDocument* newDoc=0;
    try {
        std::cout << "reading object from file [" << file <<"] cwd =" 
                  << IO::getCwd() << std::endl;
         newDoc = new XMLDocument(file);
        _document = newDoc;
    } catch(const std::exception& ex){
        std::cout << "failure reading object from file [" << file <<"] cwd =" 
            << IO::getCwd() << "Error:" << ex.what() << std::endl;
        return;
    }
    _inlined=false;
    SimTK::Xml::Element e = newDoc->getRootDataElement();
    updateFromXMLNode(e, newDoc->getDocumentVersion());
}

template<class T> static void 
UpdateXMLNodeSimpleProperty(const Property_Deprecated*  aProperty, 
                            SimTK::Xml::Element&        dParentNode, 
                            const string&               aName)
{
    const T &value = aProperty->getValue<T>();
    if(!aProperty->getValueIsDefault()||Object::getSerializeAllDefaults()) {
        SimTK::Xml::Element elt(aProperty->getName(), value);
        dParentNode.insertNodeAfter(dParentNode.node_end(), elt);
    } 
}

template<class T> static void 
UpdateXMLNodeArrayProperty(const Property_Deprecated*   aProperty,  
                           SimTK::Xml::Element&         dParentNode, 
                           const string&                aName)
{

    const Array<T> &value = aProperty->getValueArray<T>();
    
    if(!aProperty->getValueIsDefault()||Object::getSerializeAllDefaults()) {
        SimTK::Xml::Element elt(aProperty->getName(), value);
        dParentNode.insertNodeAfter(dParentNode.node_end(), elt);
    } 
}

static void 
UpdateXMLNodeVec(const Property_Deprecated*     aProperty, 
                 SimTK::Xml::Element&           dParentNode, 
                 const string&                  aName)
{
    const Array<double> &value = aProperty->getValueArray<double>();
    
    if(!aProperty->getValueIsDefault()||Object::getSerializeAllDefaults()) {
        SimTK::Xml::Element elt(aProperty->getName(), value);
        dParentNode.insertNodeAfter(dParentNode.node_end(), elt);
    } 

}

static void 
UpdateXMLNodeTransform(const Property_Deprecated*   aProperty, 
                       SimTK::Xml::Element&         dParentNode, 
                       const string&                aName)
{

    // Get 6 raw numbers into an array and then use those to update the node
    OpenSim::Array<double> arr(0, 6);
    ((PropertyTransform *)aProperty)->getRotationsAndTranslationsAsArray6(&arr[0]);
    if(!aProperty->getValueIsDefault()||Object::getSerializeAllDefaults()) {
        SimTK::Xml::Element elt(aProperty->getName(), arr);
        dParentNode.insertNodeAfter(dParentNode.node_end(), elt);
    } 
}


//-----------------------------------------------------------------------------
// UPDATE OBJECT
//-----------------------------------------------------------------------------
void Object::updateFromXMLNode(SimTK::Xml::Element& aNode, int versionNumber)
{
try {
    // NAME
    const string dName = 
        aNode.getOptionalAttributeValueAs<std::string>("name", "");

    // Set the name of this object.
    setName(dName);

    // UPDATE DEFAULT OBJECTS
    updateDefaultObjectsFromXMLNode(); // May need to pass in aNode

    // LOOP THROUGH PROPERTIES
    for(int i=0; i < _propertyTable.getNumProperties(); ++i) {
        AbstractProperty& prop = _propertyTable.updAbstractPropertyByIndex(i);
        prop.readFromXMLParentElement(aNode, versionNumber);
    }

    // LOOP THROUGH DEPRECATED PROPERTIES
    // TODO: get rid of this
    for(int i=0;i<_propertySet.getSize();i++) {

        Property_Deprecated* property = _propertySet.get(i);

        // TYPE
        Property_Deprecated::PropertyType type = property->getType();   

        // NAME
        string name = property->getName();
        SimTK::String valueString;
        SimTK::String lowerCaseValueString;
        SimTK::Xml::element_iterator iter;
        SimTK::Array_<SimTK::String> value;
        OpenSim::Array<bool> osimValue;
        // VALUE
        switch(type) {

        // Bool
        case(Property_Deprecated::Bool) : 
            property->setValueIsDefault(true);
            iter= aNode.element_begin(name);
            if (iter == aNode.element_end()) break; // Not found
            iter->getValueAs(valueString); // true/false
            lowerCaseValueString = valueString.toLower();
            property->setValue(lowerCaseValueString=="true"?true:false);
            //UpdateFromXMLNodeSimpleProperty<bool>(property, aNode, name);
            property->setValueIsDefault(false);
            break;
        // Int
        case(Property_Deprecated::Int) :
            UpdateFromXMLNodeSimpleProperty<int>(property, aNode, name);
            break;
        // Double
        case(Property_Deprecated::Dbl) :
            property->setValueIsDefault(true);
            iter= aNode.element_begin(name);
            if (iter == aNode.element_end()) continue;  // Not found
            iter->getValueAs(valueString); // special values
            lowerCaseValueString = valueString.toLower();
            if (lowerCaseValueString=="infinity" || lowerCaseValueString=="inf")
                property->setValue(SimTK::Infinity);
            else if (lowerCaseValueString=="-infinity" || lowerCaseValueString=="-inf")
                property->setValue(-SimTK::Infinity);
            else if (lowerCaseValueString=="nan")
                property->setValue(SimTK::NaN);
            else
                UpdateFromXMLNodeSimpleProperty<double>(property, aNode, name);
            property->setValueIsDefault(false);
            break;
        // Str
        case(Property_Deprecated::Str) : 
            UpdateFromXMLNodeSimpleProperty<string>(property, aNode, name);
            break;
        // BoolArray
        case(Property_Deprecated::BoolArray) : 
            // Parse as a String array then map true/false to boolean values
            property->setValueIsDefault(true);
            iter = aNode.element_begin(name);
            if (iter == aNode.element_end()) continue;  // Not found
            iter->getValueAs(value);
            //cout << value << endl;
            osimValue.setSize(value.size());
            for(unsigned i=0; i< value.size(); i++) osimValue[i]=(value[i]=="true");
            property->setValue(osimValue);
            property->setValueIsDefault(false);
            break;
        // IntArray
        case(Property_Deprecated::IntArray) :
            UpdateFromXMLNodeArrayProperty<int>(property,aNode,name);
            break;
        // DblArray
        case(Property_Deprecated::DblArray) :
        case(Property_Deprecated::DblVec) :
        case(Property_Deprecated::Transform) :
            UpdateFromXMLNodeArrayProperty<double>(property,aNode,name);
            break;
        // StrArray
        case(Property_Deprecated::StrArray) :
            UpdateFromXMLNodeArrayProperty<string>(property,aNode,name);
            break;

        // Obj
        case(Property_Deprecated::Obj) : {
            property->setValueIsDefault(true);
            Object &object = property->getValueObj();
            SimTK::Xml::element_iterator iter = 
                aNode.element_begin(object.getConcreteClassName());
            if (iter == aNode.element_end()) 
                continue;   // No element of this object type found.

            // If matchName is set, search through elements of this type to find
            // one that has a "name" attribute that matches the name of this
            // object.
            if (property->getMatchName()) {
                while(object.getName() != 
                        iter->getOptionalAttributeValueAs<std::string>("name", dName) 
                      && iter != aNode.element_end()) 
                {
                    ++iter;
                }
                if (iter != aNode.element_end())
                    object.readObjectFromXMLNodeOrFile(*iter, versionNumber);
                    property->setValueIsDefault(false);
                }
            else {
                object.readObjectFromXMLNodeOrFile(*iter, versionNumber);
                property->setValueIsDefault(false);
            }
            break; 
        }

        // ObjArray AND ObjPtr (handled very similarly)
        case(Property_Deprecated::ObjArray) : 
        case(Property_Deprecated::ObjPtr) : {
            property->setValueIsDefault(true);

            // FIND THE PROPERTY ELEMENT (in aNode)
            const SimTK::Xml::element_iterator propElementIter = aNode.element_begin(name);
            if (propElementIter==aNode.element_end()) 
                break;

            if(type==Property_Deprecated::ObjArray) {
                // CLEAR EXISTING OBJECT ARRAY
                // Eran: Moved after elmt check above so that values set by constructor are kept if
                // property is not specified in the xml file
                property->clearObjArray();
            }

            property->setValueIsDefault(false);

            // LOOP THROUGH PROPERTY ELEMENT'S CHILD ELEMENTS
            // Each element is expected to be an Object of some type given
            // by the element's tag.
            Object *object =NULL;
            int objectsFound = 0;
            SimTK::Xml::element_iterator iter = propElementIter->element_begin();
            while(iter != propElementIter->element_end()){
                // Create an Object of the element tag's type.
                object = newInstanceOfType(iter->getElementTag());
                if (!object) { 
                    std::cerr << "Object type " << iter->getElementTag() << " not recognized" 
                              << std::endl; 
                    iter++; 
                    continue; 
                }
                objectsFound++;

                if(type==Property_Deprecated::ObjPtr) {
                    if(objectsFound > 1){
                        //throw XMLParsingException("Found multiple objects under "+name+" tag, but expected only one.",objElmt,__FILE__,__LINE__);
                    }
                    else{
                        property->setValue(object);
                    }
                } else {
                    property->appendValue(object);
                }
                object->updateFromXMLNode(*iter, versionNumber);
                iter++;
            }
                
            break; }

        // NOT RECOGNIZED
        default :
            cout<<"Object.UpdateObject: WARN- unrecognized property type."<<endl;
            break;
        }
    }


    } catch (const Exception &ex) {
        // Important to catch exceptions here so we can restore current working directory...
        // And then we can re-throw the exception
        throw(ex);
    }

}

//-----------------------------------------------------------------------------
// UPDATE DEFAULT OBJECTS FROM XML NODE
//-----------------------------------------------------------------------------
//_____________________________________________________________________________
/**
 * Update the registered default objects based on an object's XML node.
 *
 * This method looks for an element with a tag name "defaults" and reads
 * the objects in that element and registers them using the method
 * Object::registerType().
 */
void Object::
updateDefaultObjectsFromXMLNode()
{
    
    // MUST BE ROOT ELEMENT
    if(_document==NULL) return;

    // GET DEFAULTS ELEMENT
    SimTK::Xml::element_iterator iterDefault =
        _document->getRootDataElement().element_begin("defaults");
    if (iterDefault==_document->getRootDataElement().element_end() || 
        !iterDefault->isValid()) return;    // No defaults, skip over

    if (_document->hasDefaultObjects()) return; // Could be processed by base class, if so skip.

    SimTK::Array_<SimTK::Xml::Element> elts = iterDefault->getAllElements();
    for(unsigned it = 0; it < elts.size(); it++) {
        SimTK::String stg = elts[it].getElementTag();

        // GET DEFAULT OBJECT
        const Object *defaultObject = getDefaultInstanceOfType(stg);
        if(defaultObject==NULL) continue;

        // GET ELEMENT
        const string& type = defaultObject->getConcreteClassName();
        SimTK::Xml::element_iterator iterDefaultType=
            iterDefault->element_begin(type);
        if(iterDefaultType==iterDefault->element_end()) continue;

        // CONSTRUCT AND REGISTER DEFAULT OBJECT
        // Used to call a special copy method that took DOMElement* but 
        // that ended up causing XML to be parsed twice.  Got rid of that
        // copy method! - Eran, Feb/07
        Object *object = defaultObject->clone();
        object->updateFromXMLNode(*iterDefaultType, 
                                  _document->getDocumentVersion());
        object->setName(DEFAULT_NAME);
        registerType(*object);
        _document->addDefaultObject(object); // object will be owned by _document
    } 
}

//-----------------------------------------------------------------------------
// UPDATE XML NODE
//-----------------------------------------------------------------------------
//_____________________________________________________________________________

void Object::updateXMLNode(SimTK::Xml::Element& aParent,
                           const AbstractProperty* prop) const
{
    // Handle non-inlined object
    if(!getInlined()) {
        // If object is not inlined we don't want to generate node in original document
        // Handle not-inlined objects first.
        if (!aParent.isValid()) {
            cout<<"Root node must be inlined"<<*this<<endl;
        }
        else {
        // Can we make this more efficient than recreating the node again?
        // We can possibly check when setInlined() is invoked if we need to do it or not
        // Create a new document and write object to it
        string offlineFileName = getDocumentFileName();
        if(IO::GetPrintOfflineDocuments()) {
            // The problem is that generateChildXMLDocument makes a root which allows print
            // to do its job but root is duplicated. If we don't create the node then generateXMLDocument
            // is invoked which messes up the whole _childDocument mechanism as _document is overwritten.
            _inlined=true;
            print(offlineFileName);
            _inlined=false;
            SimTK::Xml::Element myObjectElement(getConcreteClassName());
            myObjectElement.setAttributeValue("file", offlineFileName);
            aParent.insertNodeAfter(aParent.node_end(), myObjectElement);
        }
        /*
        if (!_refNode) _refNode = XMLNode::AppendNewElementWithComment(aParent,getType(),getName());
        XMLNode::SetAttribute(_refNode,"file",offlineFileName);
        XMLNode::RemoveAttribute(_refNode,"name"); // Shouldn't have a name attribute in the reference document
        XMLNode::RemoveChildren(_refNode); // Shouldn't have any children in the reference document*/
        }
        return;
    }
    
    // GENERATE XML NODE for object
    SimTK::Xml::Element myObjectElement(getConcreteClassName());
    
    // if property is provided and it is not of unnamed type, use the property name
    if(prop && prop->isOneObjectProperty() && !prop->isUnnamedProperty()) {
        myObjectElement.setAttributeValue("name", prop->getName());
    } // otherwise if object has a name use it as the name value
    else if (!getName().empty()) { 
        myObjectElement.setAttributeValue("name", getName());
    }

    aParent.insertNodeAfter(aParent.node_end(), myObjectElement);

    // DEFAULT OBJECTS
    //updateDefaultObjectsXMLNode(aParent);
    if (_document) _document->writeDefaultObjects(myObjectElement);


    // LOOP THROUGH PROPERTIES
    bool wroteAnyProperties = false;
    for(int i=0; i < _propertyTable.getNumProperties(); ++i) {
        const AbstractProperty& prop = _propertyTable.getAbstractPropertyByIndex(i);
        
        // Don't write out if this is just a default value.
        if (!prop.getValueIsDefault() || Object::getSerializeAllDefaults()) {
            prop.writeToXMLParentElement(myObjectElement);
            wroteAnyProperties = true;
        }
    }

    // LOOP THROUGH DEPRECATED PROPERTIES
    // TODO: get rid of this
    for(int i=0;i<_propertySet.getSize();i++) {

        const Property_Deprecated *prop = _propertySet.get(i);
        if (prop->getValueIsDefault() && !Object::getSerializeAllDefaults())
            continue;

        wroteAnyProperties = true;

        // Add comment if any
        if (!prop->getComment().empty())
            myObjectElement.insertNodeAfter(myObjectElement.node_end(), 
                SimTK::Xml::Comment(prop->getComment()));

        // TYPE
        Property_Deprecated::PropertyType type = prop->getType();

        // NAME
        string name = prop->getName();

        string stringValue="";
        // VALUE
        switch(type) {

        // Bool
        case(Property_Deprecated::Bool) :
            UpdateXMLNodeSimpleProperty<bool>(prop, myObjectElement, name);
            break;
        // Int
        case(Property_Deprecated::Int) :
            UpdateXMLNodeSimpleProperty<int>(prop, myObjectElement, name);
            break;
        // Dbl
        case(Property_Deprecated::Dbl) :
            if (SimTK::isFinite(prop->getValueDbl()))
                UpdateXMLNodeSimpleProperty<double>(prop, myObjectElement, name);
            else {
                if (prop->getValueDbl() == SimTK::Infinity)
                    stringValue="Inf";
                else if (prop->getValueDbl() == -SimTK::Infinity)
                    stringValue="-Inf";
                else if (SimTK::isNaN(prop->getValueDbl()))
                    stringValue="NaN";
                if(!prop->getValueIsDefault()) {
                    SimTK::Xml::Element elt(prop->getName(), stringValue);
                    myObjectElement.insertNodeAfter(myObjectElement.node_end(), elt);
                }
            } 
            break;
        // Str
        case(Property_Deprecated::Str) :
            UpdateXMLNodeSimpleProperty<string>(prop, myObjectElement, name);
            break;
        // BoolArray
        case(Property_Deprecated::BoolArray) :
            // print array as String and add it as such to element
            //UpdateXMLNodeArrayProperty<bool>(prop,myObjectElement,name); BoolArray Handling on Write
            stringValue = "";
            {
                //int n = prop->getArraySize();
                const Array<bool> &valueBs = prop->getValueArray<bool>();
                for (int i=0; i<valueBs.size(); ++i) 
                    stringValue += (valueBs[i]?"true ":"false ");

                SimTK::Xml::Element elt(prop->getName(), stringValue);
                myObjectElement.insertNodeAfter(myObjectElement.node_end(), elt);
            }
            break;
        // IntArray
        case(Property_Deprecated::IntArray) :
            UpdateXMLNodeArrayProperty<int>(prop,myObjectElement,name);
            break;
        // DblArray
        case(Property_Deprecated::DblArray) :
            UpdateXMLNodeArrayProperty<double>(prop,myObjectElement,name);
            break;
        // DblVec3
        case(Property_Deprecated::DblVec) :
            UpdateXMLNodeVec(prop,myObjectElement,name);
            break;
        // Transform
        case(Property_Deprecated::Transform) :
            UpdateXMLNodeTransform(prop,myObjectElement,name);
            break;
        // StrArray
        case(Property_Deprecated::StrArray) :
            UpdateXMLNodeArrayProperty<string>(prop,myObjectElement,name);
            break;

        // Obj
        case(Property_Deprecated::Obj) : {
            //PropertyObj *propObj = (PropertyObj*)prop;
            const Object &object = prop->getValueObj();
            object.updateXMLNode(myObjectElement);
            break; }

        // ObjArray AND ObjPtr (handled very similarly)
        case(Property_Deprecated::ObjArray) :
        case(Property_Deprecated::ObjPtr) : {
                if(type==Property_Deprecated::ObjArray) {
                        // Set all the XML nodes to NULL, and then update them all
                        // in order, with index=0 so each new one is added to the end
                        // of the list (more efficient than inserting each one into
                        // the proper slot).
                    SimTK::Xml::Element objectArrayElement(prop->getName());
                    myObjectElement.insertNodeAfter(myObjectElement.node_end(), objectArrayElement);
                       for(int j=0;j<prop->getArraySize();j++)
                        prop->getValueObjPtr(j)->updateXMLNode(objectArrayElement);
                } else { // ObjPtr
                    const Object *object = prop->getValueObjPtr();
                    SimTK::Xml::Element objectBaseElement(prop->getName());
                    myObjectElement.insertNodeAfter(myObjectElement.node_end(), objectBaseElement);
                    if(object) { // Add node for base classHEREHEREHERE
                        object->updateXMLNode(objectBaseElement);
                    }
                }
            } 
            break; 

        // NOT RECOGNIZED
        default :
            cout<<"Object.UpdateObject: WARN- unrecognized property type."<<endl;
            break;
        }
    }

    if (!wroteAnyProperties) {
        myObjectElement.insertNodeAfter(myObjectElement.node_end(), 
            SimTK::Xml::Comment
               ("All properties of this object have their default values."));
    }
}

//_____________________________________________________________________________
/**
 * Update the XML node for defaults object.
 */
void Object::
updateDefaultObjectsXMLNode(SimTK::Xml::Element& aParent)
{
    if (_document==NULL || !_document->hasDefaultObjects())
        return;
    string defaultsTag = "defaults";
    SimTK::Xml::element_iterator elmt = aParent.element_begin(defaultsTag);
    // Not root element- remove defaults
    //if(elmt==aParent.element_end());
    // Root element- write valid defaults
        
        
}
//-----------------------------------------------------------------------------
// NODE
//-----------------------------------------------------------------------------

//-----------------------------------------------------------------------------
// DOCUMENT
//-----------------------------------------------------------------------------
//_____________________________________________________________________________
// getDocument(), updDocument() are inline.

//_____________________________________________________________________________
/**
 * Get the document's filename
 *
 * @return Document's filename for this object.
 */
string Object::getDocumentFileName() const
{
    return _document ? _document->getFileName() : "";
}


int Object::getDocumentFileVersion() const
{ 
    return _document ? _document->getDocumentVersion() : -1;
}


//-----------------------------------------------------------------------------
// GENERATE XML DOCUMENT
//-----------------------------------------------------------------------------
//_____________________________________________________________________________
/**
 * Generate a new XML document with this object as the root node.
 */
void Object::
generateXMLDocument()
{
    // CREATE NEW DOCUMENT
    if (_document==NULL)
        _document = new XMLDocument();
}

//=============================================================================
// XML support for inlining/offlining objects
//=============================================================================
/**
 * Get the value of the inlined flag
 */
bool Object::
getInlined() const
{
    return _inlined;
}

void Object::
setInlined(bool aInlined, const std::string &aFileName)
{
    // Wipe out the previously associated document if we weren't inline.
    if (!_inlined && _document) {
        delete _document;
        _document = NULL;
    }

    _inlined = aInlined; // set new inline status

    if(!_inlined) {
        _document = new XMLDocument();
        _document->setFileName(aFileName);
    }
}

//-----------------------------------------------------------------------------
// setAllPropertiesUseDefault
//-----------------------------------------------------------------------------
void Object::
setAllPropertiesUseDefault(bool aUseDefault)
{
    // LOOP THROUGH PROPERTIES
    const int numProps = getNumProperties();
    for (int px = 0; px < numProps; ++px) {
        AbstractProperty& myProp = updPropertyByIndex(px);
        myProp.setAllPropertiesUseDefault(aUseDefault);
    }
}

//=============================================================================
// IO
//=============================================================================
//-----------------------------------------------------------------------------
// PRINT OBJECT
//-----------------------------------------------------------------------------
//_____________________________________________________________________________
/**
 * Print the object.
 *
 * @param aFileName File name.  If the file name is NULL, which is the
 * default, the object is printed to standard out.  
 */
bool Object::
print(const string &aFileName) const
{
    // Default to strict exception to avoid creating bad files
    // but for debugging allow users to be more lenient.
<<<<<<< HEAD
    if (Log::shouldLog(Log::Level::Debug)) {
=======
    if (getDebugLevel() >= 1) {
>>>>>>> c0215b33
        try {
            warnBeforePrint();
        } catch (...) {}
    }
    else
        warnBeforePrint();
    // Temporarily change current directory so that inlined files are written to correct relative directory
    std::string savedCwd = IO::getCwd();
    IO::chDir(IO::getParentDirectory(aFileName));
    try {
        XMLDocument* oldDoc = NULL;
        if (_document != NULL){
            oldDoc = _document;
        }
        _document = new XMLDocument();
        if (oldDoc){
            _document->copyDefaultObjects(*oldDoc);
            delete oldDoc;
            oldDoc = 0;
        }
        SimTK::Xml::Element e = _document->getRootElement(); 
        updateXMLNode(e);
    } catch (const Exception &ex) {
        // Important to catch exceptions here so we can restore current working directory...
        // And then we can re-throw the exception
        IO::chDir(savedCwd);
        throw(ex);
    }
    IO::chDir(savedCwd);
    if(_document==NULL) return false;
    _document->print(aFileName);
    return true;
}

//-----------------------------------------------------------------------------
// PRINT PROPERTY INFORMATION
//-----------------------------------------------------------------------------
// Print property information for registered classes. This is used by OpenSim 
// tools to provide a nice "help" capability for objects.

// This signature accepts "className.propertyName", splits out the individual
// segments and calls the other signature.
bool Object::
PrintPropertyInfo(ostream &aOStream,
                  const string &aClassNameDotPropertyName,
                  bool printFlagInfo)
{
    // PARSE NAMES
    string compoundName = aClassNameDotPropertyName;

    string::size_type delimPos = compoundName.find(".");
    string className = compoundName.substr(0,delimPos);
    string propertyName = "";
    if(delimPos!=string::npos) {
        propertyName = compoundName.substr(delimPos+1);
    }

    return PrintPropertyInfo(aOStream, className, propertyName, printFlagInfo);
}

// This is the real method.
bool Object::
PrintPropertyInfo(ostream &aOStream,
                  const string &aClassName, const string &aPropertyName,
                  bool printFlagInfo)
{
    if(aClassName=="") {
        // NO CLASS
        int size = _registeredTypes.getSize();
        aOStream<<"REGISTERED CLASSES ("<<size<<")\n";
        Object *obj;
        for(int i=0;i<size;i++) {
            obj = _registeredTypes.get(i);
            if(obj==NULL) continue;
            aOStream<<obj->getConcreteClassName()<<endl;
        }
        if (printFlagInfo) {
            aOStream<<"\n\nUse '-PropertyInfo ClassName' to list the properties of a particular class.\n\n";
        }
        return true;
    }

    // FIND CLASS
    const Object* object = getDefaultInstanceOfType(aClassName);
    if(object==NULL) {
        if (printFlagInfo) {
            aOStream<<"\nA class with the name '"<<aClassName<<"' was not found.\n";
            aOStream<<"\nUse '-PropertyInfo' without specifying a class name to print a listing of all registered classes.\n";
        }
        return false;
    }

    PropertySet propertySet = object->getPropertySet();
    const Property_Deprecated* prop;
    const AbstractProperty* abstractProperty;
    if((aPropertyName=="")||(aPropertyName=="*")) {
        // NO PROPERTY
        int propertySetSize = propertySet.getSize();
        int propertyTableSize = object->_propertyTable.getNumProperties();
        int size = propertySetSize + propertyTableSize;
        aOStream<<"\nPROPERTIES FOR "<<aClassName<<" ("<<size<<")\n";
        string comment;
        int i;
        for(i=0;i<propertyTableSize;i++) {
            abstractProperty = 
                &object->_propertyTable.getAbstractPropertyByIndex(i);
            if(abstractProperty==NULL) continue;
            if(aPropertyName=="") {
                aOStream<<i+1<<". "<<abstractProperty->getName()<<endl;
            } else {
                aOStream<<"\n"<<i+1<<". "<<abstractProperty->getName()<<"\n";
                comment = abstractProperty->getComment();
                if(!comment.empty()) {
                    string formattedComment = IO::formatText(comment,"\t",80);
                    aOStream<<"\t"<<formattedComment<<"\n";
                }
            }
        }

        for(;i<size;i++) {
            prop = object->_propertySet.get(i-propertyTableSize);
            if(prop==NULL) continue;
            if(aPropertyName=="") {
                aOStream<<i+1<<". "<<prop->getName()<<endl;
            } else {
                aOStream<<"\n"<<i+1<<". "<<prop->getName()<<"\n";
                comment = prop->getComment();
                if(!comment.empty()) {
                    string formattedComment = IO::formatText(comment,"\t",80);
                    aOStream<<"\t"<<formattedComment<<"\n";
                }
            }
        }

        if (printFlagInfo) {
            aOStream << "\n\nUse '-PropertyInfo ClassName.PropertyName' to print "
                "info for a particular property.\n";
            if(aPropertyName!="*") {
                aOStream << "Use '-PropertyInfo ClassName.*' to print info for all "
                    "properties in a class.\n";
            }
        }
        return true;
    }

    // FIND PROPERTY
    try {
        prop = propertySet.get(aPropertyName);
        // OUTPUT
        //aOStream<<"\nPROPERTY INFO FOR "<<aClassName<<"\n";
        aOStream << "\n" << aClassName << "." << aPropertyName << "\n"
                 << prop->getComment() << "\n";
        return true;
    } catch(...) {
        try {
            abstractProperty = object->_propertyTable.getPropertyPtr(aPropertyName);
            if (abstractProperty == nullptr) {
                throw Exception("No property '" + aPropertyName +
                        "' class '" + aClassName + "'.");
            }
            // OUTPUT
            //aOStream<<"\nPROPERTY INFO FOR "<<aClassName<<"\n";
            aOStream << "\n" <<aClassName << "." << aPropertyName <<"\n"
                     << abstractProperty->getComment()<<"\n";
            return true;
        } catch (...) {
            if (printFlagInfo) {
                aOStream << "\nPrintPropertyInfo: no property with the name "
                    << aPropertyName;
                aOStream << " was found in class " << aClassName << ".\n";
                aOStream << "Omit the property name to get a listing of all "
                    "properties in a class.\n";
            }
            return false;
        }
    }
}


//=============================================================================
// Utilities, factory methods
//=============================================================================
/**
 * makeObjectFromFile creates an OpenSim object based on the type of the object at the root
 * node of the XML file passed in. This is useful since the constructor of Object doesn't have the
 * proper type info. This works by using the defaults table so that "Object" does not need to know about 
 * derived classes, however it uses the defaults table to get an instance, so only "Registered" types will 
 * be considered.
 *
 * Note: The object created is "New" so whoever makes the call also takes ownership of the object
 */
Object* Object::
makeObjectFromFile(const std::string &aFileName)
{
    /**
     * Open the file and get the type of the root element
     */
    try{
        XMLDocument *doc = new XMLDocument(aFileName);
        // Here we know the fie exists and is good, chdir to where the file lives
        string rootName = doc->getRootTag();
        bool newFormat=false;
        if (rootName == "OpenSimDocument"){ // New format, get child node instead
            rootName = doc->getRootElement().element_begin()->getElementTag();
            newFormat=true;
        }
        Object* newObject = newInstanceOfType(rootName);
        if(!newObject) throw Exception("Unrecognized XML element '"+rootName+"' and root of file '"+aFileName+"'",__FILE__,__LINE__);
        // Here file is deemed legit, chdir to where the file lives here and restore at the end so offline objects are handled properly
        const string saveWorkingDirectory = IO::getCwd();
        const string directoryOfXMLFile = IO::getParentDirectory(aFileName);
        IO::chDir(directoryOfXMLFile);
        //cout << "File name = "<< aFileName << "Cwd is now "<< directoryOfXMLFile << endl;
        try {
            newObject->_document=doc;
            if (newFormat)
                newObject->updateFromXMLNode(*doc->getRootElement().element_begin(), doc->getDocumentVersion());
            else { 
                SimTK::Xml::Element e = doc->getRootElement();
                newObject->updateFromXMLNode(e, 10500);
            }
        } catch (...) {
            IO::chDir(saveWorkingDirectory);
            throw; // re-issue the exception
        }
        IO::chDir(saveWorkingDirectory);
        return (newObject);
    }

    catch(const std::exception& x) {
        cout << x.what() << endl;
        return nullptr;
    }
    catch(...){ // Document couldn't be opened, or something went really bad
        return nullptr;
    }
    assert(!"Shouldn't be here");
    return nullptr;
}

void Object::makeObjectNamesConsistentWithProperties()
{
    // Cycle through this object's Object properties and make sure those
    // that are objects have names that are consistent with object property. 
    for (int i = 0; i < getNumProperties(); ++i) {
        auto& prop = updPropertyByIndex(i);
        // check if property is of type Object
        if (prop.isObjectProperty()) {
            // a property is a list so cycle through its contents
            for (int j = 0; j < prop.size(); ++j) {
                Object& obj = prop.updValueAsObject(j);
                // If a single object property, set the object's name to the
                // property's name, otherwise it will be inconsistent with
                // what is serialized (property name).
                if (!prop.isUnnamedProperty() && prop.isOneObjectProperty()) {
                    obj.setName(prop.getName());
                }
                // In any case, any objects that are properties of this object
                // also need to be processed
                obj.makeObjectNamesConsistentWithProperties();
            }
        }
    }
}

void Object::setObjectIsUpToDateWithProperties()
{
    _objectIsUpToDate = true;
}

void Object::updateFromXMLDocument()
{
    assert(_document!= 0);
    
    SimTK::Xml::Element e = _document->getRootDataElement(); 
    const string saveWorkingDirectory = IO::getCwd();
    string parentFileName = _document->getFileName();
    const string directoryOfXMLFile = IO::getParentDirectory(parentFileName);
    IO::chDir(directoryOfXMLFile);
    updateFromXMLNode(e, _document->getDocumentVersion());
    IO::chDir(saveWorkingDirectory);
}

std::string Object::dump() const {
    SimTK::String outString;
    XMLDocument doc;
    Object::setSerializeAllDefaults(true);
    SimTK::Xml::Element elem = doc.getRootElement();
    updateXMLNode(elem);
    Object::setSerializeAllDefaults(false);
    doc.getRootElement().node_begin()->writeToString(outString);
    return outString;
}


void Object::setDebugLevel(int newLevel) {
    switch (newLevel) {
<<<<<<< HEAD
    case -4:
        Log::setLevel(Log::Level::Off);
        break;
    case -3:
        Log::setLevel(Log::Level::Critical);
        break;
    case -2:
        Log::setLevel(Log::Level::Error);
        break;
    case -1:
        Log::setLevel(Log::Level::Warn);
        break;
    case 0:
        Log::setLevel(Log::Level::Info);
        break;
    case 1:
        Log::setLevel(Log::Level::Debug);
        break;
    case 2:
        Log::setLevel(Log::Level::Trace);
        break;
    case 3:
        // Backwards compatibility.
        Log::setLevel(Log::Level::Trace);
=======
    case -4: Logger::setLevel(Logger::Level::Off);
        break;
    case -3: Logger::setLevel(Logger::Level::Critical);
        break;
    case -2: Logger::setLevel(Logger::Level::Error);
        break;
    case -1: Logger::setLevel(Logger::Level::Warn);
        break;
    case 0: Logger::setLevel(Logger::Level::Info);
        break;
    case 1: Logger::setLevel(Logger::Level::Debug);
        break;
    case 2: Logger::setLevel(Logger::Level::Trace);
        break;
    case 3:
        // Backwards compatibility.
        Logger::setLevel(Logger::Level::Trace);
>>>>>>> c0215b33
        break;
    default:
        OPENSIM_THROW(
                Exception, fmt::format("Expected newLevel to be -4, -3, "
                                       "-2, -1, 0, 1, 2, or 3; but got {}.",
                                   newLevel));
    }
}

int Object::getDebugLevel() {
<<<<<<< HEAD
    const auto level = Log::getLevel();
    switch (level) {
    case Log::Level::Off: return -4;
    case Log::Level::Critical: return -3;
    case Log::Level::Error: return -2;
    case Log::Level::Warn: return -1;
    case Log::Level::Info: return 0;
    case Log::Level::Debug: return 1;
    case Log::Level::Trace: return 2;
    }
}

/** 
=======
    const auto level = Logger::getLevel();
    switch (level) {
    case Logger::Level::Off: return -4;
    case Logger::Level::Critical: return -3;
    case Logger::Level::Error: return -2;
    case Logger::Level::Warn: return -1;
    case Logger::Level::Info: return 0;
    case Logger::Level::Debug: return 1;
    case Logger::Level::Trace: return 2;
    }
}

/**
>>>>>>> c0215b33
    * The following code accounts for an object made up to call 
    * RegisterTypes_osimCommon function on entry to the DLL in a cross platform manner 
    * 
    */ 
// Excluding this from Doxygen until it has better documentation! -Sam Hamner
    /// @cond  
class osimCommonInstantiator 
{ 
public: 
        osimCommonInstantiator(); 
private: 
        void registerDllClasses(); 
};
    
osimCommonInstantiator::osimCommonInstantiator() 
{ 
        registerDllClasses(); 
} 
    
extern "C" OSIMCOMMON_API void RegisterTypes_osimCommon(); 
void osimCommonInstantiator::registerDllClasses() 
{ 
        RegisterTypes_osimCommon(); 
} 
    
static osimCommonInstantiator instantiator; 
/// @endcond<|MERGE_RESOLUTION|>--- conflicted
+++ resolved
@@ -34,11 +34,7 @@
 
 #include "Exception.h"
 #include "IO.h"
-<<<<<<< HEAD
-#include "Log.h"
-=======
 #include "Logger.h"
->>>>>>> c0215b33
 #include "PropertyTransform.h"
 #include "Property_Deprecated.h"
 #include "XMLDocument.h"
@@ -518,11 +514,7 @@
         printf("Object.registerType: ERR- no type name has been set.\n");
         return;
     }
-<<<<<<< HEAD
     if (Log::shouldLog(Log::Level::Trace)) {
-=======
-    if (getDebugLevel() >= 2) {
->>>>>>> c0215b33
         cout << "Object.registerType: " << type << " .\n";
     }
 
@@ -530,11 +522,7 @@
     for(int i=0; i <_registeredTypes.size(); ++i) {
         Object *object = _registeredTypes.get(i);
         if(object->getConcreteClassName() == type) {
-<<<<<<< HEAD
             if(Log::shouldLog(Log::Level::Debug)) {
-=======
-            if (getDebugLevel() >= 2) {
->>>>>>> c0215b33
                 cout<<"Object.registerType: replacing registered object of type ";
                 cout<<type;
                 cout<<"\n\twith a new default object of the same type."<<endl;
@@ -1380,11 +1368,7 @@
 {
     // Default to strict exception to avoid creating bad files
     // but for debugging allow users to be more lenient.
-<<<<<<< HEAD
     if (Log::shouldLog(Log::Level::Debug)) {
-=======
-    if (getDebugLevel() >= 1) {
->>>>>>> c0215b33
         try {
             warnBeforePrint();
         } catch (...) {}
@@ -1682,32 +1666,6 @@
 
 void Object::setDebugLevel(int newLevel) {
     switch (newLevel) {
-<<<<<<< HEAD
-    case -4:
-        Log::setLevel(Log::Level::Off);
-        break;
-    case -3:
-        Log::setLevel(Log::Level::Critical);
-        break;
-    case -2:
-        Log::setLevel(Log::Level::Error);
-        break;
-    case -1:
-        Log::setLevel(Log::Level::Warn);
-        break;
-    case 0:
-        Log::setLevel(Log::Level::Info);
-        break;
-    case 1:
-        Log::setLevel(Log::Level::Debug);
-        break;
-    case 2:
-        Log::setLevel(Log::Level::Trace);
-        break;
-    case 3:
-        // Backwards compatibility.
-        Log::setLevel(Log::Level::Trace);
-=======
     case -4: Logger::setLevel(Logger::Level::Off);
         break;
     case -3: Logger::setLevel(Logger::Level::Critical);
@@ -1725,7 +1683,6 @@
     case 3:
         // Backwards compatibility.
         Logger::setLevel(Logger::Level::Trace);
->>>>>>> c0215b33
         break;
     default:
         OPENSIM_THROW(
@@ -1736,21 +1693,6 @@
 }
 
 int Object::getDebugLevel() {
-<<<<<<< HEAD
-    const auto level = Log::getLevel();
-    switch (level) {
-    case Log::Level::Off: return -4;
-    case Log::Level::Critical: return -3;
-    case Log::Level::Error: return -2;
-    case Log::Level::Warn: return -1;
-    case Log::Level::Info: return 0;
-    case Log::Level::Debug: return 1;
-    case Log::Level::Trace: return 2;
-    }
-}
-
-/** 
-=======
     const auto level = Logger::getLevel();
     switch (level) {
     case Logger::Level::Off: return -4;
@@ -1764,7 +1706,6 @@
 }
 
 /**
->>>>>>> c0215b33
     * The following code accounts for an object made up to call 
     * RegisterTypes_osimCommon function on entry to the DLL in a cross platform manner 
     * 
