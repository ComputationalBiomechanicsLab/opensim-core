#ifndef OPENSIM_COMPONENT_OUTPUT_H_
#define OPENSIM_COMPONENT_OUTPUT_H_
/* -------------------------------------------------------------------------- *
 *                      OpenSim:  ComponentOutput.h                           *
 * -------------------------------------------------------------------------- *
 * The OpenSim API is a toolkit for musculoskeletal modeling and simulation.  *
 * See http://opensim.stanford.edu and the NOTICE file for more information.  *
 * OpenSim is developed at Stanford University and supported by the US        *
 * National Institutes of Health (U54 GM072970, R24 HD065690) and by DARPA    *
 * through the Warrior Web program.                                           *
 *                                                                            *
 * Copyright (c) 2005-2014 Stanford University and the Authors                *
 * Author(s): Ajay Seth                                                       *
 *                                                                            *
 * Licensed under the Apache License, Version 2.0 (the "License"); you may    *
 * not use this file except in compliance with the License. You may obtain a  *
 * copy of the License at http://www.apache.org/licenses/LICENSE-2.0.         *
 *                                                                            *
 * Unless required by applicable law or agreed to in writing, software        *
 * distributed under the License is distributed on an "AS IS" BASIS,          *
 * WITHOUT WARRANTIES OR CONDITIONS OF ANY KIND, either express or implied.   *
 * See the License for the specific language governing permissions and        *
 * limitations under the License.                                             *
 * -------------------------------------------------------------------------- */

/** @file
 * This file defines the Output class, which formalizes an output (signal)  
 * that a Component produces. This can be the tension in a force element, the 
 * location of a body, metabolic energy consumption of a model, etc...
 * It is the obligation of the Component to define its outputs.
 */

// INCLUDES
#include <functional>
#include <map>

namespace OpenSim {

class Component;

//=============================================================================
//                           OPENSIM COMPONENT OUTPUT
//=============================================================================
/**
 * Output formalizes the access to a value of interest computed by the 
 * owning Component. The value is then exposed and easily accessible for use by
 * other components (e.g. to satisfy an Input).
 * The purpose of an Output is to bind a value of interest to a component's 
 * member function (generator), and provide a generic interface to the value, 
 * its type and label so it can be easily identified. It also specifies the 
 * realization (computational) stage at which the value is valid, so that a 
 * caller can provide adequate error handling.
 *
 * For example, a Body can have its position transformation with respect to  
 * ground as an Output, which is only accessible when the model has been 
 * realized to the Position stage or beyond, in which case it depends on the
 * Position stage. The validity of data flow can be checked prior to
 * initiating a simulation.
 *
 * An Output is intended to lightweight and adds no computational overhead
 * if the output goes unused. When an Output's value is called upon,
 * the overhead is a single redirect to the corresponding member function
 * for the value.
 *
 * An Output can either be a single-value Output or a list Output. A list Output
 * is one that can have multiple Channels. The Channels are what get connected
 * to Inputs.
 * @author  Ajay Seth
 */

/** One of the values of an Output. */
class AbstractChannel {
public:
    virtual ~AbstractChannel() = default;
    /** The name of this channel, or the name of the output that
    contains this Channel if it's in a single-value Output. */
    virtual const std::string& getChannelName() const = 0;
    /** The name of the value type (e.g., `double`) produced by this channel. */
    virtual std::string getTypeName() const = 0;
    /** The name of this channel appended to the name of the output that
     * contains this channel. The output name and channel name are separated by
     * a colon (e.g., "markers:medial_knee"). If the output that contains
     * this channel is a single-value Output, then this is just the Output's 
     * name. */
    virtual std::string getName() const = 0;
    /** This returns the full path name of the component to which this channel
     * belongs prepended to the channel's name. For example, this 
     * method might return something like "/model/metabolics/heat_rate:soleus_r".
     */
    virtual std::string getPathName() const = 0;
};

class OSIMCOMMON_API AbstractOutput {
public:
    AbstractOutput() : dependsOnStage(SimTK::Stage::Infinity) {}
    AbstractOutput(const std::string& name, SimTK::Stage dependsOnStage,
                   bool isList) :
        name(name), dependsOnStage(dependsOnStage), _isList(isList) {}
    virtual ~AbstractOutput() { }

    /** Output's name */
    const std::string& getName() const { return name; }
    /** Output's dependence on System being realized to at least this System::Stage */
    const SimTK::Stage& getDependsOnStage() const { return dependsOnStage; }
    /** Can this Output have more than one channel? */
    bool isListOutput() const { return _isList; }

    /** Output's owning Component */
    const Component& getOwner() const { return _owner.getRef(); }

    /** Output Interface */
    
    /** Remove all channels from this Output (for list Outputs). */
    virtual void clearChannels() = 0;
    /** Add a channel to this Output. This should be called within the
     * component's extendFinalizeFromProperties() .*/
    virtual void addChannel(const std::string& channelName) = 0;
    virtual const AbstractChannel& getChannel(const std::string& name) const = 0;
    
    /** The name of the value type (e.g., `double`) produced by this output. */
    virtual std::string     getTypeName() const = 0;
    virtual std::string     getValueAsString(const SimTK::State& state) const = 0;
    virtual bool        isCompatible(const AbstractOutput&) const = 0;
    virtual void compatibleAssign(const AbstractOutput&) = 0;

    AbstractOutput& operator=(const AbstractOutput& o)
    { compatibleAssign(o); return *this; }

    virtual AbstractOutput* clone() const = 0;

    /** Specification for number of significant figures in string value. */
    unsigned int getNumberOfSignificantDigits() const { return _numSigFigs; }
    void         setNumberOfSignificantDigits(unsigned int numSigFigs) 
    { _numSigFigs = numSigFigs; }

protected:

    // Set the component that contains this Output.
    void setOwner(const Component& owner) {
        _owner.reset(&owner);
    }

    SimTK::ReferencePtr<const Component> _owner;

private:
    std::string name;
    SimTK::Stage dependsOnStage;
    unsigned int _numSigFigs = 8;
    bool _isList = false;

    // For calling setOwner().
    friend Component;
//=============================================================================
};  // END class AbstractOutput

template<class T>
class Output : public AbstractOutput {
public:

    /// The concrete Channel type that corresponds to Output<T>.
    class Channel;
    
    /// The container type that holds onto all of Channels in an Output.
    typedef std::map<std::string, Channel> ChannelMap;
    
    //default construct output function pointer and result container
    Output() {}
    /** Convenience constructor
    Create a Component::Output bound to a specific method of the Component and 
    valid at a given realization Stage.
    @param name             The name of the output.
    @param outputFunction   The output function to be invoked (returns Output T)
    @param dependsOnStage   Stage at which Output can be evaluated.
    @param isList           Can this Output have more than one channel? */
    explicit Output(const std::string& name,
        const std::function<void (const Component* comp,
                                 const SimTK::State&,
                                 const std::string& channel, T&)>& outputFunction,
        const SimTK::Stage&     dependsOnStage,
        bool                    isList) :
            AbstractOutput(name, dependsOnStage, isList),
            _outputFcn(outputFunction) {
        if (!isList) {
            // We want just one channel with an empty name.
            _channels[""] = Channel(this, "");
        }
    
    }
    
    /** Custom copy constructor is for setting the Channel's pointer
     * back to this Output. */
    Output(const Output& source) : AbstractOutput(source),
            _outputFcn(source._outputFcn), _channels(source._channels) {
        for (auto& it : _channels) {
            it.second._output.reset(this);
        }
    }
    
    /** Custom copy assignment operator is for setting the Channel's pointer
     * back to this Output. */
    Output& operator=(const Output& source) {
        if (&source == this) return *this;
        AbstractOutput::operator=(source);
        _outputFcn = source._outputFcn;
        _channels = source._channels;
        for (auto& it : _channels) {
            it.second._output.reset(this);
        }
        return *this;
    }
    
    virtual ~Output() {}
    
    // TODO someone more knowledgable could try to implement these.
    Output(Output&&) = delete;
    Output& operator=(Output&&) = delete;

    bool isCompatible(const AbstractOutput& o) const override { return isA(o); }
    void compatibleAssign(const AbstractOutput& o) override {
        if (!isA(o)) 
            SimTK_THROW2(SimTK::Exception::IncompatibleValues,
                         o.getTypeName(), getTypeName());
        *this = downcast(o);
    }
    
    void clearChannels() override {
        if (!isListOutput())
            throw Exception("Cannot clear Channels of single-value Output.");
        _channels.clear();
    }
    
    void addChannel(const std::string& channelName) override {
        if (!isListOutput())
            throw Exception("Cannot add Channels to single-value Output.");
        if (channelName.empty())
            throw Exception("Channel name cannot be empty.");
        _channels[channelName] = Channel(this, channelName);
    }
    
    const AbstractChannel& getChannel(const std::string& name) const override {
        try {
            return _channels.at(name);
        } catch (const std::out_of_range&) {
            OPENSIM_THROW(Exception, "Output '" + getName() + "' does not have "
                          "a channel named '" + name + "'.");
        }
    }
    
    /** Use this to iterate through this Output's channels
     (even for single-value Channels).
     
     @code{.cpp}
     for (const auto& chan : getChannels()) {
        std::cout << chan.second->getName() << std::endl;
     }
     @endcode
     */
    const ChannelMap& getChannels() const { return _channels; }

    //--------------------------------------------------------------------------
    // OUTPUT VALUE
    //--------------------------------------------------------------------------
    /** Return the Value of this output if the state is appropriately realized   
        to a stage at or beyond the dependsOnStage, otherwise expect an
        Exception. */
    const T& getValue(const SimTK::State& state) const {
        if (isListOutput()) {
            throw Exception("Cannot get value for list Output. "
                            "Ask a specific channel for its value.");
        }
        if (state.getSystemStage() < getDependsOnStage())
        {
            throw SimTK::Exception::StageTooLow(__FILE__, __LINE__,
                    state.getSystemStage(), getDependsOnStage(),
                    "Output::getValue(state)");
        }
        _outputFcn(_owner.get(), state, "", _result);
        return _result;
    }
    
    std::string getTypeName() const override
        { return SimTK::NiceTypeName<T>::namestr(); }

    std::string getValueAsString(const SimTK::State& state) const override {
        if (isListOutput()) {
            throw Exception("Cannot get value for list Output. "
                            "Ask a specific channel for its value.");
        }
        unsigned int ns = getNumberOfSignificantDigits();
        std::stringstream s;
        s << std::setprecision(ns) << getValue(state);
        return s.str();
    }

    Output<T>* clone() const override { return new Output(*this); }
    SimTK_DOWNCAST(Output, AbstractOutput);

private:
    mutable T _result;
    std::function<void (const Component*,
                        const SimTK::State&,
                        const std::string& channel,
                        T& result)> _outputFcn { nullptr };
    // TODO consider using indices, and having a parallel data structure
    // for names.
    std::map<std::string, Channel> _channels;

//=============================================================================
};  // END class Output


template <typename T>
class Output<T>::Channel : public AbstractChannel {
public:
    Channel() = default;
    Channel(const Output<T>* output, const std::string& channelName)
     : _output(output), _channelName(channelName) {}
    const T& getValue(const SimTK::State& state) const {
        // Must cache, since we're returning a reference.
        _output->_outputFcn(_output->_owner.get(), state, _channelName, _result);
        return _result;
    }
    const Output<T>& getOutput() const { return _output.getRef(); }
    const std::string& getChannelName() const override {
        if (_channelName.empty()) return getOutput().getName();
        return _channelName;
    }
    std::string getTypeName() const override {
        return getOutput().getTypeName();
    }
    std::string getName() const override {
        if (_channelName.empty()) return getOutput().getName();
        return getOutput().getName() + ":" + _channelName;
    }
    std::string getPathName() const override {
        return getOutput().getOwner().getFullPathName() + "/" + getName();
    }
private:
    mutable T _result;
    SimTK::ReferencePtr<const Output<T>> _output;
    std::string _channelName;
    
    // To allow Output<T> to set the _output pointer upon copy.
    friend Output<T>::Output(const Output&);
    friend Output<T>& Output<T>::operator=(const Output&);
};

// TODO consider using std::reference_wrapper<T> as type for _output_##oname,
// since it is copyable.

/// @name Creating Outputs for your Component
/// Use these macros at the top of your component class declaration,
/// near where you declare @ref Property properties.
/// @{
/** Create an output for a member function of this component.
 *  The following must be true about componentMemberFunction, the function
 *  that returns the output:
 *
 *     -# It is a member function of your component.
 *     -# The member function is const.
 *     -# It takes only one argument, which is `const SimTK::State&`.
 *     -# The function returns the computed quantity *by value* (e.g., 
 *        `double computeQuantity(const SimTK::State&) const`).
 *
 *  You must also provide the stage on which the output depends.
 *
 *  Here's an example for using this macro:
 *  @code{.cpp}
 *  class MyComponent : public Component {
 *  public:
 *      OpenSim_DECLARE_OUTPUT(force, double, getForce, SimTK::Stage::Dynamics);
 *      ...
 *  };
 *  @endcode
 *
 *  @warning The fourth requirement above can be lifted if the function returns
 *  a quantity that is stored in the provided SimTK::State (as a state
 *  variable, cache variable, etc.); in this case, your function's return type
 *  should be `const T&` (e.g, `const double&`). If your function returns a
 *  `const T&` but the quantity is NOT stored in the provided SimTK::State, the
 *  output value will be invalid!
 *
 * @see Component::constructOutput()
 * @relates OpenSim::Output
 */
#define OpenSim_DECLARE_OUTPUT(oname, T, func, ostage)                      \
    /** @name Outputs                                                    */ \
    /** @{                                                               */ \
    /** Provides the value of func##() and is available at stage ostage. */ \
    /** This output was generated with the                               */ \
    /** #OpenSim_DECLARE_OUTPUT macro.                                   */ \
    OpenSim_DOXYGEN_Q_PROPERTY(T, oname)                                    \
    /** @}                                                               */ \
    /** @cond                                                            */ \
    bool _has_output_##oname {                                              \
        this->template constructOutput<T>(#oname, &Self::func, ostage)      \
    };                                                                      \
    /** @endcond                                                         */
    
/**
 * Create a list output for a member function of this component. A list output
 * can have multiple values, or channels. The component must publish what channels
 * its outputs have by calling AbstractOutput::addChannel() within  
 * Component::extendFinalizeFromProperties(). The provided member function must
 * take the name of the channel whose value is requested.
 * @code{.cpp}
 * class MyComponent : public Component {
 * public:
 *     double getData(const SimTK::State& s, const std::string& requestedChannel) const;
 *     OpenSim_DECLARE_LIST_OUTPUT(data, double, getData, SimTK::Stage::Dynamics);
 *     ...
 * protected:
 *     void extendFinalizeFromProperties() {
 *          Super::extendFinalizeFromProperties();
 *          for (const auto& name : getChannelsToAdd()) {
 *              updOutput("data").addChannel(name);
 *          }
 *     }
 * };
 * @endcode
<<<<<<< HEAD
 * In this example, `getChannelsToAdd()` is a placeholder for whatever way
 * you determine your class' available channels. For example, TableSource_
 * uses the columns of its DataTable_.
=======
 * @relates OpenSim::Output
>>>>>>> d75d28db
 */
#define OpenSim_DECLARE_LIST_OUTPUT(oname, T, func, ostage)                 \
    /** @name Outputs (list)                                             */ \
    /** @{                                                               */ \
    /** Provides the value of func##() and is available at stage ostage. */ \
    /** This output can have multiple channels. TODO                     */ \
    /** This output was generated with the                               */ \
    /** #OpenSim_DECLARE_LIST_OUTPUT macro.                              */ \
    OpenSim_DOXYGEN_Q_PROPERTY(T, oname)                                    \
    /** @}                                                               */ \
    /** @cond                                                            */ \
    bool _has_output_##oname {                                              \
        this->template constructListOutput<T>(#oname, &Self::func, ostage)  \
    };                                                                      \
    /** @endcond                                                         */

// Note: we could omit the T argument from the above macro by using the
// following code to deduce T from the provided func
//      std::result_of<decltype(&Self::func)(Self, const SimTK::State&)>::type
// However, then we wouldn't be able to document the type for the output in
// doxygen.

/** Create an Output for a StateVariable in this component. The provided
 * name is both the name of the output and of the state variable.
 *
 * While this macro is a convenient way to construct an Output for a
 * StateVariable, it is inefficient because it uses a string lookup at runtime.
 * To create a more efficient Output, create a member variable that returns the
 * state variable directly (see Coordinate::getValue() or
 * Muscle::getActivation()) and then use the #OpenSim_DECLARE_OUTPUT macro.
 *
 * @code{.cpp}
 * class MyComponent : public Component {
 * public:
 *     OpenSim_DECLARE_OUTPUT_FOR_STATE_VARIABLE(activation);
 *     ...
 * };
 * @endcode
 * @see Component::constructOutputForStateVariable()
 * @relates OpenSim::Output
 */
#define OpenSim_DECLARE_OUTPUT_FOR_STATE_VARIABLE(oname)                    \
    /** @name Outputs                                                    */ \
    /** @{                                                               */ \
    /** Provides the value of this class's oname state variable.         */ \
    /** Available at stage SimTK::Stage::Model.                          */ \
    /** This output was generated with the                               */ \
    /** #OpenSim_DECLARE_OUTPUT_FOR_STATE_VARIABLE macro.                */ \
    OpenSim_DOXYGEN_Q_PROPERTY(double, oname)                               \
    /** @}                                                               */ \
    /** @cond                                                            */ \
    bool _has_output_##oname { constructOutputForStateVariable(#oname) };   \
    /** @endcond                                                         */
/// @}
//=============================================================================
//=============================================================================

} // end of namespace OpenSim

#endif  // OPENSIM_COMPONENT_OUTPUT_H_<|MERGE_RESOLUTION|>--- conflicted
+++ resolved
@@ -418,13 +418,10 @@
  *     }
  * };
  * @endcode
-<<<<<<< HEAD
  * In this example, `getChannelsToAdd()` is a placeholder for whatever way
  * you determine your class' available channels. For example, TableSource_
  * uses the columns of its DataTable_.
-=======
  * @relates OpenSim::Output
->>>>>>> d75d28db
  */
 #define OpenSim_DECLARE_LIST_OUTPUT(oname, T, func, ostage)                 \
     /** @name Outputs (list)                                             */ \
