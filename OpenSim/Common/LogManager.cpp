/* -------------------------------------------------------------------------- *
 *                          OpenSim:  LogManager.cpp                          *
 * -------------------------------------------------------------------------- *
 * The OpenSim API is a toolkit for musculoskeletal modeling and simulation.  *
 * See http://opensim.stanford.edu and the NOTICE file for more information.  *
 * OpenSim is developed at Stanford University and supported by the US        *
 * National Institutes of Health (U54 GM072970, R24 HD065690) and by DARPA    *
 * through the Warrior Web program.                                           *
 *                                                                            *
 * Copyright (c) 2005-2017 Stanford University and the Authors                *
 *                                                                            *
 * Licensed under the Apache License, Version 2.0 (the "License"); you may    *
 * not use this file except in compliance with the License. You may obtain a  *
 * copy of the License at http://www.apache.org/licenses/LICENSE-2.0.         *
 *                                                                            *
 * Unless required by applicable law or agreed to in writing, software        *
 * distributed under the License is distributed on an "AS IS" BASIS,          *
 * WITHOUT WARRANTIES OR CONDITIONS OF ANY KIND, either express or implied.   *
 * See the License for the specific language governing permissions and        *
 * limitations under the License.                                             *
 * -------------------------------------------------------------------------- */
#include "LogManager.h"
#include <fstream>

using namespace OpenSim;

// Initialize static members
LogBuffer LogManager::out;
LogBuffer LogManager::err;
std::ostream LogManager::cout(std::cout.rdbuf()); // This cout writes to the actual standard out
std::ostream LogManager::cerr(std::cerr.rdbuf()); // This cerr writes to the actual standard error

// Initialize a static log manager to force the constructor to be called
LogManager logManager;

//=============================================================================
// FileLogCallback
//=============================================================================
StreamLogCallback::StreamLogCallback(const std::string &filename)
    : _out(new std::ofstream(filename.c_str())), _ownsStream(true)
{}

StreamLogCallback::StreamLogCallback(std::ostream *aOut, bool aOwnsStream)
    : _out(aOut), _ownsStream(aOwnsStream)
{}

StreamLogCallback::~StreamLogCallback()
{
    if(_ownsStream) delete _out;
}

void StreamLogCallback::log(const std::string &str)
{
    *_out << str << std::flush;
}

//=============================================================================
// LogBuffer
//=============================================================================
LogBuffer::LogBuffer()
{
}

LogBuffer::~LogBuffer()
{
    for(int i = 0; i < _logCallbacks.size(); i++) {
        delete _logCallbacks[i];
    }
}

// Assumes caller owns this output stream (will never be deleted)
bool LogBuffer::
addLogCallback(LogCallback *aLogCallback)
{
    if(_logCallbacks.findIndex(aLogCallback) >= 0) return false;
    _logCallbacks.append(aLogCallback); 
    return true;
}

bool LogBuffer::
removeLogCallback(LogCallback *aLogCallback)
{
    int index = _logCallbacks.findIndex(aLogCallback);
    if(index < 0) return false;
    _logCallbacks.remove(index); 
    return true;
}

int LogBuffer::
sync()
{
    // Pass current string to all log callbacks
    for(int i=0; i<_logCallbacks.getSize(); i++) _logCallbacks[i]->log(str());
    // Reset current buffer contents
    str("");
    return std::stringbuf::sync();
}

//=============================================================================
// LogManager
//=============================================================================
LogManager::LogManager()
{
    // Seems to be causing crashes in the GUI... maybe a multithreading issue.

    // Change the underlying streambuf for the standard cout/cerr to our custom buffers
    std::cout.rdbuf(&out);
    std::cerr.rdbuf(&err);

    // Redirect output to the terminal
    out.addLogCallback(new StreamLogCallback(&cout,false));
    err.addLogCallback(new StreamLogCallback(&cerr,false));

    // Optional: Redirect output to file
#if OPENSIM_LOG_TO_FILE
    out.addLogCallback(new StreamLogCallback("out.log"));
    err.addLogCallback(new StreamLogCallback("err.log"));
#endif
}

LogManager::~LogManager()
{
    std::cout << std::flush;
    std::cerr << std::flush;
}

LogManager *LogManager::getInstance()
{
    return &logManager;
}

LogBuffer *LogManager::getOutBuffer()
{
    return &out;
}

LogBuffer *LogManager::getErrBuffer()
{
    return &err;
}

<<<<<<< HEAD
void LogManager::setLogLevel(LogLevel level) {
    switch (level) {
    case LogLevel::Off:
        spdlog::set_level(spdlog::level::off);
        break;
    case LogLevel::Critical:
        spdlog::set_level(spdlog::level::critical);
        break;
    case LogLevel::Error:
        spdlog::set_level(spdlog::level::err);
        break;
    case LogLevel::Warn:
        spdlog::set_level(spdlog::level::warn);
        break;
    case LogLevel::Info:
        spdlog::set_level(spdlog::level::info);
        break;
    case LogLevel::Debug:
        spdlog::set_level(spdlog::level::debug);
        break;
    case LogLevel::Trace:
        spdlog::set_level(spdlog::level::trace);
        break;
    }
}

LogLevel LogManager::getLogLevel() {
    const auto level = spdlog::default_logger()->level();
    switch (level) {
    case spdlog::level::off: return LogLevel::Off;
    case spdlog::level::critical: return LogLevel::Critical;
    case spdlog::level::err: return LogLevel::Error;
    case spdlog::level::warn: return LogLevel::Warn;
    case spdlog::level::info: return LogLevel::Info;
    case spdlog::level::debug: return LogLevel::Debug;
    case spdlog::level::trace: return LogLevel::Trace;
    }
}

void LogManager::setLogLevelString(const std::string& str) {
    LogLevel level;
    if (str == "Off") level = LogLevel::Off;
    else if (str == "Critical") level = LogLevel::Critical;
    else if (str == "Error") level = LogLevel::Error;
    else if (str == "Warn") level = LogLevel::Warn;
    else if (str == "Info") level = LogLevel::Info;
    else if (str == "Debug") level = LogLevel::Debug;
    else if (str == "Trace") level = LogLevel::Trace;
    else {
        OPENSIM_THROW(Exception,
                fmt::format("Expected log level to be Off, Critical, Error, "
                            "Warn, Info, Debug, or Trace; got {}.",
                        str));
    }
    setLogLevel(level);
}

std::string LogManager::getLogLevelString() {
    const auto level = getLogLevel();
    switch (level) {
    case LogLevel::Off: return "Off";
    case LogLevel::Critical: return "Critical";
    case LogLevel::Error: return "Error";
    case LogLevel::Warn: return "Warn";
    case LogLevel::Info: return "Info";
    case LogLevel::Debug: return "Debug";
    case LogLevel::Trace: return "Trace";
    }
}

=======
>>>>>>> c263c7f0
<|MERGE_RESOLUTION|>--- conflicted
+++ resolved
@@ -139,76 +139,3 @@
     return &err;
 }
 
-<<<<<<< HEAD
-void LogManager::setLogLevel(LogLevel level) {
-    switch (level) {
-    case LogLevel::Off:
-        spdlog::set_level(spdlog::level::off);
-        break;
-    case LogLevel::Critical:
-        spdlog::set_level(spdlog::level::critical);
-        break;
-    case LogLevel::Error:
-        spdlog::set_level(spdlog::level::err);
-        break;
-    case LogLevel::Warn:
-        spdlog::set_level(spdlog::level::warn);
-        break;
-    case LogLevel::Info:
-        spdlog::set_level(spdlog::level::info);
-        break;
-    case LogLevel::Debug:
-        spdlog::set_level(spdlog::level::debug);
-        break;
-    case LogLevel::Trace:
-        spdlog::set_level(spdlog::level::trace);
-        break;
-    }
-}
-
-LogLevel LogManager::getLogLevel() {
-    const auto level = spdlog::default_logger()->level();
-    switch (level) {
-    case spdlog::level::off: return LogLevel::Off;
-    case spdlog::level::critical: return LogLevel::Critical;
-    case spdlog::level::err: return LogLevel::Error;
-    case spdlog::level::warn: return LogLevel::Warn;
-    case spdlog::level::info: return LogLevel::Info;
-    case spdlog::level::debug: return LogLevel::Debug;
-    case spdlog::level::trace: return LogLevel::Trace;
-    }
-}
-
-void LogManager::setLogLevelString(const std::string& str) {
-    LogLevel level;
-    if (str == "Off") level = LogLevel::Off;
-    else if (str == "Critical") level = LogLevel::Critical;
-    else if (str == "Error") level = LogLevel::Error;
-    else if (str == "Warn") level = LogLevel::Warn;
-    else if (str == "Info") level = LogLevel::Info;
-    else if (str == "Debug") level = LogLevel::Debug;
-    else if (str == "Trace") level = LogLevel::Trace;
-    else {
-        OPENSIM_THROW(Exception,
-                fmt::format("Expected log level to be Off, Critical, Error, "
-                            "Warn, Info, Debug, or Trace; got {}.",
-                        str));
-    }
-    setLogLevel(level);
-}
-
-std::string LogManager::getLogLevelString() {
-    const auto level = getLogLevel();
-    switch (level) {
-    case LogLevel::Off: return "Off";
-    case LogLevel::Critical: return "Critical";
-    case LogLevel::Error: return "Error";
-    case LogLevel::Warn: return "Warn";
-    case LogLevel::Info: return "Info";
-    case LogLevel::Debug: return "Debug";
-    case LogLevel::Trace: return "Trace";
-    }
-}
-
-=======
->>>>>>> c263c7f0
