/* -------------------------------------------------------------------------- *
 *                OpenSim:  testComponentInterface.cpp                        *
 * -------------------------------------------------------------------------- *
 * The OpenSim API is a toolkit for musculoskeletal modeling and simulation.  *
 * See http://opensim.stanford.edu and the NOTICE file for more information.  *
 * OpenSim is developed at Stanford University and supported by the US        *
 * National Institutes of Health (U54 GM072970, R24 HD065690) and by DARPA    *
 * through the Warrior Web program.                                           *
 *                                                                            *
 * Copyright (c) 2005-2017 Stanford University and the Authors                *
 * Author(s): Ajay Seth, Ayman Habib                                          *
 *                                                                            *
 * Licensed under the Apache License, Version 2.0 (the "License"); you may    *
 * not use this file except in compliance with the License. You may obtain a  *
 * copy of the License at http://www.apache.org/licenses/LICENSE-2.0.         *
 *                                                                            *
 * Unless required by applicable law or agreed to in writing, software        *
 * distributed under the License is distributed on an "AS IS" BASIS,          *
 * WITHOUT WARRANTIES OR CONDITIONS OF ANY KIND, either express or implied.   *
 * See the License for the specific language governing permissions and        *
 * limitations under the License.                                             *
 * -------------------------------------------------------------------------- */
#include <OpenSim/Auxiliary/auxiliaryTestFunctions.h>
#include <OpenSim/Common/Component.h>
#include <OpenSim/Common/Reporter.h>
#include <OpenSim/Common/TableSource.h>
#include <OpenSim/Common/STOFileAdapter.h>
#include <simbody/internal/SimbodyMatterSubsystem.h>
#include <simbody/internal/GeneralForceSubsystem.h>
#include <simbody/internal/Force.h>
#include <simbody/internal/MobilizedBody_Pin.h>
#include <simbody/internal/MobilizedBody_Ground.h>

using namespace OpenSim;
using namespace std;
using namespace SimTK;

class Foo;
class Bar;

class Sub : public Component {
    OpenSim_DECLARE_CONCRETE_OBJECT(Sub, Component);
public:
    OpenSim_DECLARE_OUTPUT_FOR_STATE_VARIABLE(subState);
    Sub() = default;
    virtual ~Sub() = default;
private:
    void extendAddToSystem(MultibodySystem &system) const override {
        Super::extendAddToSystem(system);
        addStateVariable("subState", Stage::Dynamics);
    }
    void computeStateVariableDerivatives(const SimTK::State& s) const override {
        double deriv = exp(-2.0*s.getTime());
        setStateVariableDerivativeValue(s, "subState", deriv);
    }
}; //end class Sub

class TheWorld : public Component {
    OpenSim_DECLARE_CONCRETE_OBJECT(TheWorld, Component);
public:
    TheWorld() : Component() { }

    TheWorld(const std::string& fileName, bool updFromXMLNode = false)
        : Component(fileName, updFromXMLNode) {
        // Propagate XML file values to properties 
        updateFromXMLDocument();
        // add components listed as properties as sub components.
        finalizeFromProperties();
    }

    void add(Component* comp) {
        addComponent(comp);
        // Edit Sub 
        /*Sub& subc = */updMemberSubcomponent<Sub>(intSubix);
    }

    // Top level connection method for this all encompassing component, TheWorld
    void connect() {
        Super::finalizeConnections(*this);
    }
    void buildUpSystem(MultibodySystem& system) { 
        connect();
        addToSystem(system);
    }

    const SimbodyMatterSubsystem& getMatterSubsystem() const { return *matter; }
    SimbodyMatterSubsystem& updMatterSubsystem() const { return *matter; }

    const GeneralForceSubsystem& getForceSubsystem() const { return *forces; }
    GeneralForceSubsystem& updForceSubsystem() const { return *forces; }

protected:
    // Component interface implementation
    void extendAddToSystem(MultibodySystem& system) const override {
        if (system.hasMatterSubsystem()){
            matter = system.updMatterSubsystem();
        }
        else{
            // const Sub& subc = getMemberSubcomponent<Sub>(intSubix);

            SimbodyMatterSubsystem* old_matter = matter.release();
            delete old_matter;
            matter = new SimbodyMatterSubsystem(system);

            GeneralForceSubsystem* old_forces = forces.release();
            delete old_forces;
            forces = new GeneralForceSubsystem(system);

            SimTK::Force::UniformGravity gravity(*forces, *matter, Vec3(0, -9.816, 0));
            fix = gravity.getForceIndex();

            system.updMatterSubsystem().setShowDefaultGeometry(true);
        }
    }

private:
    // Keep track of pointers to the underlying computational subsystems. 
    mutable ReferencePtr<SimbodyMatterSubsystem> matter;
    mutable ReferencePtr<GeneralForceSubsystem> forces;

    // keep track of the force added by the component
    mutable ForceIndex fix;

    MemberSubcomponentIndex intSubix{ constructSubcomponent<Sub>("internalSub") };

}; // end of TheWorld


class Foo : public Component {
    OpenSim_DECLARE_CONCRETE_OBJECT(Foo, Component);
public:
//=============================================================================
// PROPERTIES
//=============================================================================
    OpenSim_DECLARE_PROPERTY(mass, double, "mass (kg)");
    OpenSim_DECLARE_LIST_PROPERTY_SIZE(inertia, double, 6,
        "inertia {Ixx, Iyy, Izz, Ixy, Ixz, Iyz}");

    OpenSim_DECLARE_OUTPUT(Output1, double, getSomething, SimTK::Stage::Time);
    OpenSim_DECLARE_OUTPUT(Output2, SimTK::Vec3, calcSomething,
            SimTK::Stage::Time);

    OpenSim_DECLARE_OUTPUT(Output3, double, getSomethingElse, SimTK::Stage::Time);

    OpenSim_DECLARE_OUTPUT(Qs, Vector, getQ, SimTK::Stage::Position);

    OpenSim_DECLARE_OUTPUT(BodyAcc, SpatialVec, calcSpatialAcc,
            SimTK::Stage::Velocity);

    OpenSim_DECLARE_OUTPUT(return_by_ref, double, getReturnByRef,
            SimTK::Stage::Time);

    OpenSim_DECLARE_INPUT(input1, double, SimTK::Stage::Model, "");
    OpenSim_DECLARE_INPUT(AnglesIn, Vector, SimTK::Stage::Model, "");
    OpenSim_DECLARE_INPUT(fiberLength, double, SimTK::Stage::Model, "");
    OpenSim_DECLARE_INPUT(activation, double, SimTK::Stage::Model, "");
    OpenSim_DECLARE_LIST_INPUT(listInput1, double, SimTK::Stage::Model, "");

    Foo() : Component() {
        constructProperties();
        m_ctr = 0;
        m_mutableCtr = 0;
    }

    double getSomething(const SimTK::State& state) const {
        const_cast<Foo *>(this)->m_ctr++;
        m_mutableCtr++;

        return state.getTime();
    }

    SimTK::Vec3 calcSomething(const SimTK::State& state) const {
        const_cast<Foo *>(this)->m_ctr++;
        m_mutableCtr++;

        double t = state.getTime();
        return SimTK::Vec3(t, t*t, sqrt(t));
    }

    double getSomethingElse(const SimTK::State& state) const {
        return 1.618;
    }

    SimTK::Vector getQ(const SimTK::State& state) const {
        return state.getQ();
    }

    SimTK::SpatialVec calcSpatialAcc(const SimTK::State& state) const {
        const_cast<Foo *>(this)->m_ctr++;
        m_mutableCtr++;

        return getSystem().getMatterSubsystem().getMobilizedBody(bindex)
            .getBodyAcceleration(state);
    }

    const double& getReturnByRef(const SimTK::State& s) const {
        // Must return something that is stored in the state!
        return s.getTime();
    }

protected:
    /** Component Interface */
    void extendConnect(Component& root) override {
        Super::extendConnect(root);
        // do any internal wiring
        world = dynamic_cast<TheWorld*>(&root);
    }

    void extendAddToSystem(MultibodySystem &system) const override {
        Super::extendAddToSystem(system);

        SimbodyMatterSubsystem& matter = system.updMatterSubsystem();

        Vec3 mInB(0.0, 1.0, 0);
        Vec3 mInP(0, 0, 0);

        SimTK::Body::Rigid bone(
            MassProperties(1, Vec3(0), Inertia::brick(0.5, 1, 0.5)));

        // Thigh connected by hip
        MobilizedBody::Pin b1ToGround(matter.updGround(), SimTK::Transform(mInP),
            bone, SimTK::Transform(mInB));

        //Pin knee connects shank
        MobilizedBody::Pin b1ToB2(b1ToGround, SimTK::Transform(mInP),
            bone, SimTK::Transform(mInB));

        bindex = b1ToB2.getMobilizedBodyIndex();
    }

private:
    int m_ctr;
    mutable int m_mutableCtr;


    void constructProperties() {
        constructProperty_mass(1.0);
        Array<double> inertia(0.001, 6);
        inertia[0] = inertia[1] = inertia[2] = 0.1;
        constructProperty_inertia(inertia);
    }

    // Keep indices and reference to the world
    mutable MobilizedBodyIndex bindex;
    ReferencePtr<TheWorld> world;

}; // End of class Foo

class Bar : public Component {
    OpenSim_DECLARE_CONCRETE_OBJECT(Bar, Component);
public:
    
    OpenSim_DECLARE_SOCKET(parentFoo, Foo, "");
    OpenSim_DECLARE_SOCKET(childFoo, Foo, "");

    // This is used to test output copying and returns the address of the 
    // component.
    OpenSim_DECLARE_OUTPUT(copytesting, size_t, myself, SimTK::Stage::Model);
    // Use this member variable to ensure that output functions get copied
    // correctly.
    double copytestingViaMemberVariable = 5;
    OpenSim_DECLARE_OUTPUT(copytestingMemVar, double, getCopytestingMemVar,
                           SimTK::Stage::Model);

    OpenSim_DECLARE_OUTPUT(PotentialEnergy, double, getPotentialEnergy,
            SimTK::Stage::Velocity);

    OpenSim_DECLARE_OUTPUT_FOR_STATE_VARIABLE(fiberLength);
    OpenSim_DECLARE_OUTPUT_FOR_STATE_VARIABLE(activation);

    double getPotentialEnergy(const SimTK::State& state) const {
        const GeneralForceSubsystem& forces = world->getForceSubsystem();
        const Force& force = forces.getForce(fix);
        const Force::TwoPointLinearSpring& spring = 
            Force::TwoPointLinearSpring::downcast(force);
    
        return spring.calcPotentialEnergyContribution(state);
    }
    
    /** Returns the `this` pointer. Used to ensure that the std::function 
     within Outputs is properly copied when copying components. */
    size_t myself(const SimTK::State& s) const { return size_t(this); }
    
    double getCopytestingMemVar(const SimTK::State& s) const
    { return copytestingViaMemberVariable; }

protected:
    /** Component Interface */
    void extendConnect(Component& root) override{
        Super::extendConnect(root);
        // do any internal wiring
        world = dynamic_cast<TheWorld*>(&root);
        // perform custom checking
        if (&updSocket<Foo>("parentFoo").getConnectee()
                == &updSocket<Foo>("childFoo").getConnectee()){
            string msg = "ERROR - Bar::extendConnect()\n";
            msg += " parentFoo and childFoo cannot be the same component.";
            throw OpenSim::Exception(msg);
        }
    }

    // Copied here from Component for testing purposes.


    void extendAddToSystem(MultibodySystem& system) const override{

        GeneralForceSubsystem& forces = world->updForceSubsystem();
        SimbodyMatterSubsystem& matter = world->updMatterSubsystem();

        int nb = matter.getNumBodies();
        if (nb > 2) {
            const MobilizedBody& b1 = matter.getMobilizedBody(MobilizedBodyIndex(1));
            const MobilizedBody& b2 = matter.getMobilizedBody(MobilizedBodyIndex(2));

            Force::TwoPointLinearSpring 
                spring(forces, b1, Vec3(0.5,0,0), b2, Vec3(0.5,0,0), 10.0, 0.1);
            fix = spring.getForceIndex();
        }

        // We use these to test the Output's that are generated when we
        // add a StateVariable.
        addStateVariable("fiberLength", SimTK::Stage::Velocity);
        addStateVariable("activation", SimTK::Stage::Dynamics);

        // Create a hidden state variable, so we can ensure that hidden state
        // variables do not have a corresponding Output.
        bool hidden = true;
        addStateVariable("hiddenStateVar", SimTK::Stage::Dynamics, hidden);
    }

    void computeStateVariableDerivatives(const SimTK::State& state) const override {
        setStateVariableDerivativeValue(state, "fiberLength", 2.0);
        setStateVariableDerivativeValue(state, "activation", 3.0 * state.getTime());
        setStateVariableDerivativeValue(state, "hiddenStateVar", 
                                          exp(-0.5 * state.getTime()));
    }

private:

    // keep track of the force added by the component
    mutable ForceIndex fix;
    ReferencePtr<TheWorld> world;

}; // End of class Bar

// Create 2nd level derived class to verify that Component interface
// holds up.
class CompoundFoo : public Foo {
    OpenSim_DECLARE_CONCRETE_OBJECT(CompoundFoo, Foo);
public:
    //=============================================================================
    // PROPERTIES
    //=============================================================================
    OpenSim_DECLARE_PROPERTY(Foo1, Foo, "1st Foo of CompoundFoo");
    OpenSim_DECLARE_PROPERTY(Foo2, Foo, "2nd Foo of CompoundFoo");
    OpenSim_DECLARE_PROPERTY(scale1, double, "Scale factor for 1st Foo");
    OpenSim_DECLARE_PROPERTY(scale2, double, "Scale factor for 2nd Foo");

    CompoundFoo() : Foo() {
        constructProperties();
    }

protected:
    // Component implementation interface
    void extendFinalizeFromProperties() override {
        // Allow Foo to do its finalize from properties
        Super::extendFinalizeFromProperties();

        // Mark components listed in properties as subcomponents
        Foo& foo1 = upd_Foo1();
        Foo& foo2 = upd_Foo2();

        // update CompoundFoo's properties based on it sub Foos
        double orig_mass = get_mass();
        upd_mass() = get_scale1()*foo1.get_mass() + get_scale2()*foo2.get_mass();

        double inertiaScale = (get_mass() / orig_mass);

        for (int i = 0; i < updProperty_inertia().size(); ++i) {
            upd_inertia(i) = inertiaScale*get_inertia(i);
        }
    }

private:
    void constructProperties() {
        constructProperty_Foo1(Foo());
        constructProperty_Foo2(Foo());
        constructProperty_scale1(1.0);
        constructProperty_scale2(2.0);
    }   
}; // End of Class CompoundFoo

SimTK_NICETYPENAME_LITERAL(Foo);
SimTK_NICETYPENAME_LITERAL(Bar);

void testMisc() {
    // Define the Simbody system
    MultibodySystem system;

    TheWorld theWorld;
    theWorld.setName("World");
    theWorld.finalizeFromProperties();

    // ComponentHasNoSystem exception should be thrown if user attempts to read
    // or write state, discrete, or cache variables before Component has an
    // underlying MultibodySystem.
    {
        SimTK::State sBlank;
        const std::string varName = "waldo"; //dummy name

        ASSERT_THROW(ComponentHasNoSystem, theWorld.findStateVariable(varName));
        ASSERT_THROW(ComponentHasNoSystem, theWorld.getNumStateVariables());
        ASSERT_THROW(ComponentHasNoSystem, theWorld.getStateVariableNames());
        ASSERT_THROW(ComponentHasNoSystem,
            theWorld.getStateVariableValue(sBlank, varName));
        ASSERT_THROW(ComponentHasNoSystem,
            theWorld.setStateVariableValue(sBlank, varName, 0.));
        ASSERT_THROW(ComponentHasNoSystem,
            theWorld.getStateVariableValues(sBlank));
        ASSERT_THROW(ComponentHasNoSystem,
            theWorld.setStateVariableValues(sBlank, SimTK::Vector(1, 0.)));
        ASSERT_THROW(ComponentHasNoSystem,
            theWorld.getStateVariableDerivativeValue(sBlank, varName));
        ASSERT_THROW(ComponentHasNoSystem,
            theWorld.getDiscreteVariableValue(sBlank, varName));
        ASSERT_THROW(ComponentHasNoSystem,
            theWorld.setDiscreteVariableValue(sBlank, varName, 0.));
        ASSERT_THROW(ComponentHasNoSystem,
            theWorld.getCacheVariableValue<double>(sBlank, varName));
        ASSERT_THROW(ComponentHasNoSystem,
            theWorld.setCacheVariableValue(sBlank, varName, 0.));
        ASSERT_THROW(ComponentHasNoSystem,
            theWorld.updCacheVariableValue<double>(sBlank, varName));
        ASSERT_THROW(ComponentHasNoSystem,
            theWorld.markCacheVariableValid(sBlank, varName));
        ASSERT_THROW(ComponentHasNoSystem,
            theWorld.markCacheVariableInvalid(sBlank, varName));
        ASSERT_THROW(ComponentHasNoSystem,
            theWorld.isCacheVariableValid(sBlank, varName));
    }

    TheWorld* cloneWorld = theWorld.clone();
    cloneWorld->setName("ClonedWorld");
    cloneWorld->finalizeFromProperties();

    TheWorld copyWorld(theWorld);
    copyWorld.setName("CopiedWorld");
    copyWorld.finalizeFromProperties();

    const Sub& theSub = theWorld.getComponent<Sub>("internalSub");
    const Sub& cloneSub = cloneWorld->getComponent<Sub>("internalSub");
    const Sub& copySub = copyWorld.getComponent<Sub>("internalSub");

    // The clone and copy intern Sub components should be different
    // allocation (address) from original internal Sub
    ASSERT(&theSub != &cloneSub);
    ASSERT(&theSub != &copySub);
    // But their contents/values should be identical 
    ASSERT(theSub == cloneSub);
    ASSERT(theSub == copySub);

    // let component add its stuff to the system
    Foo& foo = *new Foo();
    foo.setName("Foo");
    theWorld.add(&foo);
    foo.set_mass(2.0);

    // Foo* footTest = foo.clone();

    // bar0 is to test copying of the function within a component's outputs.
    std::unique_ptr<Bar> bar0(new Bar());
    Bar& bar = *bar0->clone();
    bar.copytestingViaMemberVariable = 6;
    bar.setName("Bar");
    theWorld.add(&bar);

    Bar barEqual(bar);
    ASSERT(barEqual == bar);

    //Configure the socket to look for its dependency by this name
    //Will get resolved and connected automatically at Component connect
    bar.updSocket<Foo>("parentFoo").setConnecteeName(foo.getAbsolutePathName());
    bar.connectSocket_childFoo(foo);
        
    // add a subcomponent
    // connect internals
    ASSERT_THROW( OpenSim::Exception,
                  theWorld.connect() );


    auto worldTreeAsList = theWorld.getComponentList();
    std::cout << "list begin: " << worldTreeAsList.begin()->getName() << std::endl;
    for (auto it = worldTreeAsList.begin();
              it != worldTreeAsList.end(); ++it) {
        std::cout << "Iterator is at: " << it->getAbsolutePathName() << std::endl;
    }

        
    std::cout << "Using range-for loop: " << std::endl;
    for (const Component& component : worldTreeAsList) {
        std::cout << "Iterator is at: " << component.getAbsolutePathName() << std::endl;
    }

        
    std::cout << "Iterate over only Foo's." << std::endl;
    for (auto& component : theWorld.getComponentList<Foo>()) {
        std::cout << "Iterator is at: " << component.getAbsolutePathName() << std::endl;
    }

    Foo& foo2 = *new Foo();
    foo2.setName("Foo2");
    foo2.set_mass(3.0);

    theWorld.add(&foo2);

    std::cout << "Iterate over Foo's after adding Foo2." << std::endl;
    for (auto& component : theWorld.getComponentList<Foo>()) {
        std::cout << "Iter at: " << component.getAbsolutePathName() << std::endl;
    }

    // Query existing components.
    theWorld.printComponentsMatching("");
    SimTK_TEST(theWorld.hasComponent("Foo"));
    SimTK_TEST(!theWorld.hasComponent("Nonexistent"));
    SimTK_TEST(theWorld.hasComponent<Foo>("Foo"));
    SimTK_TEST(!theWorld.hasComponent<Bar>("Foo"));
    SimTK_TEST(!theWorld.hasComponent<Foo>("Nonexistent"));


    bar.connectSocket_childFoo(foo2);
    string socketName = bar.updSocket<Foo>("childFoo").getName();

    // Bar should connect now
    theWorld.connect();
    theWorld.buildUpSystem(system);

    const Foo& foo2found = theWorld.getComponent<Foo>("Foo2");
    ASSERT(foo2 == foo2found);

    // do any other input/output connections
    foo.connectInput_input1(bar.getOutput("PotentialEnergy"));
    
    // check how this model serializes
    string modelFile("testComponentInterfaceModel.osim");
    theWorld.print(modelFile);

    // Simbody model state setup
    State s = system.realizeTopology();

    // int nu = system.getMatterSubsystem().getNumMobilities();

    //SimTK::Visualizer viz(system);
    //viz.drawFrameNow(s);
    const Vector q = Vector(s.getNQ(), SimTK::Pi/2);
    const Vector u = Vector(s.getNU(), 1.0);
        
    // Ensure the "this" pointer inside the output function is for the
    // correct Bar.
    system.realize(s, Stage::Model);
    // Since bar0 is not part of any "world", we must call
    // finalizeFromProperties() on it ourselves in order to set the
    // "owner" of its outputs.
    bar0->finalizeFromProperties();
    // If bar's copytesting output is 0, then the following tests will pass
    // accidentally.
    SimTK_TEST(bar.getOutputValue<size_t>(s, "copytesting") != 0);
    // Make sure bar's outputs don't point to bar0.
    SimTK_TEST(bar.getOutputValue<size_t>(s, "copytesting") != size_t(bar0.get()));
    // Make sure bar's outputs are using bar underneath.
    SimTK_TEST(bar.getOutputValue<size_t>(s, "copytesting") == size_t(&bar));
    SimTK_TEST(bar0->getOutputValue<double>(s, "copytestingMemVar") == 5);
    SimTK_TEST(bar.getOutputValue<double>(s, "copytestingMemVar") == 6);
        
    // By deleting bar0 then calling getOutputValue on bar without a
    // segfault (throughout the remaining code), we ensure that bar
    // does not depend on bar0.
    bar0.reset(nullptr);


    for (int i = 0; i < 10; ++i){
        s.updTime() = i*0.01234;
        s.updQ() = (i+1)*q/10.0;
        system.realize(s, Stage::Velocity);

        const AbstractOutput& out1 = foo.getOutput("Output1");
        const AbstractOutput& out2 = foo.getOutput("Output2");
        const AbstractOutput& out3 = foo.getOutput("Qs");
        const AbstractOutput& out4 = foo.getOutput("BodyAcc");
        const AbstractOutput& out5 = bar.getOutput("PotentialEnergy");

        cout << "=========================[Time " << s.getTime() << "s]======================="<<endl;
        cout << out1.getName() <<"|"<< out1.getTypeName() <<"|"<< out1.getValueAsString(s) << endl;
        cout << out2.getName() <<"|"<< out2.getTypeName() <<"|"<< out2.getValueAsString(s) << endl;
        cout << out3.getName() <<"|"<< out3.getTypeName() <<"|"<< out3.getValueAsString(s) << endl;
            
        system.realize(s, Stage::Acceleration);
        cout << out4.getName() <<"|"<< out4.getTypeName() <<"|"<< out4.getValueAsString(s) << endl;
        cout << out5.getName() <<"|"<< out5.getTypeName() <<"|"<< out5.getValueAsString(s) << endl;

        //viz.report(s);
        system.realize(s, Stage::Report);

        cout << "foo.input1 = " << foo.getInputValue<double>(s, "input1") << endl;
    }

    // Test the output that returns by const T&.
    SimTK_TEST(foo.getOutputValue<double>(s, "return_by_ref") == s.getTime());

    MultibodySystem system2;
    TheWorld *world2 = new TheWorld(modelFile, true);
        
    world2->updComponent("Bar").getSocket<Foo>("childFoo");
    // We haven't called connect yet, so this connection isn't made yet.
    SimTK_TEST_MUST_THROW_EXC(
            world2->updComponent("Bar").getConnectee<Foo>("childFoo"),
            OpenSim::Exception
             );

    ASSERT(theWorld == *world2, __FILE__, __LINE__,
        "Model serialization->deserialization FAILED");

    world2->setName("InternalWorld");
    world2->connect();

    world2->updComponent("Bar").getSocket<Foo>("childFoo");
    ASSERT("Foo2" ==
            world2->updComponent("Bar").getConnectee<Foo>("childFoo").getName());

    world2->buildUpSystem(system2);
    s = system2.realizeTopology();

    world2->print("clone_" + modelFile);

    // Test copy assignment
    TheWorld world3;
    world3 = *world2;

    ASSERT(&world3 != world2, __FILE__, __LINE__,
        "Model copy assignment FAILED: A copy was not made.");

    world3.finalizeFromProperties();

    ASSERT(world3 == *world2, __FILE__, __LINE__,
        "Model copy assignment FAILED: Property values are not identical.");

    world3.getComponent("Bar").getSocket<Foo>("parentFoo");

    auto& barInWorld3 = world3.getComponent<Bar>("Bar");
    auto& barInWorld2 = world2->getComponent<Bar>("Bar");
    ASSERT(&barInWorld3 != &barInWorld2, __FILE__, __LINE__, 
        "Model copy assignment FAILED: property was not copied but "
        "assigned the same memory");

    world3.setName("World3");

    // Add second world as the internal model of the first
    theWorld.add(world2);
    theWorld.connect();

    Bar& bar2 = *new Bar();
    bar2.setName("bar2");
    CompoundFoo& compFoo = *new CompoundFoo();
    compFoo.setName("BigFoo");

    // setting Foo's creates copies that are now part of CompoundFoo
    compFoo.set_Foo1(foo);
    compFoo.set_Foo2(foo2);
    compFoo.finalizeFromProperties();

    world3.add(&compFoo);
    world3.add(&bar2);

    //Configure the socket to look for its dependency by this name
    //Will get resolved and connected automatically at Component connect
    bar2.updSocket<Foo>("parentFoo")
    .setConnecteeName(compFoo.getRelativePathName(bar2));
    
    bar2.connectSocket_childFoo(foo);
    compFoo.upd_Foo1().updInput("input1")
        .connect(bar2.getOutput("PotentialEnergy"));

    world3.finalizeFromProperties();
    world3.print("Compound_" + modelFile);

    cout << "Adding world3 to theWorld" << endl;
    theWorld.add(world3.clone());

    // Should not be able to add the same Component twice within the same tree
    ASSERT_THROW( ComponentAlreadyPartOfOwnershipTree,
                  world3.add(&bar2));

    cout << "Connecting theWorld:" << endl;
<<<<<<< HEAD
    theWorld.dumpSubcomponentInfo();
=======
    //theWorld.dumpSubcomponents();
    theWorld.printSubcomponentInfo();
    theWorld.printOutputInfo();
>>>>>>> 9b5172f8
    theWorld.finalizeFromProperties();
    theWorld.connect();

    auto* reporter = new TableReporterVector();
    reporter->set_report_time_interval(0.1);
    reporter->connectInput_inputs(foo.getOutput("Qs"));
    theWorld.add(reporter);

    MultibodySystem system3;
    cout << "Building theWorld's system:" << endl;
    theWorld.buildUpSystem(system3);

    // Connect our state variables.
    foo.connectInput_fiberLength(bar.getOutput("fiberLength"));
    foo.connectInput_activation(bar.getOutput("activation"));
    // Since hiddenStateVar is a hidden state variable, it has no
    // corresponding output.
    ASSERT_THROW( OpenSim::Exception,
          /*const AbstractOutput& out = */bar.getOutput("hiddenStateVar") );

    s = system3.realizeTopology();

    bar.setStateVariableValue(s, "fiberLength", 1.5);
    bar.setStateVariableValue(s, "activation", 0);

    // int nu3 = system3.getMatterSubsystem().getNumMobilities();

    // realize simbody system to velocity stage
    system3.realize(s, Stage::Velocity);

    RungeKuttaFeldbergIntegrator integ(system3);
    integ.setAccuracy(1.0e-3);

    TimeStepper ts(system3, integ);
    ts.initialize(s);
    ts.stepTo(1.0);
    s = ts.getState();

    // realize simbody system to velocity stage
    system3.realize(s, Stage::Velocity);

    // Get the results of integrating the system forward
    const TimeSeriesTable_<Real>& results = reporter->getTable();
    ASSERT(results.getNumRows() == 11, __FILE__, __LINE__,
        "Number of rows in Reporter results not equal to number of time intervals.");
    cout << "************** Contents of Table of Results ****************" << endl;
    cout << results << endl;
    cout << "***************** Qs Output at Final state *****************" << endl;
    auto& finalVal = foo.getOutputValue<Vector>(s, "Qs");
    (~finalVal).dump();
    size_t ncols = results.getNumColumns();
    ASSERT(ncols == static_cast<size_t>(finalVal.size()), __FILE__, __LINE__,
        "Number of cols in Reporter results not equal to size of Output'Qs' size.");

    // Check the result of the integration on our state variables.
    ASSERT_EQUAL(3.5, bar.getOutputValue<double>(s, "fiberLength"), 1e-10);
    ASSERT_EQUAL(1.5, bar.getOutputValue<double>(s, "activation"), 1e-10);

    // Ensure the connection works.
    ASSERT_EQUAL(3.5, foo.getInputValue<double>(s, "fiberLength"), 1e-10);
    ASSERT_EQUAL(1.5, foo.getInputValue<double>(s, "activation"), 1e-10);

<<<<<<< HEAD
    theWorld.dumpSubcomponentInfo();
=======
    theWorld.printSubcomponentInfo();
    theWorld.printOutputInfo();
>>>>>>> 9b5172f8

    std::cout << "Iterate over all Components in the world." << std::endl;
    for (auto& component : theWorld.getComponentList<Component>()) {
        std::cout << "Iterator is at: " << component.getAbsolutePathName() << std::endl;
    }

    // Should fail to get Component when path is not specified
    ASSERT_THROW(OpenSim::Exception,
        theWorld.getComponent<CompoundFoo>("BigFoo") );

    // With path to the component it should work
    auto& bigFoo = theWorld.getComponent<CompoundFoo>("World/World3/BigFoo");
    // const Sub& topSub = theWorld.getComponent<Sub>("InternalWorld/internalSub");
        
    // Should also be able to get top-level
    auto& topFoo = theWorld.getComponent<Foo>("Foo2");
    cout << "Top level Foo2 path name: " << topFoo.getAbsolutePathName() << endl;

    // And the leaf Foo2 from BigFoo
    auto& leafFoo = bigFoo.getComponent<Foo>("Foo2");
    cout << "Leaf level Foo2 path name: " << leafFoo.getAbsolutePathName() << endl;

    theWorld.print("Nested_" + modelFile);
}



void testListInputs() {
    MultibodySystem system;
    TheWorld theWorld;
    theWorld.setName("World");
    
    Foo& foo = *new Foo();
    foo.setName("Foo");
    theWorld.add(&foo);
    foo.set_mass(2.0);

    Foo& foo2 = *new Foo();
    foo2.setName("Foo2");
    foo2.set_mass(3.0);
    theWorld.add(&foo2);

    Bar& bar = *new Bar();
    bar.setName("Bar");
    theWorld.add(&bar);

    bar.updSocket<Foo>("parentFoo").setConnecteeName("Foo");
    bar.updSocket<Foo>("childFoo").setConnecteeName("Foo2");
    
    auto* reporter = new ConsoleReporter();
    reporter->setName("rep0");
    theWorld.add(reporter);

    // wire up console reporter inputs to desired model outputs
    reporter->connectInput_inputs(foo.getOutput("Output1"));
    reporter->connectInput_inputs(bar.getOutput("PotentialEnergy"));
    reporter->connectInput_inputs(bar.getOutput("fiberLength"));
    reporter->connectInput_inputs(bar.getOutput("activation"));

    auto* tabReporter = new TableReporter();
    tabReporter->setName("TableReporterMixedOutputs");
    theWorld.add(tabReporter);

    // wire up table reporter inputs (using convenience method) to desired 
    // model outputs
    tabReporter->addToReport(bar.getOutput("fiberLength"));
    tabReporter->addToReport(bar.getOutput("activation"));
    tabReporter->addToReport(foo.getOutput("Output1"));
    tabReporter->addToReport(bar.getOutput("PotentialEnergy"));

    theWorld.connect();
    theWorld.buildUpSystem(system);
    
    State s = system.realizeTopology();
    
    const Vector q = Vector(s.getNQ(), SimTK::Pi/2);
    for (int i = 0; i < 10; ++i){
        s.updTime() = i*0.01234;
        s.updQ() = (i+1)*q/10.0;
        system.realize(s, Stage::Report);
    }

    cout << "  TableReporterMixedOutputs (contents)" << endl;
    cout << tabReporter->getTable() << endl;

    tabReporter->clearTable();
    ASSERT(tabReporter->getTable().getNumRows() == 0);
}


void testListSockets() {
    MultibodySystem system;
    TheWorld theWorld;
    theWorld.setName("world");
    
    Foo& foo = *new Foo(); foo.setName("foo"); foo.set_mass(2.0);
    theWorld.add(&foo);

    Foo& foo2 = *new Foo(); foo2.setName("foo2"); foo2.set_mass(3.0);
    theWorld.add(&foo2);

    Bar& bar = *new Bar(); bar.setName("bar");
    theWorld.add(&bar);
    
    // Non-list sockets.
    bar.updSocket<Foo>("parentFoo").setConnecteeName("foo");
    bar.updSocket<Foo>("childFoo").setConnecteeName("foo2");
    
    // Ensure that calling connect() on bar's "parentFoo" doesn't increase
    // its number of connectees.
    bar.connectSocket_parentFoo(foo);
    // TODO The "Already connected to 'foo'" is caught by `connect()`.
    SimTK_TEST(bar.getSocket<Foo>("parentFoo").getNumConnectees() == 1);
    
    theWorld.connect();
    theWorld.buildUpSystem(system);
    
    State s = system.realizeTopology();
    
    std::cout << bar.getConnectee<Foo>("parentFoo").get_mass() << std::endl;
    
    // TODO redo with the property list / the reference connect().
}

void testComponentPathNames()
{
    Foo foo;
    Bar bar;
    TheWorld top;

    // These are not valid component names
    // Only using for testing as surrogates for path names
    // which are computed by the component. Just testing
    // the relative path name facility here.
    top.setName("Top");
    foo.setName("A/B/C/D");
    bar.setName("A/B/E");

    std::string fooWrtBar = foo.getRelativePathName(bar);
    ASSERT(fooWrtBar == "../C/D"); // "/A/B/" as common

    std::string barWrtFoo= bar.getRelativePathName(foo);
    ASSERT(barWrtFoo == "../../E"); // "/A/B/" as common

    // null case foo wrt foo
    std::string fooWrtFoo = foo.getRelativePathName(foo);
    ASSERT(fooWrtFoo == "");

    std::string topAbsPath = top.getAbsolutePathName();
    std::string fooWrtTop = foo.getRelativePathName(top);
    ASSERT(fooWrtTop == "../A/B/C/D");

    std::string topWrtFoo = top.getRelativePathName(foo);
    ASSERT(topWrtFoo== "../../../../Top");

    foo.setName("World/Foo");
    bar.setName("World3/bar2");
    fooWrtBar = foo.getRelativePathName(bar);
    ASSERT(fooWrtBar == "../../World/Foo");

    foo.setName("World3/bar2/foo1");
    fooWrtBar = foo.getRelativePathName(bar);
    ASSERT(fooWrtBar == "foo1");

    bar.setName("LegWithConstrainedFoot/footConstraint");
    foo.setName("LegWithConstrainedFoot/foot");
    barWrtFoo = bar.getRelativePathName(foo);
    ASSERT(barWrtFoo == "../footConstraint");

    // Now build use real components and assemble them 
    // into a tree and test the path names that are 
    // generated on the fly.
    TheWorld* A = new TheWorld();
    TheWorld* B = new TheWorld();
    TheWorld* C = new TheWorld();
    TheWorld* D = new TheWorld();
    TheWorld* E = new TheWorld();
    A->setName("A");
    B->setName("B");
    C->setName("C");
    D->setName("D");
    E->setName("E");
    
    top.add(A);
    A->add(B);
    B->add(C);
    A->add(D);
    D->add(E);

<<<<<<< HEAD
    top.dumpSubcomponentInfo();
=======
    top.printSubcomponentInfo();
    top.printOutputInfo();
>>>>>>> 9b5172f8

    std::string absPathC = C->getAbsolutePathName();
    ASSERT(absPathC == "/Top/A/B/C");

    std::string absPathE = E->getAbsolutePathName();
    ASSERT(absPathE == "/Top/A/D/E");

    // Must specify a unique path to E
    ASSERT_THROW(OpenSim::ComponentNotFoundOnSpecifiedPath,
                 /*auto& eref = */top.getComponent("E") );

    auto& cref = top.getComponent(absPathC);
    auto& eref = top.getComponent(absPathE);

    auto cFromE = cref.getRelativePathName(eref);
    ASSERT(cFromE == "../../B/C");

    auto eFromC = eref.getRelativePathName(cref);
    ASSERT(eFromC == "../../D/E");

    // verify that we can also navigate relative paths properly
    auto& eref2 = cref.getComponent(eFromC);
    ASSERT(eref2 == eref);

    Foo* foo1 = new Foo();
    foo1->setName("Foo1");
    Foo* foo2 = new Foo();
    foo2->setName("Foo2");
    Bar* bar2 = new Bar();
    bar2->setName("Bar2");

    A->add(foo1);
    A->add(foo2);
    A->add(bar2);

    TheWorld* F = A->clone();
    F->setName("F");
    top.add(F);

<<<<<<< HEAD
    top.dumpSubcomponentInfo();
=======
    top.printSubcomponentInfo();
    top.printOutputInfo();
>>>>>>> 9b5172f8

    std::string fFoo1AbsPath = 
        F->getComponent<Foo>("Foo1").getAbsolutePathName();
    std::string aBar2AbsPath = 
        A->getComponent<Bar>("Bar2").getAbsolutePathName();
    auto bar2FromBarFoo = 
        bar2->getRelativePathName(F->getComponent<Foo>("Foo1"));

    // Verify deep copy of subcomponents
    const Foo& foo1inA = top.getComponent<Foo>("/Top/A/Foo1");
    const Foo& foo1inF = top.getComponent<Foo>("/Top/F/Foo1");
    ASSERT(&foo1inA != &foo1inF);

    // double check that we have the original Foo foo1 in A
    ASSERT(&foo1inA == foo1);

    // This bar2 that belongs to A and connects the two foo2s
    bar2->connectSocket_parentFoo(*foo2);
    bar2->connectSocket_childFoo(F->getComponent<Foo>("Foo2"));

    // auto& foo2inF = bar2->getComponent<Foo>("../../F/Foo2");

    // now wire up bar2 that belongs to F and connect the 
    // two foo1s one in A and other F
    auto& fbar2 = F->updComponent<Bar>("Bar2");
    ASSERT(&fbar2 != bar2);

    fbar2.connectSocket_parentFoo(*foo1);
    fbar2.updSocket<Foo>("childFoo")
        .setConnecteeName("../Foo1");

<<<<<<< HEAD
    top.dumpSubcomponentInfo();
=======
    top.printSubcomponentInfo();
    top.printOutputInfo();
>>>>>>> 9b5172f8
    top.connect();
}

void testInputOutputConnections()
{
    {
        TheWorld world;
        Foo* foo1 = new Foo();
        Foo* foo2 = new Foo();
        Bar* bar = new Bar();

        foo1->setName("foo1");
        foo2->setName("foo2");
        bar->setName("bar");
        bar->connectSocket_parentFoo(*foo1);
        bar->connectSocket_childFoo(*foo2);
        
        world.add(foo1);
        world.add(foo2);
        world.add(bar);

        MultibodySystem mbs;

        world.connect();

        // do any other input/output connections
        foo1->connectInput_input1(bar->getOutput("PotentialEnergy"));

        // Test various exceptions for inputs, outputs, sockets
        ASSERT_THROW(InputNotFound, foo1->getInput("input0"));
        ASSERT_THROW(SocketNotFound, bar->updSocket<Foo>("parentFoo0"));
        ASSERT_THROW(OutputNotFound, 
            world.getComponent("./internalSub").getOutput("subState0"));
        // Ensure that getOutput does not perform a "find"
        ASSERT_THROW(OutputNotFound,
            world.getOutput("./internalSub/subState"));

        foo2->connectInput_input1(world.getComponent("./internalSub").getOutput("subState"));

        foo1->connectInput_AnglesIn(foo2->getOutput("Qs"));
        foo2->connectInput_AnglesIn(foo1->getOutput("Qs"));

        foo1->connectInput_activation(bar->getOutput("activation"));
        foo1->connectInput_fiberLength(bar->getOutput("fiberLength"));

        foo2->connectInput_activation(bar->getOutput("activation"));
        foo2->connectInput_fiberLength(bar->getOutput("fiberLength"));

        world.connect();
        world.buildUpSystem(mbs);
    }
    // Test exception message when asking for the value of an input that is
    // not wired up.
    class A : public Component { // Test single-value input.
        OpenSim_DECLARE_CONCRETE_OBJECT(A, Component);
    public:
        OpenSim_DECLARE_INPUT(in1, double, SimTK::Stage::Model, "");
    };
    class B : public Component { // Test list inputs.
        OpenSim_DECLARE_CONCRETE_OBJECT(B, Component);
    public:
        OpenSim_DECLARE_LIST_INPUT(in1, double, SimTK::Stage::Model, "");
    };
    class C : public Component {
        OpenSim_DECLARE_CONCRETE_OBJECT(C, Component);
    public:
        OpenSim_DECLARE_OUTPUT(out1, double, calcOut1, SimTK::Stage::Time);
        double calcOut1(const SimTK::State& state) const { return 0; }
    };
    {
        // Single-value input.
        TheWorld world;
        A* a = new A(); a->setName("a");
        world.add(a);
        MultibodySystem system;
        world.connect();
        world.buildUpSystem(system);
        State s = system.realizeTopology();
        system.realize(s, Stage::Model);
        SimTK_TEST_MUST_THROW_EXC(a->getInput<double>("in1").getValue(s),
                InputNotConnected);
    }
    {
        // List input.
        // We must wire up an output to the input, as a list input with no
        // connectees is always "connected."
        TheWorld world;
        B* b = new B(); b->setName("b");
        C* c = new C(); c->setName("c");
        world.add(b);
        world.add(c);
        b->updInput("in1").connect(c->getOutput("out1"));
        MultibodySystem system;
        world.connect();
        world.buildUpSystem(system);
        State s = system.realizeTopology();
        system.realize(s, Stage::Model);
        // The following will work, now that the connection is satisfied.
        b->getInput<double>("in1").getValue(s, 0);
        // Disconnect to get the "not connected"exception.
        b->clearConnections(); 
        SimTK_TEST_MUST_THROW_EXC(b->getInput<double>("in1").getValue(s, 0),
                InputNotConnected);
    }
}

void testInputConnecteeNames() {
    {
        std::string componentPath, outputName, channelName, alias;
        AbstractInput::parseConnecteeName("/foo/bar|output",
                componentPath, outputName, channelName, alias);
        SimTK_TEST(componentPath == "/foo/bar");
        SimTK_TEST(outputName == "output");
        SimTK_TEST(channelName == "");
        SimTK_TEST(alias == "");
    }
    {
        std::string componentPath, outputName, channelName, alias;
        AbstractInput::parseConnecteeName("/foo/bar|output:channel",
                componentPath, outputName, channelName, alias);
        SimTK_TEST(componentPath == "/foo/bar");
        SimTK_TEST(outputName == "output");
        SimTK_TEST(channelName == "channel");
        SimTK_TEST(alias == "");
    }
    {
        std::string componentPath, outputName, channelName, alias;
        AbstractInput::parseConnecteeName("/foo/bar|output(baz)",
                componentPath, outputName, channelName, alias);
        SimTK_TEST(componentPath == "/foo/bar");
        SimTK_TEST(outputName == "output");
        SimTK_TEST(channelName == "");
        SimTK_TEST(alias == "baz");
    }
    {
        std::string componentPath, outputName, channelName, alias;
        AbstractInput::parseConnecteeName("/foo/bar|output:channel(baz)",
                componentPath, outputName, channelName, alias);
        SimTK_TEST(componentPath == "/foo/bar");
        SimTK_TEST(outputName == "output");
        SimTK_TEST(channelName == "channel");
        SimTK_TEST(alias == "baz");
    }

    // TODO test invalid names as well.
}


void testExceptionsForConnecteeTypeMismatch() {
    // Create Component classes for use in the following tests.
    // --------------------------------------------------------
    // This class has Outputs.
    class A : public Component {
        OpenSim_DECLARE_CONCRETE_OBJECT(A, Component);
    public:
        OpenSim_DECLARE_OUTPUT(out1, double, calcOut1, SimTK::Stage::Time);
        OpenSim_DECLARE_LIST_OUTPUT(outL, double, calcOutL, SimTK::Stage::Time);
        double calcOut1(const SimTK::State& state) const { return 0; }
        double calcOutL(const SimTK::State& state,
                        const std::string& channel) const { return 0; }
    private:
        void extendFinalizeFromProperties() override {
            // Register Channels for list output 'outL'.
            auto& outL = updOutput("outL");
            outL.addChannel("0"); outL.addChannel("1"); outL.addChannel("2");
        }
    };
    // This class has Inputs.
    class B : public Component {
        OpenSim_DECLARE_CONCRETE_OBJECT(B, Component);
    public:
        OpenSim_DECLARE_INPUT(in1, Vec3, SimTK::Stage::Model, "");
        OpenSim_DECLARE_LIST_INPUT(inL, Vec3, SimTK::Stage::Model, "");
    };
    // This class has a socket.
    class C : public Component {
        OpenSim_DECLARE_CONCRETE_OBJECT(C, Component);
    public:
        OpenSim_DECLARE_SOCKET(socket1, A, "");
    };
    
    // Test various type mismatches.
    // -----------------------------
    // First, check for exceptions when directly connecting inputs to outputs
    // (or sockets to connectees).
    { // Socket.
        TheWorld model;
        B* b = new B(); b->setName("b");
        C* c = new C(); c->setName("c");
        model.add(b); model.add(c);
        SimTK_TEST_MUST_THROW_EXC(c->updSocket("socket1").connect(*b),
                                  OpenSim::Exception);
    }
    { // single-value output -> single-value input.
        TheWorld model;
        A* a = new A(); a->setName("a");
        B* b = new B(); b->setName("b");
        model.add(a); model.add(b);
        SimTK_TEST_MUST_THROW_EXC(b->updInput("in1").connect(a->getOutput("out1")),
                                  OpenSim::Exception);
    }
    { // single-value output -> list input.
        TheWorld model;
        A* a = new A(); a->setName("a");
        B* b = new B(); b->setName("b");
        model.add(a); model.add(b);
        SimTK_TEST_MUST_THROW_EXC(b->updInput("inL").connect(a->getOutput("out1")),
                                  OpenSim::Exception);
    }
    { // list output -> single-value input.
        TheWorld model;
        A* a = new A(); a->setName("a");
        B* b = new B(); b->setName("b");
        model.add(a); model.add(b);
        SimTK_TEST_MUST_THROW_EXC(
            b->updInput("in1").connect(a->getOutput("outL").getChannel("0")),
            OpenSim::Exception);
    }
    { // list output -> list input.
        TheWorld model;
        A* a = new A(); a->setName("a");
        B* b = new B(); b->setName("b");
        model.add(a); model.add(b);
        SimTK_TEST_MUST_THROW_EXC(
            b->updInput("inL").connect(a->getOutput("outL").getChannel("1")),
            OpenSim::Exception);
    }

    // Now check for exceptions when setting the connectee_name property, then
    // connecting on the model (similar to deserializing an XML model file).
    { // Socket.
        TheWorld model;
        B* b = new B(); b->setName("b");
        C* c = new C(); c->setName("c");
        model.add(b); model.add(c);
        c->updSocket("socket1").setConnecteeName("../b");
        SimTK_TEST_MUST_THROW_EXC(model.connect(), OpenSim::Exception);
    }
    { // single-value output -> single-value input.
        TheWorld model;
        A* a = new A(); a->setName("a");
        B* b = new B(); b->setName("b");
        model.add(a); model.add(b);
        b->updInput("in1").setConnecteeName("../a/out1");
        SimTK_TEST_MUST_THROW_EXC(model.connect(), OpenSim::Exception);
    }
    { // single-value output -> list input.
        TheWorld model;
        A* a = new A(); a->setName("a");
        B* b = new B(); b->setName("b");
        model.add(a); model.add(b);
        b->updInput("inL").appendConnecteeName("../a/out1");
        SimTK_TEST_MUST_THROW_EXC(model.connect(), OpenSim::Exception);
    }
    { // list output -> single-value input.
        TheWorld model;
        A* a = new A(); a->setName("a");
        B* b = new B(); b->setName("b");
        model.add(a); model.add(b);
        b->updInput("in1").setConnecteeName("../a/outL:2");
        SimTK_TEST_MUST_THROW_EXC(model.connect(), OpenSim::Exception);
    }
    { // list output -> list input.
        TheWorld model;
        A* a = new A(); a->setName("a");
        B* b = new B(); b->setName("b");
        model.add(a); model.add(b);
        b->updInput("inL").appendConnecteeName("../a/outL:0");
        SimTK_TEST_MUST_THROW_EXC(model.connect(), OpenSim::Exception);
    }
}

void testExceptionsSocketNameExistsAlready() {
    // Make sure that it is not possible for a class to have more than one
    // socket with a given name, even if the connectee types are different.

    // We will use Z and Y as the connectee types.
    class Z : public Component
    {   OpenSim_DECLARE_CONCRETE_OBJECT(Z, Component); };
    class Y : public Component
    {   OpenSim_DECLARE_CONCRETE_OBJECT(Y, Component); };

    // A is the base class that has a socket named 'socket1', of type Z.
    class A : public Component {
        OpenSim_DECLARE_CONCRETE_OBJECT(A, Component);
    public:
        OpenSim_DECLARE_SOCKET(socket1, Z, "");
    };

    // BSame tries to reuse the name 'socket1', and also connect to type Z.
    class BSame : public A {
        OpenSim_DECLARE_CONCRETE_OBJECT(BSame, A);
    public:
        OpenSim_DECLARE_SOCKET(socket1, Z, "");
    };

    // BDifferent uses the same name 'socket1' but connects to a different type.
    class BDifferent : public A {
        OpenSim_DECLARE_CONCRETE_OBJECT(BDifferent, A);
    public:
        OpenSim_DECLARE_SOCKET(socket1, Y, "");
    };

    ASSERT_THROW_MSG(OpenSim::Exception,
            "BSame already has a socket named 'socket1'",
            BSame b;);
    ASSERT_THROW_MSG(OpenSim::Exception,
            "BDifferent already has a socket named 'socket1'",
            BDifferent b;);

    // The API user may try to create two sockets with the
    // same name in the same exact class (that is, not separated across the
    // inheritance hierarchy). We do not need to test this case, because it
    // leads to a compiling error (duplicate member variable).
}

void testExceptionsInputNameExistsAlready() {
    // Make sure that it is not possible for a class to have more than one
    // input with a given name, even if the connectee types are different.

    { // Single-value input.
        class A : public Component {
            OpenSim_DECLARE_CONCRETE_OBJECT(A, Component);
        public:
            OpenSim_DECLARE_INPUT(in1, Vec3, SimTK::Stage::Model, "");
        };

        // BSame tries to reuse the name 'in1', and also connect to Vec3.
        class BSame : public A {
            OpenSim_DECLARE_CONCRETE_OBJECT(BSame, A);
        public:
            OpenSim_DECLARE_INPUT(in1, Vec3, SimTK::Stage::Model, "");
        };

        // BDifferent uses the same name 'in1' but connects to a different type.
        class BDifferent : public A {
            OpenSim_DECLARE_CONCRETE_OBJECT(BDifferent, A);
        public:
            OpenSim_DECLARE_INPUT(in1, double, SimTK::Stage::Model, "");
        };

        ASSERT_THROW_MSG(OpenSim::Exception,
                "BSame already has an input named 'in1'",
                BSame b;);
        ASSERT_THROW_MSG(OpenSim::Exception,
                "BDifferent already has an input named 'in1'",
                BDifferent b;);
    }

    { // List input.
        class A : public Component {
            OpenSim_DECLARE_CONCRETE_OBJECT(A, Component);
        public:
            OpenSim_DECLARE_LIST_INPUT(in1, Vec3, SimTK::Stage::Model, "");
        };

        // BSame tries to reuse the name 'in1', and also connect to Vec3.
        class BSame : public A {
            OpenSim_DECLARE_CONCRETE_OBJECT(BSame, A);
        public:
            OpenSim_DECLARE_LIST_INPUT(in1, Vec3, SimTK::Stage::Model, "");
        };

        // BDifferent uses the same name 'in1' but connects to a different type.
        class BDifferent : public A {
            OpenSim_DECLARE_CONCRETE_OBJECT(BDifferent, A);
        public:
            OpenSim_DECLARE_LIST_INPUT(in1, double, SimTK::Stage::Model, "");
        };

        ASSERT_THROW_MSG(OpenSim::Exception,
                "BSame already has an input named 'in1'",
                BSame b;);
        ASSERT_THROW_MSG(OpenSim::Exception,
                "BDifferent already has an input named 'in1'",
                BDifferent b;);
    }
}

void testExceptionsOutputNameExistsAlready() {
    // Make sure that it is not possible for a class to have more than one
    // output with a given name, even if the types are different.

    { // Single-value output.
        class A : public Component {
            OpenSim_DECLARE_CONCRETE_OBJECT(A, Component);
        public:
            OpenSim_DECLARE_OUTPUT(out1, double, calcOut1, SimTK::Stage::Time);
            double calcOut1(const SimTK::State& state) const { return 0; }
        };

        // BSame tries to reuse the name 'out1', and also uses type double.
        class BSame : public A {
            OpenSim_DECLARE_CONCRETE_OBJECT(BSame, A);
        public:
            OpenSim_DECLARE_OUTPUT(out1, double, calcOut1, SimTK::Stage::Time);
            double calcOut1(const SimTK::State& state) const { return 0; }
        };

        // BDifferent uses the same name 'out1' but uses a different type.
        class BDifferent : public A {
            OpenSim_DECLARE_CONCRETE_OBJECT(BDifferent, A);
        public:
            OpenSim_DECLARE_OUTPUT(out1, Vec3, calcOut1, SimTK::Stage::Time);
            Vec3 calcOut1(const SimTK::State& state) const { return Vec3(0); }
        };

        ASSERT_THROW_MSG(OpenSim::Exception,
                "BSame already has an output named 'out1'",
                BSame b;);
        ASSERT_THROW_MSG(OpenSim::Exception,
                "BDifferent already has an output named 'out1'",
                BDifferent b;);
    }

    { // List output.
        class A : public Component {
            OpenSim_DECLARE_CONCRETE_OBJECT(A, Component);
        public:
            OpenSim_DECLARE_LIST_OUTPUT(out1, double, calcOut1,
                                        SimTK::Stage::Time);
            double calcOut1(const SimTK::State& state,
                            const std::string&) const { return 0; }
        };

        // BSame tries to reuse the name 'out1', and also uses type double.
        class BSame : public A {
            OpenSim_DECLARE_CONCRETE_OBJECT(BSame, A);
        public:
            OpenSim_DECLARE_LIST_OUTPUT(out1, double, calcOut1,
                                        SimTK::Stage::Time);
            double calcOut1(const SimTK::State& state,
                            const std::string&) const { return 0; }
        };

        // BDifferent uses the same name 'out1' but uses a different type.
        class BDifferent : public A {
            OpenSim_DECLARE_CONCRETE_OBJECT(BDifferent, A);
        public:
            OpenSim_DECLARE_LIST_OUTPUT(out1, Vec3, calcOut1,
                                        SimTK::Stage::Time);
            Vec3 calcOut1(const SimTK::State& state,
                          const std::string&) const { return Vec3(0); }
        };

        ASSERT_THROW_MSG(OpenSim::Exception,
                "BSame already has an output named 'out1'",
                BSame b;);
        ASSERT_THROW_MSG(OpenSim::Exception,
                "BDifferent already has an output named 'out1'",
                BDifferent b;);
    }
}

template<typename RowVec>
void assertEqual(const RowVec& a, const RowVec& b) {
    ASSERT(a.nrow() == b.nrow());
    ASSERT(a.ncol() == b.ncol());
    for(int i = 0; i < a.ncol(); ++i)
        ASSERT_EQUAL(a[i], b[i], 1e-10);
}

void testTableSource() {
    using namespace OpenSim;
    using namespace SimTK;

    {
        TheWorld model{};
        auto tablesource = new TableSourceVec3{};
        tablesource->setName("tablesource");
        tablesource->set_filename("testEformatParsing.trc");
        tablesource->set_tablename("markers");
        model.addComponent(tablesource);

        model.print("TestTableSource.osim");
    }

    {
    const std::string src_file{"TestTableSource.osim"};
    TheWorld model{src_file};
    const auto& tablesource = 
        model.getComponent<TableSourceVec3>("tablesource");
    model.print("TestTableSourceResult.osim");
    // Read the model file again to verify serialization.
    TheWorld model_copy{"TestTableSourceResult.osim"};
    const auto& tablesource_copy = 
        model_copy.getComponent<TableSourceVec3>("tablesource");
    OPENSIM_THROW_IF(tablesource_copy.get_filename() !=
                     tablesource.get_filename(),
                     OpenSim::Exception);
    }

    TimeSeriesTable table{};
    table.setColumnLabels({"0", "1", "2", "3"});
    SimTK::RowVector_<double> row{4, double{0}};
    for(unsigned i = 0; i < 4; ++i)
        table.appendRow(0.00 + 0.25 * i, row + i);

    std::cout << "Contents of the table :" << std::endl;
    std::cout << table << std::endl;

    auto tableSource = new TableSource{table};

    auto tableReporter = new TableReporter_<double, double>{};

    // Define the Simbody system
    MultibodySystem system;

    TheWorld theWorld;
    theWorld.setName("World");

    theWorld.add(tableSource);
    theWorld.add(tableReporter);

    tableReporter->addToReport(tableSource->getOutput("column"));

    theWorld.finalizeFromProperties();

    theWorld.connect();
    theWorld.buildUpSystem(system);

    const auto& report = tableReporter->getTable();

    State s = system.realizeTopology();

    s.setTime(0);
    tableReporter->report(s);
    assertEqual(table.getRowAtIndex(0)  , report.getRowAtIndex(0));

    s.setTime(0.1);
    tableReporter->report(s);
    row = RowVector_<double>{4, 0.4};
    assertEqual(row.getAsRowVectorView(), report.getRowAtIndex(1));

    s.setTime(0.25);
    tableReporter->report(s);
    assertEqual(table.getRowAtIndex(1)  , report.getRowAtIndex(2));

    s.setTime(0.4);
    tableReporter->report(s);
    row = RowVector_<double>{4, 1.6};
    assertEqual(row.getAsRowVectorView(), report.getRowAtIndex(3));

    s.setTime(0.5);
    tableReporter->report(s);
    assertEqual(table.getRowAtIndex(2)  , report.getRowAtIndex(4));

    s.setTime(0.6);
    tableReporter->report(s);
    row = RowVector_<double>{4, 2.4};
    assertEqual(row.getAsRowVectorView(), report.getRowAtIndex(5));

    s.setTime(0.75);
    tableReporter->report(s);
    assertEqual(table.getRowAtIndex(3)  , report.getRowAtIndex(6));

    std::cout << "Report: " << std::endl;
    std::cout << report << std::endl;
}


const std::string dataFileNameForInputConnecteeSerialization =
        "testComponentInterface_testInputConnecteeSerialization_data.sto";

void writeTimeSeriesTableForInputConnecteeSerialization() {
    TimeSeriesTable table{};
    table.setColumnLabels({"a", "b", "c", "d"});
    SimTK::RowVector row{4, 0.0}; row(1)=0.5; row(2)= 0.7; row(3)=0.8;
    for(unsigned i = 0; i < 4; ++i) table.appendRow(0.25 * i, row + i);
    STOFileAdapter_<double>::write(table,
                                   dataFileNameForInputConnecteeSerialization);
}

void testListInputConnecteeSerialization() {
    // We build a model, store the input connectee names, then
    // recreate the same model from a serialization, and make sure the
    // connectee names are the same.

    // Helper function.
    auto getConnecteeNames = [](const AbstractInput& in) {
        const auto numConnectees = in.getNumConnectees();
        std::vector<std::string> connecteeNames(numConnectees);
        for (unsigned ic = 0u; ic < numConnectees; ++ic) {
            connecteeNames[ic] = in.getConnecteeName(ic);
        }
        return connecteeNames;
    };

    // Build a model and serialize it.
    std::string modelFileName = "testComponentInterface_"
                                "testListInputConnecteeSerialization_world.xml";
    std::vector<std::string> expectedConnecteeNames{
            "../producer|column:a",
            "../producer|column:c",
            "../producer|column:b(berry)"};
    SimTK::Vector expectedInputValues;
    {
        // Create the "model," which just contains a reporter.
        TheWorld world;
        world.setName("World");
        
        // TableSource.
        auto* source = new TableSource();
        source->setName("producer");
        source->set_filename(dataFileNameForInputConnecteeSerialization);
        
        // TableReporter.
        auto* reporter = new TableReporter();
        reporter->setName("consumer");
        
        // Add to world.
        world.add(source);
        world.add(reporter);
        
        // Connect, finalize, etc.
        const auto& output = source->getOutput("column");
        // See if we preserve the ordering of the channels.
        reporter->addToReport(output.getChannel("a"));
        reporter->addToReport(output.getChannel("c"));
        // We want to make sure aliases are preserved.
        reporter->addToReport(output.getChannel("b"), "berry");
        world.finalizeFromProperties();
        world.connect();
        MultibodySystem system;
        world.buildUpSystem(system);
        
        // Grab the connectee names.
        const auto& input = reporter->getInput("inputs");
        SimTK_TEST(getConnecteeNames(input) == expectedConnecteeNames);
        
        // Get the value of the input at some given time.
        State s = system.realizeTopology();
        system.realize(s, Stage::Model);
        s.setTime(0.3);
        expectedInputValues = Input<double>::downcast(input).getVector(s);
        SimTK_TEST(expectedInputValues.size() == 3);
        
        // Serialize.
        world.print(modelFileName);
    }
    
    // Deserialize and test.
    {
        TheWorld world(modelFileName);
        const auto& reporter = world.getComponent("consumer");
        const auto& input = reporter.getInput("inputs");
        SimTK_TEST(input.isListSocket());
        // Check connectee names before *and* after connecting, since
        // the connecting process edits the connectee_name property.
        SimTK_TEST(getConnecteeNames(input) == expectedConnecteeNames);
        world.connect();
        SimTK_TEST(getConnecteeNames(input) == expectedConnecteeNames);
        // Check aliases.
        SimTK_TEST(input.getAlias(0) == ""); // default.
        SimTK_TEST(input.getAlias(1) == ""); // default.
        SimTK_TEST(input.getAlias(2) == "berry"); // specified.
        
        // Check that the value of the input is the same as before.
        MultibodySystem system;
        world.buildUpSystem(system);
        State s = system.realizeTopology();
        system.realize(s, Stage::Model);
        s.setTime(0.3);
        auto actualInputValues = Input<double>::downcast(input).getVector(s);
        
        SimTK_TEST_EQ(expectedInputValues, actualInputValues);
    }
}

void testSingleValueInputConnecteeSerialization() {

    // Test normal behavior of single-value input (de)serialization.
    // -------------------------------------------------------------
    
    // Build a model and serialize it.
    std::string modelFileName = "testComponentInterface_"
            "testSingleValueInputConnecteeSerialization_world.xml";
    double expectedInput1Value = SimTK::NaN;
    {
        // Create the "model," which just contains a reporter.
        TheWorld world;
        world.setName("World");
        
        // TableSource.
        auto* source = new TableSource();
        source->setName("producer");
        source->set_filename(dataFileNameForInputConnecteeSerialization);
        
        // TableReporter.
        auto* foo = new Foo();
        foo->setName("consumer");
        // Make sure we are dealing with single-value inputs
        // (future-proofing this test).
        SimTK_TEST(!foo->updInput("input1").isListSocket());
        SimTK_TEST(!foo->updInput("fiberLength").isListSocket());
        
        // Add to world.
        world.add(source);
        world.add(foo);
        
        // Connect, finalize, etc.
        const auto& output = source->getOutput("column");
        // See if we preserve the ordering of the channels.
        foo->connectInput_input1(output.getChannel("b"));
        // We want to make sure aliases are preserved.
        foo->connectInput_fiberLength(output.getChannel("d"), "desert");
        world.finalizeFromProperties();
        world.connect();
        MultibodySystem system;
        world.buildUpSystem(system);
        
        // Get the value of the input at some given time.
        State s = system.realizeTopology();
        system.realize(s, Stage::Model);
        s.setTime(0.3);
        const auto& input1 = foo->getInput("input1");
        expectedInput1Value = Input<double>::downcast(input1).getValue(s);
        
        // We won't wire up this input, but its connectee name should still
        // (de)serialize.
        foo->updInput("activation").setConnecteeName("non/existent");
        
        // Serialize.
        world.print(modelFileName);
    }
    
    // Deserialize and test.
    {
        TheWorld world(modelFileName);
        auto& foo = world.updComponent("consumer");
        const auto& input1 = foo.getInput("input1");
        const auto& fiberLength = foo.getInput("fiberLength");
        auto& activation = foo.updInput("activation");
        
        // Make sure these inputs are single-value after deserialization,
        // even before connecting.
        SimTK_TEST(!input1.isListSocket());
        SimTK_TEST(!fiberLength.isListSocket());
        SimTK_TEST(!activation.isListSocket());
        
        // Check connectee names before *and* after connecting, since
        // the connecting process edits the connectee_name property.
        SimTK_TEST(input1.getConnecteeName() == "../producer|column:b");
        SimTK_TEST(fiberLength.getConnecteeName() ==
                   "../producer|column:d(desert)");
        // Even if we hadn't wired this up, its name still deserializes:
        SimTK_TEST(activation.getConnecteeName() == "non/existent");
        // Now we must clear this before trying to connect, since the connectee
        // doesn't exist.
        activation.setConnecteeName("");
        
        // Connect.
        world.connect();
        
        // Make sure these inputs are single-value even after connecting.
        SimTK_TEST(!input1.isListSocket());
        SimTK_TEST(!fiberLength.isListSocket());
        SimTK_TEST(!activation.isListSocket());
        
        SimTK_TEST(input1.getConnecteeName() == "../producer|column:b");
        SimTK_TEST(fiberLength.getConnecteeName() ==
                   "../producer|column:d(desert)");
        
        // Check aliases.
        SimTK_TEST(input1.getAlias(0) == "");
        SimTK_TEST(fiberLength.getAlias(0) == "desert");
        
        // Check that the value of the input is the same as before.
        MultibodySystem system;
        world.buildUpSystem(system);
        State s = system.realizeTopology();
        system.realize(s, Stage::Model);
        s.setTime(0.3);
        
        SimTK_TEST_EQ(Input<double>::downcast(input1).getValue(s),
                      expectedInput1Value);
    }
    
    // Test error case: single-value input connectee_name has multiple values.
    // -----------------------------------------------------------------------
    // We'll first create an Input with multiple connectee_names (as is possible
    // in an XML file), then deserialize it and see what errors we get.
    std::string modelFileNameMultipleValues = "testComponentInterface_"
        "testSingleValueInputConnecteeSerializationMultipleValues_world.xml";
    {
        TheWorld world;
        auto* foo = new Foo();
        world.add(foo);
        
        // Hack into the Foo and modify its properties! The typical interface
        // for editing the input's connectee_name does not allow multiple
        // connectee names for a single-value input.
        auto& connectee_name = Property<std::string>::updAs(
                        foo->updPropertyByName("input_input1_connectee_name"));
        connectee_name.setAllowableListSize(0, 10);
        connectee_name.appendValue("apple");
        connectee_name.appendValue("banana");
        connectee_name.appendValue("lemon");
        
        world.print(modelFileNameMultipleValues);
    }
    // Deserialize.
    {
        // Single-value connectee cannot have multiple connectee_names.
        // TODO Would ideally check for an exception, but we only emit a warning
        // for now. This is because the way we determine if multiple
        // connectee names were specified is by looking for spaces, but old
        // models used have spaces in their names.
        // SimTK_TEST_MUST_THROW_EXC(
        //     TheWorld world(modelFileNameMultipleValues),
        //     OpenSim::Exception);
        TheWorld world(modelFileNameMultipleValues);
    }
    
    // Test error case: connectee_name has invalid characters.
    // -------------------------------------------------------
    // This test is structured similarly to the one above.
    std::string modelFileNameInvalidChar = "testComponentInterface_"
        "testSingleValueInputConnecteeSerializationInvalidChar_world.xml";
    {
        TheWorld world;
        auto* foo = new Foo();
        world.add(foo);
        auto& input1 = foo->updInput("input1");
        input1.setConnecteeName("abc+def"); // '+' is invalid for ComponentPath.
        // The check for invalid names occurs in
        // AbstractSocket::checkConnecteeNameProperty(), which is invoked
        // by the following function:
        SimTK_TEST_MUST_THROW_EXC(foo->finalizeFromProperties(),
                                  OpenSim::Exception);
        world.print(modelFileNameInvalidChar);
    }
    // Deserialize.
    {
        // Make sure that deserializing a Component with an invalid
        // connectee_name throws an exception.
        SimTK_TEST_MUST_THROW_EXC(TheWorld world(modelFileNameInvalidChar),
                                  OpenSim::Exception);
    }
}

void testAliasesAndLabels() {
    TheWorld* theWorld = new TheWorld();
    theWorld->setName("world");

    Foo* foo = new Foo();  foo->setName("foo");
    Foo* bar = new Foo();  bar->setName("bar");

    theWorld->addComponent(foo);
    theWorld->addComponent(bar);

    ASSERT_THROW(InputNotConnected, foo->getInput("input1").getAlias());
    ASSERT_THROW(InputNotConnected, foo->getInput("input1").getAlias(0));
    ASSERT_THROW(InputNotConnected, foo->updInput("input1").setAlias("qux"));
    ASSERT_THROW(InputNotConnected, foo->updInput("input1").setAlias(0, "qux"));
    ASSERT_THROW(InputNotConnected, foo->getInput("input1").getLabel());
    ASSERT_THROW(InputNotConnected, foo->getInput("input1").getLabel(0));

    // Non-list Input, no alias.
    foo->connectInput_input1( bar->getOutput("Output1") );
    SimTK_TEST(foo->getInput("input1").getAlias().empty());
    SimTK_TEST(foo->getInput("input1").getLabel() == "/world/bar|Output1");

    // Set alias.
    foo->updInput("input1").setAlias("waldo");
    SimTK_TEST(foo->getInput("input1").getAlias() == "waldo");
    SimTK_TEST(foo->getInput("input1").getLabel() == "waldo");

    foo->updInput("input1").setAlias(0, "fred");
    SimTK_TEST(foo->getInput("input1").getAlias() == "fred");
    SimTK_TEST(foo->getInput("input1").getLabel() == "fred");

    using SimTKIndexOutOfRange = SimTK::Exception::IndexOutOfRange;
    ASSERT_THROW(SimTKIndexOutOfRange, foo->getInput("input1").getAlias(1));
    ASSERT_THROW(SimTKIndexOutOfRange, foo->updInput("input1").setAlias(1, "fred"));
    ASSERT_THROW(SimTKIndexOutOfRange, foo->getInput("input1").getLabel(1));

    foo->updInput("input1").disconnect();

    // Non-list Input, with alias.
    foo->connectInput_input1( bar->getOutput("Output1"), "baz" );
    SimTK_TEST(foo->getInput("input1").getAlias() == "baz");
    SimTK_TEST(foo->getInput("input1").getLabel() == "baz");

    // List Input, no aliases.
    foo->connectInput_listInput1( bar->getOutput("Output1") );
    foo->connectInput_listInput1( bar->getOutput("Output3") );

    ASSERT_THROW(OpenSim::Exception, foo->getInput("listInput1").getAlias());
    ASSERT_THROW(OpenSim::Exception, foo->getInput("listInput1").getLabel());

    SimTK_TEST(foo->getInput("listInput1").getAlias(0).empty());
    SimTK_TEST(foo->getInput("listInput1").getLabel(0) == "/world/bar|Output1");

    SimTK_TEST(foo->getInput("listInput1").getAlias(1).empty());
    SimTK_TEST(foo->getInput("listInput1").getLabel(1) == "/world/bar|Output3");

    foo->updInput("listInput1").disconnect();

    // List Input, with aliases.
    foo->connectInput_listInput1( bar->getOutput("Output1"), "plugh" );
    foo->connectInput_listInput1( bar->getOutput("Output3"), "thud" );

    SimTK_TEST(foo->getInput("listInput1").getAlias(0) == "plugh");
    SimTK_TEST(foo->getInput("listInput1").getLabel(0) == "plugh");

    SimTK_TEST(foo->getInput("listInput1").getAlias(1) == "thud");
    SimTK_TEST(foo->getInput("listInput1").getLabel(1) == "thud");
}

int main() {

    //Register new types for testing deserialization
    Object::registerType(Foo());
    Object::registerType(Bar());
    Object::registerType(TheWorld());

    SimTK_START_TEST("testComponentInterface");
        SimTK_SUBTEST(testMisc);
        SimTK_SUBTEST(testListInputs);
        SimTK_SUBTEST(testListSockets);
        SimTK_SUBTEST(testComponentPathNames);
        SimTK_SUBTEST(testInputOutputConnections);
        SimTK_SUBTEST(testInputConnecteeNames);
        SimTK_SUBTEST(testExceptionsForConnecteeTypeMismatch);
        SimTK_SUBTEST(testExceptionsSocketNameExistsAlready);
        SimTK_SUBTEST(testExceptionsInputNameExistsAlready);
        SimTK_SUBTEST(testExceptionsOutputNameExistsAlready);
        SimTK_SUBTEST(testTableSource);
        SimTK_SUBTEST(testAliasesAndLabels);
    
        writeTimeSeriesTableForInputConnecteeSerialization();
        SimTK_SUBTEST(testListInputConnecteeSerialization);
        SimTK_SUBTEST(testSingleValueInputConnecteeSerialization);

    SimTK_END_TEST();
}<|MERGE_RESOLUTION|>--- conflicted
+++ resolved
@@ -690,13 +690,9 @@
                   world3.add(&bar2));
 
     cout << "Connecting theWorld:" << endl;
-<<<<<<< HEAD
-    theWorld.dumpSubcomponentInfo();
-=======
     //theWorld.dumpSubcomponents();
     theWorld.printSubcomponentInfo();
     theWorld.printOutputInfo();
->>>>>>> 9b5172f8
     theWorld.finalizeFromProperties();
     theWorld.connect();
 
@@ -759,12 +755,8 @@
     ASSERT_EQUAL(3.5, foo.getInputValue<double>(s, "fiberLength"), 1e-10);
     ASSERT_EQUAL(1.5, foo.getInputValue<double>(s, "activation"), 1e-10);
 
-<<<<<<< HEAD
-    theWorld.dumpSubcomponentInfo();
-=======
     theWorld.printSubcomponentInfo();
     theWorld.printOutputInfo();
->>>>>>> 9b5172f8
 
     std::cout << "Iterate over all Components in the world." << std::endl;
     for (auto& component : theWorld.getComponentList<Component>()) {
@@ -954,12 +946,8 @@
     A->add(D);
     D->add(E);
 
-<<<<<<< HEAD
-    top.dumpSubcomponentInfo();
-=======
     top.printSubcomponentInfo();
     top.printOutputInfo();
->>>>>>> 9b5172f8
 
     std::string absPathC = C->getAbsolutePathName();
     ASSERT(absPathC == "/Top/A/B/C");
@@ -999,12 +987,8 @@
     F->setName("F");
     top.add(F);
 
-<<<<<<< HEAD
-    top.dumpSubcomponentInfo();
-=======
     top.printSubcomponentInfo();
     top.printOutputInfo();
->>>>>>> 9b5172f8
 
     std::string fFoo1AbsPath = 
         F->getComponent<Foo>("Foo1").getAbsolutePathName();
@@ -1036,12 +1020,8 @@
     fbar2.updSocket<Foo>("childFoo")
         .setConnecteeName("../Foo1");
 
-<<<<<<< HEAD
-    top.dumpSubcomponentInfo();
-=======
     top.printSubcomponentInfo();
     top.printOutputInfo();
->>>>>>> 9b5172f8
     top.connect();
 }
 
