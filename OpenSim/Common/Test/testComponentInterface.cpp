--- conflicted
+++ resolved
@@ -24,15 +24,12 @@
 #include <OpenSim/Common/Component.h>
 #include <OpenSim/Common/Reporter.h>
 #include <OpenSim/Common/TableSource.h>
-<<<<<<< HEAD
 #include <OpenSim/Common/STOFileAdapter.h>
-=======
 #include <simbody/internal/SimbodyMatterSubsystem.h>
 #include <simbody/internal/GeneralForceSubsystem.h>
 #include <simbody/internal/Force.h>
 #include <simbody/internal/MobilizedBody_Pin.h>
 #include <simbody/internal/MobilizedBody_Ground.h>
->>>>>>> eb6cc66e
 
 using namespace OpenSim;
 using namespace std;
@@ -1209,7 +1206,8 @@
     table.setColumnLabels({"a", "b", "c", "d"});
     SimTK::RowVector row{4, 0.0}; row(1)=0.5; row(2)= 0.7; row(3)=0.8;
     for(unsigned i = 0; i < 4; ++i) table.appendRow(0.25 * i, row + i);
-    STOFileAdapter::write(table, dataFileNameForInputConnecteeSerialization);
+    STOFileAdapter_<double>::write(table,
+                                   dataFileNameForInputConnecteeSerialization);
 }
 
 void testListInputConnecteeSerialization() {
@@ -1304,9 +1302,6 @@
         auto actualInputValues = Input<double>::downcast(input).getVector(s);
         
         SimTK_TEST_EQ(expectedInputValues, actualInputValues);
-        
-        // Check that `getInput()` can search through subcomponents.
-        SimTK_TEST(world.getInput("consumer/inputs") == input);
     }
 }
 
@@ -1383,7 +1378,6 @@
         
         // Check connectee names before *and* after connecting, since
         // the connecting process edits the connectee_name property.
-        std::cout << "DEBUG " << input1.getConnecteeName() << std::endl;
         SimTK_TEST(input1.getConnecteeName() == "../producer/column:b");
         SimTK_TEST(fiberLength.getConnecteeName() ==
                    "../producer/column:d(desert)");
