/* -------------------------------------------------------------------------- *
 *                            OpenSim: Component.cpp                          *
 * -------------------------------------------------------------------------- *
 * The OpenSim API is a toolkit for musculoskeletal modeling and simulation.  *
 * See http://opensim.stanford.edu and the NOTICE file for more information.  *
 * OpenSim is developed at Stanford University and supported by the US        *
 * National Institutes of Health (U54 GM072970, R24 HD065690) and by DARPA    *
 * through the Warrior Web program.                                           *
 *                                                                            *
 * Copyright (c) 2005-2013 Stanford University and the Authors                *
 * Author(s): Ajay Seth, Michael Sherman                                      *
 * Contributor(s): Ayman Habib                                                *
 *                                                                            *
 * Licensed under the Apache License, Version 2.0 (the "License"); you may    *
 * not use this file except in compliance with the License. You may obtain a  *
 * copy of the License at http://www.apache.org/licenses/LICENSE-2.0.         *
 *                                                                            *
 * Unless required by applicable law or agreed to in writing, software        *
 * distributed under the License is distributed on an "AS IS" BASIS,          *
 * WITHOUT WARRANTIES OR CONDITIONS OF ANY KIND, either express or implied.   *
 * See the License for the specific language governing permissions and        *
 * limitations under the License.                                             *
 * -------------------------------------------------------------------------- */

// INCLUDES
#include "OpenSim/Common/Component.h"
//#include "OpenSim/Common/ComponentOutput.h"

using namespace SimTK;

namespace OpenSim {

//==============================================================================
//                            COMPONENT MEASURE
//==============================================================================
// Every OpenSim::Component is associated with a Simbody Measure of type
// ComponentMeasure defined here. This provides a full set of realize()
// methods for performing computations with System resources that are maintained
// at the Component base level, such as calculating state derivatives.

template <class T>
class ComponentMeasure : public SimTK::Measure_<T> {
public:
    SimTK_MEASURE_HANDLE_PREAMBLE(ComponentMeasure, SimTK::Measure_<T>);

    ComponentMeasure(SimTK::Subsystem& sub, 
                          const OpenSim::Component& mc)
    :   SimTK::Measure_<T>(sub, new Implementation(mc), 
                    SimTK::AbstractMeasure::SetHandle()) {}

    SimTK_MEASURE_HANDLE_POSTSCRIPT(ComponentMeasure, SimTK::Measure_<T>);
};


template <class T>
class ComponentMeasure<T>::Implementation 
:   public SimTK::Measure_<T>::Implementation {
public:
    // Don't allocate a value cache entry since this measure's value is
    // just a dummy.
    explicit Implementation(const Component& c)
    :   SimTK::Measure_<T>::Implementation(0), _Component(c) {}

    // Implementations of Measure_<T>::Implementation virtual methods.

    Implementation* cloneVirtual() const FINAL_11
    {   return new Implementation(*this); }

    int getNumTimeDerivativesVirtual() const FINAL_11 {return 0;}
    SimTK::Stage getDependsOnStageVirtual(int order) const FINAL_11
    {   return SimTK::Stage::Empty; }
       
    const T& getUncachedValueVirtual
       (const SimTK::State& s, int derivOrder) const FINAL_11
    {   return this->getValueZero(); }

    void realizeMeasureTopologyVirtual(SimTK::State& s) const FINAL_11
    {   _Component.extendRealizeTopology(s); }
    void realizeMeasureModelVirtual(SimTK::State& s) const FINAL_11
    {   _Component.extendRealizeModel(s); }
    void realizeMeasureInstanceVirtual(const SimTK::State& s) const FINAL_11
    {   _Component.extendRealizeInstance(s); }
    void realizeMeasureTimeVirtual(const SimTK::State& s) const FINAL_11
    {   _Component.extendRealizeTime(s); }
    void realizeMeasurePositionVirtual(const SimTK::State& s) const FINAL_11
    {   _Component.extendRealizePosition(s); }
    void realizeMeasureVelocityVirtual(const SimTK::State& s) const FINAL_11
    {   _Component.extendRealizeVelocity(s); }
    void realizeMeasureDynamicsVirtual(const SimTK::State& s) const FINAL_11
    {   _Component.extendRealizeDynamics(s); }
    void realizeMeasureAccelerationVirtual(const SimTK::State& s) const FINAL_11
    {   _Component.extendRealizeAcceleration(s); }
    void realizeMeasureReportVirtual(const SimTK::State& s) const FINAL_11
    {   _Component.extendRealizeReport(s); }

private:
    const Component& _Component;
};


//==============================================================================
//                              COMPONENT
//==============================================================================
Component::Component() : Object()
{
    constructProperty_connectors();
    finalizeFromProperties();
}

Component::Component(const std::string& fileName, bool updFromXMLNode)
:   Object(fileName, updFromXMLNode)
{
    constructProperty_connectors();
    finalizeFromProperties();
}

Component::Component(SimTK::Xml::Element& element) 
:   Object(element)
{
    constructProperty_connectors();
    finalizeFromProperties();
}

Component::Component(const Component& source) : Object(source)
{
    //Object copy will handle pthe propeties table.
    //But need to copy Component specific property inidices.
    copyProperty_connectors(source);
    finalizeFromProperties();
}

Component& Component::operator=(const Component &component)
{
    // Object handles assignment of all properties
    Super::operator=(component);
    finalizeFromProperties();
    return *this;
}


void Component::finalizeFromProperties()
{
    reset();
<<<<<<< HEAD
    for (unsigned int i = 0; i<_components.size(); i++){
        _components[i]->finalizeFromProperties();
    }
=======
    clearComponents();
    extendFinalizeFromProperties();
    componentsFinalizeFromProperties();
>>>>>>> b5672d1b
    setObjectIsUpToDateWithProperties();
}

// Base class implementation of virtual method.
// Call extendFinalizeFromProperties on all components
void Component::componentsFinalizeFromProperties() const
{
    for (unsigned int i = 0; i<_components.size(); i++){
        _components[i]->finalizeFromProperties();
    }
}

// Base class implementation of non virtual connect method.
void Component::connect(Component &root)
{
    if (!isObjectUpToDateWithProperties()){
        // if edits occur between construction and connect() this is
        // the last chance to finalize before addToSystm.
        finalizeFromProperties();
    }
<<<<<<< HEAD
    
    //clear all state indice maps for finding state variables, modeling
    //options and cache variables. Also the map of connectors is reset.
    reset();

=======

    reset();

    initComponentTreeTraversal(root);

    // rebuilding the connectors table, which was emptied by clearStateAllocations
    for (int ix = 0; ix < getProperty_connectors().size(); ++ix){
        AbstractConnector& connector = upd_connectors(ix);
        connector.disconnect();

        const Component* connectTo = root.findComponent(connector.get_connected_to_name());
        if (connectTo){
            connector.connect(*connectTo);
            //cout << getConcreteClassName() << " '" << getName();
            //cout << "' connected to: " << ci->get_connected_to_name() << endl;
        }
        else{
            throw Exception(getConcreteClassName() + "::connect() Could not find component '"
                + connector.get_connected_to_name() + "' to satisfy Connector<" +
                connector.getConnectedToTypeName() + "> '" + connector.getName() + "'.");
        }
        //is connected or an exception was thrown
    }

    // Allow derived Components to handle/check their connections
    extendConnect(root);

    componentsConnect(root);

    // Forming connections changes the Connector which is a property
    // Remark as upToDate.
    setObjectIsUpToDateWithProperties();
}


// Call connect on all components and find unconnected Connectors a
void Component::componentsConnect(Component& root) const
{
>>>>>>> b5672d1b
    // First give the subcomponents the opportunity to connect themselves
    for(unsigned int i=0; i<_components.size(); i++){
        _components[i]->connect(root);
    }
<<<<<<< HEAD

    // rebuilding the connectors table, which was emptied by clearStateAllocations
    for (int ix = 0; ix < getProperty_connectors().size(); ++ix){
        AbstractConnector& connector = upd_connectors(ix);
        connector.disconnect();

        const Component* connectTo = root.findComponent(connector.get_connected_to_name());
        if (connectTo){
            connector.connect(*connectTo);
            //cout << getConcreteClassName() << " '" << getName();
            //cout << "' connected to: " << ci->get_connected_to_name() << endl;
        }
        else{
            throw Exception(getConcreteClassName() + "::connect() Could not find component '"
                + connector.get_connected_to_name() + "' to satisfy Connector<" +
                connector.getConnectedToTypeName() + "> '" + connector.getName() + "'.");
        }
    //is connected or an exception was thrown
    }
    
    // Forming connections changes the Connector which is a property
    // Remark as upToDate.
    setObjectIsUpToDateWithProperties();
=======
>>>>>>> b5672d1b
}

void Component::disconnect()
{
    // First give the subcomponents the opportunity to disconnect themselves
    for (unsigned int i = 0; i<_components.size(); i++){
        _components[i]->disconnect();
    }

    //Now cycle through and disconnect all connectors for this component
    std::map<std::string, int>::const_iterator it;
    for (it = _connectorsTable.begin(); it != _connectorsTable.end(); ++it){
        upd_connectors(it->second).disconnect();
    }

    //now clear all the stored system indices from this component
    reset();
<<<<<<< HEAD
=======
}

void Component::addToSystem(SimTK::MultibodySystem& system) const
{
    baseAddToSystem(system);
    extendAddToSystem(system);
    componentsAddToSystem(system);
>>>>>>> b5672d1b
}

// Base class implementation of virtual method.
// Every Component owns an underlying SimTK::Measure 
// which is a ComponentMeasure<T> and is added to the System's default
// subsystem. That measure is used only for the side effect of its realize()
// methods being called; its value is not used.
void Component::baseAddToSystem(SimTK::MultibodySystem& system) const
{
    if (!isObjectUpToDateWithProperties()) {
        std::string msg = "Component " + getConcreteClassName() + "::" + getName();
<<<<<<< HEAD
        msg += " cannot addToSystem until it is up-to-date with its properties.";

        throw Exception(msg);
    }
    
=======
        msg += " cannot extendAddToSystem until it is up-to-date with its properties.";

        throw Exception(msg);
    }

>>>>>>> b5672d1b
    // Briefly get write access to the Component to record some
    // information associated with the System; that info is const after this.
    Component* mutableThis = const_cast<Component *>(this);
    mutableThis->_system = system;

    // Allocate the ComponentMeasure, point it to this Component for 
    // making realize() calls, and add it to the system's default subsystem. 
    ComponentMeasure<double> mcMeasure(system.updDefaultSubsystem(), *this);
    mutableThis->_simTKcomponentIndex = mcMeasure.getSubsystemMeasureIndex();
}

void Component::componentsAddToSystem(SimTK::MultibodySystem& system) const
{
    // Invoke same method on subcomponents. TODO: is this right? The 
    // subcomponents add themselves to the system before the parent component.
    for(unsigned int i=0; i<_components.size(); i++)
        _components[i]->addToSystem(system);
}

void Component::initStateFromProperties(SimTK::State& state) const
{
    extendInitStateFromProperties(state);
    componentsInitStateFromProperties(state);
}

void Component::componentsInitStateFromProperties(SimTK::State& state) const
{
    for(unsigned int i=0; i < _components.size(); i++)
        _components[i]->initStateFromProperties(state);
}

void Component::setPropertiesFromState(const SimTK::State& state)
{
    extendSetPropertiesFromState(state);
    componentsSetPropertiesFromState(state);
}

void Component::componentsSetPropertiesFromState(const SimTK::State& state)
{
    for(unsigned int i=0; i < _components.size(); i++)
        _components[i]->setPropertiesFromState(state);
}

// Base class implementation of virtual method. Note that we're not handling
// subcomponents here; this method gets called from extendRealizeAcceleration()
// which will be invoked for each (sub) component by its own ComponentMeasure.
void Component::computeStateVariableDerivatives(const SimTK::State& s) const
{
    int nsv = getNumStateVariablesAddedByComponent();
    if(nsv > 0){
        int nasv = 0;
        std::map<std::string, StateVariableInfo>::const_iterator it;
        for(it = _namedStateVariableInfo.begin(); 
            it != _namedStateVariableInfo.end(); ++it){
                const StateVariable& sv = *it->second.stateVariable;
                const AddedStateVariable *asv = 
                    dynamic_cast<const AddedStateVariable *>(&sv);
                if(asv) nasv++;
        }
        if(nasv > 0){
            std::stringstream msg;
            msg << "Component " + getConcreteClassName()+"::"+getName();
            msg << " added " << nasv << " state variables and ";
            msg << " must specify their derivatives." << std::endl; 

            throw Exception(msg.str());
        }
    }
}


void Component::
addModelingOption(const std::string& optionName, int maxFlagValue) const 
{
    // don't add modeling option if there is another state with the same  
    // name for this component
    std::map<std::string, ModelingOptionInfo>::const_iterator it;
    it = _namedModelingOptionInfo.find(optionName);
    if(it != _namedModelingOptionInfo.end())
        throw Exception("Component::addModelingOption: Modeling option '"
              + optionName + "' already exists.");
    // assign a "slot" for a modeling option by name
    // modeling option index will be invalid by default
    // upon allocation during realizeTopology the index will be set
    _namedModelingOptionInfo[optionName] = ModelingOptionInfo(maxFlagValue);
}

void Component::addStateVariable(const std::string&  stateVariableName,
                                 const SimTK::Stage& invalidatesStage,
                                 bool isHidden) const
{
    if( (invalidatesStage < Stage::Position) ||
        (invalidatesStage > Stage::Dynamics)) {
        throw Exception("Component::addStateVariable: invalidatesStage "
                        "must be Position, Velocity or Dynamics.");
    }
    // Allocate space for a new state variable
    AddedStateVariable* asv =
        new AddedStateVariable(stateVariableName, *this, invalidatesStage, isHidden);
    // Add it to the Component and let it take ownership
    addStateVariable(asv);
}


void Component::addStateVariable(Component::StateVariable*  stateVariable) const
{
    const std::string& stateVariableName = stateVariable->getName();
    // don't add state if there is another state variable with the same name 
    // for this component
    std::map<std::string, StateVariableInfo>::const_iterator it;
    it = _namedStateVariableInfo.find(stateVariableName);
    if(it != _namedStateVariableInfo.end()){
        throw Exception("Component::addStateVariable: State variable '" + 
            stateVariableName + "' already exists.");
    }

    int order = (int)_namedStateVariableInfo.size();
    
    // assign a "slot" for a state variable by name
    // state variable index will be invalid by default
    // upon allocation during realizeTopology the index will be set
    _namedStateVariableInfo[stateVariableName] = StateVariableInfo(stateVariable, order);

    // If the StateVariable is not hidden, create an Output for this
    // StateVariable's value. We do this with an AddedStateVariable since
    // only AddedStateVariable's have a stage.
    if(!stateVariable->isHidden()){
        // StateVariable values are of type double. Also, StateVariable's
        // always have a value after they've been created, and they don't
        // depend on anything. So, their dependsOn Stage is Model.
        const_cast<Component*>(this)->constructOutput<double>(
                stateVariableName,
                std::bind(&Component::StateVariable::getValue,
                    stateVariable,
                    std::placeholders::_1),
                Stage::Model);
    }
                
    const AddedStateVariable* asv =
        dynamic_cast<const Component::AddedStateVariable *>(stateVariable);
    // Now automatically add a cache variable to hold the derivative
    // to enable a similar interface for setting and getting the derivatives
    // based on the creator specified state name
    if(asv){
        addCacheVariable(stateVariableName+"_deriv", 0.0, Stage::Dynamics);
    }

}


void Component::addDiscreteVariable(const std::string&  discreteVariableName, 
                                    SimTK::Stage        invalidatesStage) const
{
    // don't add discrete var if there is another discrete variable with the 
    // same name for this component
    std::map<std::string, DiscreteVariableInfo>::const_iterator it;
    it = _namedDiscreteVariableInfo.find(discreteVariableName);
    if(it != _namedDiscreteVariableInfo.end()){
        throw Exception("Component::addDiscreteVariable: discrete variable '" + 
            discreteVariableName + "' already exists.");
    }
    // assign "slots" for the the discrete variables by name
    // discrete variable indices will be invalid by default
    // upon allocation during realizeTopology the indices will be set
    _namedDiscreteVariableInfo[discreteVariableName] = 
        DiscreteVariableInfo(invalidatesStage);
}

// Get the value of a ModelingOption flag for this Component.
int Component::
getModelingOption(const SimTK::State& s, const std::string& name) const
{
    std::map<std::string, ModelingOptionInfo>::const_iterator it;
    it = _namedModelingOptionInfo.find(name);

    if(it != _namedModelingOptionInfo.end()) {
        SimTK::DiscreteVariableIndex dvIndex = it->second.index;
        return SimTK::Value<int>::downcast(
            getDefaultSubsystem().getDiscreteVariable(s, dvIndex)).get();
    } else {
        std::stringstream msg;
        msg << "Component::getModelingOption: ERR- name '" << name 
            << "' not found.\n " 
            << "for component '"<< getName() << "' of type " 
            << getConcreteClassName();
        throw Exception(msg.str(),__FILE__,__LINE__);
        return -1;
    }
}

// Set the value of a discrete variable allocated by this Component by name.
void Component::
setModelingOption(SimTK::State& s, const std::string& name, int flag) const
{
    std::map<std::string, ModelingOptionInfo>::const_iterator it;
    it = _namedModelingOptionInfo.find(name);

    if(it != _namedModelingOptionInfo.end()) {
        SimTK::DiscreteVariableIndex dvIndex = it->second.index;
        if(flag > it->second.maxOptionValue){
            std::stringstream msg;
            msg << "Component::setModelingOption: "<< name 
                << " flag cannot exceed "<< it->second.maxOptionValue <<".\n ";
        throw Exception(msg.str(),__FILE__,__LINE__);
        }

        SimTK::Value<int>::downcast(
            getDefaultSubsystem().updDiscreteVariable(s, dvIndex)).upd() = flag;
    } else {
        std::stringstream msg;
        msg << "Component::setModelingOption: modeling option " << name 
            << " not found.\n ";
        throw Exception(msg.str(),__FILE__,__LINE__);
    }
}


int Component::getNumStateVariables() const
{
    //Get the number of state variables added (or exposed) by this Component
    int ns = getNumStateVariablesAddedByComponent(); 
    // And then include the states of its subcomponents
    for(unsigned int i=0; i<_components.size(); i++)
        ns += _components[i]->getNumStateVariables();

    return ns;
}

const Component& Component::getComponent(const std::string& name) const
{  
    const Component* found = findComponent(name);
    if(!found){
<<<<<<< HEAD
        std::string msg = "Component::getComponent() could not find component '";
        msg += name + "' from Component '" + getName();
=======
        std::string msg = "Component::getComponent() could not find subcomponent '";
        msg += name + "' from Component '" + getName() + "'.";
>>>>>>> b5672d1b
        throw Exception(msg);
    }
    return *found;
}

Component& Component::updComponent(const std::string& name) const
{
    const Component* found = findComponent(name);
    if(!found){
<<<<<<< HEAD
        std::string msg = "Component::updComponent() could not find component '";
        msg += name + "' from Component '" + getName();
=======
        std::string msg = "Component::updComponent() could not find subcomponent '";
        msg += name + "' from Component '" + getName() + "'.";
>>>>>>> b5672d1b
        throw Exception(msg);
    }
    return *const_cast<Component *>(found); 
}


const Component* Component::findComponent(const std::string& name,
    const StateVariable** rsv) const
{
    const Component* found = NULL;
    std::string::size_type front = name.find("/");
    std::string subname = name;
    std::string remainder = "";

    // Follow the provided path
    if (front < name.length()){
        subname = name.substr(0, front);
        remainder = name.substr(front + 1, name.length() - front);
    }

    for (unsigned int i = 0; i < _components.size(); ++i){
        if (_components[i]->getName() == subname){
            // if not the end of the path keep drilling
            if (remainder.length()){
                // keep traversing the components till we find the component
                found = _components[i]->findComponent(remainder, rsv);
                if (found)
                    return found;
            }
            else{
                return _components[i];
            }
        }
    }

    std::map<std::string, StateVariableInfo>::const_iterator it;
    it = _namedStateVariableInfo.find(name);
    if (it != _namedStateVariableInfo.end()){
        if (rsv){
            *rsv = it->second.stateVariable.get();
        }
        return this;
    }

    // Path not given or could not find it along given path name
    // Now try complete search.
    if (!found) {
        for (unsigned int i = 0; i < _components.size(); ++i){
            found = _components[i]->findComponent(name, rsv);
            if (found)
                return found;
        }
    }

    return found;
}

const AbstractConnector* Component::findConnector(const std::string& name) const
{
    const AbstractConnector* found = nullptr;

    std::map<std::string, int>::const_iterator it;
    it = _connectorsTable.find(name);

    if (it != _connectorsTable.end()) {
        const AbstractConnector& absConnector = get_connectors(it->second);
        found = &absConnector;
    }
    else {
        std::string::size_type back = name.rfind("/");
        std::string prefix = name.substr(0, back);
        std::string conName = name.substr(back + 1, name.length() - back);

        const Component* component = findComponent(prefix);
<<<<<<< HEAD
        found = component->findConnector(conName);
=======
        if (component){
            found = component->findConnector(conName);
        }
>>>>>>> b5672d1b
    }
    return found;
}


const Component::StateVariable* Component::
    findStateVariable(const std::string& name) const
{
    // first assume that the state variable named belongs to this
    // top level component
    std::string::size_type back = name.rfind("/");
    std::string prefix = name.substr(0, back);
    std::string varName = name.substr(back + 1, name.length() - back);

    std::map<std::string, StateVariableInfo>::const_iterator it;
    it = _namedStateVariableInfo.find(varName);

    if (it != _namedStateVariableInfo.end()) {
        return it->second.stateVariable.get();
    }

    const StateVariable* found = nullptr;
    const Component* comp = findComponent(prefix, &found);

    if (comp){
        found = comp->findStateVariable(varName);
    }

    // Path not given or could not find it along given path name
    // Now try complete search.
    if (!found) {
        for (unsigned int i = 0; i < _components.size(); ++i){
            comp = _components[i]->findComponent(prefix, &found);
            if (found) {
                return found;
            }
            if (comp) {
                return comp->findStateVariable(varName);
            }
        }
    }

    return found;
}

// Get the names of "continuous" state variables maintained by the Component and
// its subcomponents.
Array<std::string> Component::getStateVariableNames() const
{
    Array<std::string> names = getStateVariablesNamesAddedByComponent();
    // Include the states of its subcomponents
    for(unsigned int i=0; i<_components.size(); i++){
        Array<std::string> subnames = _components[i]->getStateVariableNames();
        int nsubs = subnames.getSize();
        const std::string& subCompName =  _components[i]->getName();
        std::string::size_type front = subCompName.find_first_not_of(" \t\r\n");
        std::string::size_type back = subCompName.find_last_not_of(" \t\r\n");
        std::string prefix = "";
        if(back > front) // have non-whitespace name
            prefix = subCompName+"/";
        for(int j =0; j<nsubs; ++j){
            names.append(prefix+subnames[j]);
        }
    }

    return names;
}

// Get the value of a state variable allocated by this Component.
double Component::
<<<<<<< HEAD
    getStateVariable(const SimTK::State& s, const std::string& name) const
=======
    getStateVariableValue(const SimTK::State& s, const std::string& name) const
>>>>>>> b5672d1b
{
    // find the state variable with this component or its subcomponents
    const StateVariable* rsv = findStateVariable(name);
    if (rsv) {
        return rsv->getValue(s);
    }
    
    std::stringstream msg;
    msg << "Component::getStateVariable: ERR- state named '" << name 
        << "' not found in " << getName() << " of type " << getConcreteClassName();
    throw Exception(msg.str(),__FILE__,__LINE__);

    return SimTK::NaN;
}

// Get the value of a state variable derivative computed by this Component.
double Component::
<<<<<<< HEAD
    getStateVariableDerivative(const SimTK::State& state, 
=======
    getStateVariableDerivativeValue(const SimTK::State& state, 
>>>>>>> b5672d1b
                                const std::string& name) const
{
    computeStateVariableDerivatives(state);
    
    std::map<std::string, StateVariableInfo>::const_iterator it;
    it = _namedStateVariableInfo.find(name);

    if(it != _namedStateVariableInfo.end()) {
        return it->second.stateVariable->getDerivative(state);
    } 
    else{
        // otherwise find the component that variable belongs to
        const StateVariable* rsv = findStateVariable(name);
        if (rsv) {
            return rsv->getDerivative(state);
        }
    }

    std::stringstream msg;
    msg << "Component::getStateVariableDerivative: ERR- variable name '" << name 
        << "' not found.\n " 
        << getName() << " of type " << getConcreteClassName() 
        << " has " << getNumStateVariables() << " states.";
    throw Exception(msg.str(),__FILE__,__LINE__);
    return SimTK::NaN;
}

// Set the value of a state variable allocated by this Component given its name
// for this component.
void Component::
<<<<<<< HEAD
    setStateVariable(State& s, const std::string& name, double value) const
=======
    setStateVariableValue(State& s, const std::string& name, double value) const
>>>>>>> b5672d1b
{
    // find the state variable
    const StateVariable* rsv = findStateVariable(name);

    if(rsv){ // find required rummaging through the state variable names
            return rsv->setValue(s, value);
    }
    
    std::stringstream msg;
    msg << "Component::setStateVariable: ERR- state named '" << name 
        << "' not found in " << getName() << " of type " 
        << getConcreteClassName() << ".\n";
    throw Exception(msg.str(),__FILE__,__LINE__);
}

// Get all values of the state variables allocated by this Component. Includes
// state variables allocated by its subcomponents.
SimTK::Vector Component::
    getStateVariableValues(const SimTK::State& state) const
{
    int nsv = getNumStateVariables();
    Array<std::string> names = getStateVariableNames();

    Vector stateVariableValues(nsv, SimTK::NaN);
    for(int i=0; i<nsv; ++i){
<<<<<<< HEAD
        stateVariableValues[i]=getStateVariable(state, names[i]);
=======
        stateVariableValues[i]=getStateVariableValue(state, names[i]);
>>>>>>> b5672d1b
    }

    return stateVariableValues;
}

// Set all values of the state variables allocated by this Component. Includes
// state variables allocated by its subcomponents.
void Component::
    setStateVariableValues(SimTK::State& state, const SimTK::Vector& values)
{
    int nsv = getNumStateVariables();
    SimTK_ASSERT(values.size() == nsv, 
        "Component::setStateVariableValues() number values does not match number of state variables."); 
    Array<std::string> names = getStateVariableNames();

    Vector stateVariableValues(nsv, SimTK::NaN);
    for(int i=0; i<nsv; ++i){
<<<<<<< HEAD
        setStateVariable(state, names[i], values[i]);
=======
        setStateVariableValue(state, names[i], values[i]);
>>>>>>> b5672d1b
    }
}

// Set the derivative of a state variable computed by this Component by name.
void Component::
<<<<<<< HEAD
    setStateVariableDerivative(const State& state, 
=======
    setStateVariableDerivativeValue(const State& state, 
>>>>>>> b5672d1b
                               const std::string& name, double value) const
{
    std::map<std::string, StateVariableInfo>::const_iterator it;
    it = _namedStateVariableInfo.find(name);

    if(it != _namedStateVariableInfo.end()) {
        const StateVariable& sv = *it->second.stateVariable;
        sv.setDerivative(state, value);
    } 
    else{
        std::stringstream msg;
        msg << "Component::setStateVariableDerivative: ERR- name '" << name 
            << "' not found.\n " 
            << getName() << " of type " << getConcreteClassName() 
            << " has " << getNumStateVariables() << " states.";
        throw Exception(msg.str(),__FILE__,__LINE__);
    }
}

// Get the value of a discrete variable allocated by this Component by name.
double Component::
getDiscreteVariableValue(const SimTK::State& s, const std::string& name) const
{
    std::map<std::string, DiscreteVariableInfo>::const_iterator it;
    it = _namedDiscreteVariableInfo.find(name);

    if(it != _namedDiscreteVariableInfo.end()) {
        SimTK::DiscreteVariableIndex dvIndex = it->second.index;
        return SimTK::Value<double>::downcast(
            getDefaultSubsystem().getDiscreteVariable(s, dvIndex)).get();
    } else {
        std::stringstream msg;
        msg << "Component::getDiscreteVariable: ERR- name '" << name 
            << "' not found.\n " 
            << "for component '"<< getName() << "' of type " 
            << getConcreteClassName();
        throw Exception(msg.str(),__FILE__,__LINE__);
        return SimTK::NaN;
    }
}

// Set the value of a discrete variable allocated by this Component by name.
void Component::
setDiscreteVariableValue(SimTK::State& s, const std::string& name, double value) const
{
    std::map<std::string, DiscreteVariableInfo>::const_iterator it;
    it = _namedDiscreteVariableInfo.find(name);

    if(it != _namedDiscreteVariableInfo.end()) {
        SimTK::DiscreteVariableIndex dvIndex = it->second.index;
        SimTK::Value<double>::downcast(
            getDefaultSubsystem().updDiscreteVariable(s, dvIndex)).upd() = value;
    } else {
        std::stringstream msg;
        msg << "Component::setDiscreteVariable: ERR- name '" << name 
            << "' not found.\n " 
            << "for component '"<< getName() << "' of type " 
            << getConcreteClassName();
        throw Exception(msg.str(),__FILE__,__LINE__);
    }
}

/*
// Specifiy a member function of the state implemented by this component to be
// an Output.
template <typename T>
void Component::addOutput(const std::string& name,
                    const std::function<T(const SimTK::State&)> outputFunction,
                    const SimTK::Stage& dependsOn)
*/

// Include another Component as a subcomponent of this one. If already a
// subcomponent, it is not added to the list again.
void Component::addComponent(Component *aComponent)
{
    // Only add if the Component is not already a part of the model
    // So, add if empty
    if ( _components.empty() ){
        _components.push_back(aComponent);
    }
    else{ //otherwise check that it isn't apart of the component already        
        SimTK::Array_<Component *>::iterator it =
            std::find(_components.begin(), _components.end(), aComponent);
        if ( it == _components.end() ){
            _components.push_back(aComponent);
        }
        else{
            std::string msg = "ERROR- " +getConcreteClassName()+"::addComponent() '"
                + getName() + "' already has '" + aComponent->getName() +
                    "' as a subcomponent.";
            throw Exception(msg, __FILE__, __LINE__);
        }
    }
}

const int Component::getStateIndex(const std::string& name) const
{
    std::map<std::string, StateVariableInfo>::const_iterator it;
    it = _namedStateVariableInfo.find(name);

    if(it != _namedStateVariableInfo.end()) {
        return it->second.stateVariable->getVarIndex();
    } else {
        std::stringstream msg;
        msg << "Component::getStateVariableSystemIndex: ERR- name '" 
            << name << "' not found.\n " 
            << "for component '"<< getName() << "' of type " 
            << getConcreteClassName();
        throw Exception(msg.str(),__FILE__,__LINE__);
        return SimTK::InvalidIndex;
    }
}

SimTK::SystemYIndex Component::
getStateVariableSystemIndex(const std::string& stateVariableName) const
{
    const SimTK::State& s = getSystem().getDefaultState();

    std::map<std::string, StateVariableInfo>::const_iterator it;
    it = _namedStateVariableInfo.find(stateVariableName);
    
    if(it != _namedStateVariableInfo.end()){
        return it->second.stateVariable->getSystemYIndex();
    }

    // Otherwise we have to search through subcomponents
    SimTK::SystemYIndex yix; 

    for(unsigned int i = 0; i < _components.size(); ++i) {
        yix = _components[i]->getStateVariableSystemIndex(stateVariableName);
        if(yix.isValid()){
            return yix;
        }
    }
    
    if(!(yix.isValid())){
        throw Exception(getConcreteClassName()
            + "::getStateVariableSystemIndex : state variable "
            + stateVariableName+" has an invalid index.");
    }

    return yix;
}

const SimTK::DiscreteVariableIndex Component::
getDiscreteVariableIndex(const std::string& name) const
{
    std::map<std::string, DiscreteVariableInfo>::const_iterator it;
    it = _namedDiscreteVariableInfo.find(name);

    return it->second.index;
}

const SimTK::CacheEntryIndex Component::
getCacheVariableIndex(const std::string& name) const
{
    std::map<std::string, CacheInfo>::const_iterator it;
    it = _namedCacheVariableInfo.find(name);

    return it->second.index;
}

Array<std::string> Component::
getStateVariablesNamesAddedByComponent() const
{
    std::map<std::string, StateVariableInfo>::const_iterator it;
    it = _namedStateVariableInfo.begin();
    
    Array<std::string> names("",(int)_namedStateVariableInfo.size());

    while(it != _namedStateVariableInfo.end()){
        names[it->second.order] = it->first;
        it++;
    }
    return names;
}

//------------------------------------------------------------------------------
//                            REALIZE TOPOLOGY
//------------------------------------------------------------------------------
// This is the base class implementation of a virtual method that can be
// overridden by derived model components, but they *must* invoke
// Super::extendRealizeTopology() as the first line in the overriding method so that
// this code is executed before theirs.
// This method is invoked from the ComponentMeasure associated with this
// Component.
// Note that subcomponent realize() methods will be invoked by their own
// ComponentMeasures, so we do not need to forward to subcomponents here.
void Component::extendRealizeTopology(SimTK::State& s) const
{

    const SimTK::Subsystem& subSys = getSystem().getDefaultSubsystem();
    
    Component *mutableThis = const_cast<Component*>(this);

    // Allocate Modeling Option
    if(_namedModelingOptionInfo.size()>0){
        std::map<std::string, ModelingOptionInfo>::iterator it;
        for (it = (mutableThis->_namedModelingOptionInfo).begin(); 
             it !=_namedModelingOptionInfo.end(); ++it)
        {
            ModelingOptionInfo& moi = it->second;
            moi.index = subSys.allocateDiscreteVariable
               (s, SimTK::Stage::Instance, new SimTK::Value<int>(0));
        }
    }

    // Allocate Continuous State Variables
    if(_namedStateVariableInfo.size()>0){
        SimTK::Vector zInit(1, 0.0);
        std::map<std::string, StateVariableInfo>::iterator it;
        for (it = (mutableThis->_namedStateVariableInfo).begin(); 
             it != _namedStateVariableInfo.end(); ++it)
        {
            const StateVariable& sv = *it->second.stateVariable;
            const AddedStateVariable* asv 
                = dynamic_cast<const AddedStateVariable *>(&sv);

            if(asv){// add index information for added state variables
                // make mutable just to update system allocated index ONLY!
                AddedStateVariable* masv = const_cast<AddedStateVariable*>(asv);
                masv->setVarIndex(subSys.allocateZ(s, zInit));
                masv->setSubsystemIndex(getDefaultSubsystem().getMySubsystemIndex());
            }
        }
    }

    // Allocate Discrete State Variables
    if(_namedDiscreteVariableInfo.size()>0){
        std::map<std::string, DiscreteVariableInfo>::iterator it;
        for (it = (mutableThis->_namedDiscreteVariableInfo).begin(); 
             it != _namedDiscreteVariableInfo.end(); ++it)
        {
            DiscreteVariableInfo& dvi = it->second;
            dvi.index = subSys.allocateDiscreteVariable
               (s, dvi.invalidatesStage, new SimTK::Value<double>(0.0));
        }
    }

    // Allocate Cache Entry in the State
    if(_namedCacheVariableInfo.size()>0){
        std::map<std::string, CacheInfo>::iterator it;
        for (it = (mutableThis->_namedCacheVariableInfo).begin(); 
             it != _namedCacheVariableInfo.end(); ++it){
            CacheInfo& ci = it->second;
            ci.index = subSys.allocateLazyCacheEntry
               (s, ci.dependsOnStage, ci.prototype->clone());
        }
    }
}


//------------------------------------------------------------------------------
//                         REALIZE ACCELERATION
//------------------------------------------------------------------------------
// Base class implementation of virtual method.
// Collect this component's state variable derivatives.
void Component::extendRealizeAcceleration(const SimTK::State& s) const
{
    // don't bother computing derivatives if the component has no state variables
    if(getNumStateVariablesAddedByComponent() > 0) {
        const SimTK::Subsystem& subSys = getDefaultSubsystem();

        // evaluate and set component state derivative values (in cache) 
        computeStateVariableDerivatives(s);
    
        std::map<std::string, StateVariableInfo>::const_iterator it;

        for (it = _namedStateVariableInfo.begin(); 
             it != _namedStateVariableInfo.end(); ++it)
        {
            const StateVariable& sv = *it->second.stateVariable;
            const AddedStateVariable* asv = 
                dynamic_cast<const AddedStateVariable*>(&sv);
            if(asv)
                // set corresponing system derivative value from
                // cached value
                subSys.updZDot(s)[ZIndex(asv->getVarIndex())] =
                    asv->getDerivative(s);
        }
    }
}

const SimTK::MultibodySystem& Component::getSystem() const
{
    if (_system.empty()){
        std::string msg = "Component::getSystem() ";
        msg += getName() + " has no reference to a System.\n";
        msg += "Make sure you added the Component to the Model and ";
        msg += "called Model::initSystem(). ";
        throw Exception(msg, __FILE__, __LINE__);
    }
    return *_system;
}

//------------------------------------------------------------------------------
//                         OTHER REALIZE METHODS
//------------------------------------------------------------------------------
// Base class implementations of these virtual methods do nothing now but
// could do something in the future. Users must still invoke Super::realizeXXX()
// as the first line in their overrides to ensure future compatibility.
void Component::extendRealizeModel(SimTK::State& state) const {}
void Component::extendRealizeInstance(const SimTK::State& state) const {}
void Component::extendRealizeTime(const SimTK::State& state) const {}
void Component::extendRealizePosition(const SimTK::State& state) const {}
void Component::extendRealizeVelocity(const SimTK::State& state) const {}
void Component::extendRealizeDynamics(const SimTK::State& state) const {}
void Component::extendRealizeReport(const SimTK::State& state) const {}


//override virtual methods
double Component::AddedStateVariable::getValue(const SimTK::State& state) const
{
    ZIndex zix(getVarIndex());
    if(getSubsysIndex().isValid() && zix.isValid()){
        const SimTK::Vector& z = getOwner().getDefaultSubsystem().getZ(state);
        return z[ZIndex(zix)];
    }

    std::stringstream msg;
    msg << "Component::AddedStateVariable::getValue: ERR- variable '" 
        << getName() << "' is invalid for component " << getOwner().getName() 
        << " of type " << getOwner().getConcreteClassName() <<".";
    throw Exception(msg.str(),__FILE__,__LINE__);
    return SimTK::NaN;
}

void Component::AddedStateVariable::setValue(SimTK::State& state, double value) const
{
    ZIndex zix(getVarIndex());
    if(getSubsysIndex().isValid() && zix.isValid()){
        SimTK::Vector& z = getOwner().getDefaultSubsystem().updZ(state);
        z[ZIndex(zix)] = value;
        return;
    }

    std::stringstream msg;
    msg << "Component::AddedStateVariable::setValue: ERR- variable '" 
        << getName() << "' is invalid for component " << getOwner().getName() 
        << " of type " << getOwner().getConcreteClassName() <<".";
    throw Exception(msg.str(),__FILE__,__LINE__);
}

double Component::AddedStateVariable::
    getDerivative(const SimTK::State& state) const
{
<<<<<<< HEAD
    return getOwner().getCacheVariable<double>(state, getName()+"_deriv");
=======
    return getOwner().getCacheVariableValue<double>(state, getName()+"_deriv");
>>>>>>> b5672d1b
}

void Component::AddedStateVariable::
    setDerivative(const SimTK::State& state, double deriv) const
{
<<<<<<< HEAD
    return getOwner().setCacheVariable<double>(state, getName()+"_deriv", deriv);
=======
    return getOwner().setCacheVariableValue<double>(state, getName()+"_deriv", deriv);
>>>>>>> b5672d1b
}



} // end of namespace OpenSim<|MERGE_RESOLUTION|>--- conflicted
+++ resolved
@@ -141,15 +141,9 @@
 void Component::finalizeFromProperties()
 {
     reset();
-<<<<<<< HEAD
-    for (unsigned int i = 0; i<_components.size(); i++){
-        _components[i]->finalizeFromProperties();
-    }
-=======
     clearComponents();
     extendFinalizeFromProperties();
     componentsFinalizeFromProperties();
->>>>>>> b5672d1b
     setObjectIsUpToDateWithProperties();
 }
 
@@ -170,13 +164,6 @@
         // the last chance to finalize before addToSystm.
         finalizeFromProperties();
     }
-<<<<<<< HEAD
-    
-    //clear all state indice maps for finding state variables, modeling
-    //options and cache variables. Also the map of connectors is reset.
-    reset();
-
-=======
 
     reset();
 
@@ -215,37 +202,10 @@
 // Call connect on all components and find unconnected Connectors a
 void Component::componentsConnect(Component& root) const
 {
->>>>>>> b5672d1b
     // First give the subcomponents the opportunity to connect themselves
     for(unsigned int i=0; i<_components.size(); i++){
         _components[i]->connect(root);
     }
-<<<<<<< HEAD
-
-    // rebuilding the connectors table, which was emptied by clearStateAllocations
-    for (int ix = 0; ix < getProperty_connectors().size(); ++ix){
-        AbstractConnector& connector = upd_connectors(ix);
-        connector.disconnect();
-
-        const Component* connectTo = root.findComponent(connector.get_connected_to_name());
-        if (connectTo){
-            connector.connect(*connectTo);
-            //cout << getConcreteClassName() << " '" << getName();
-            //cout << "' connected to: " << ci->get_connected_to_name() << endl;
-        }
-        else{
-            throw Exception(getConcreteClassName() + "::connect() Could not find component '"
-                + connector.get_connected_to_name() + "' to satisfy Connector<" +
-                connector.getConnectedToTypeName() + "> '" + connector.getName() + "'.");
-        }
-    //is connected or an exception was thrown
-    }
-    
-    // Forming connections changes the Connector which is a property
-    // Remark as upToDate.
-    setObjectIsUpToDateWithProperties();
-=======
->>>>>>> b5672d1b
 }
 
 void Component::disconnect()
@@ -263,8 +223,6 @@
 
     //now clear all the stored system indices from this component
     reset();
-<<<<<<< HEAD
-=======
 }
 
 void Component::addToSystem(SimTK::MultibodySystem& system) const
@@ -272,7 +230,6 @@
     baseAddToSystem(system);
     extendAddToSystem(system);
     componentsAddToSystem(system);
->>>>>>> b5672d1b
 }
 
 // Base class implementation of virtual method.
@@ -284,19 +241,11 @@
 {
     if (!isObjectUpToDateWithProperties()) {
         std::string msg = "Component " + getConcreteClassName() + "::" + getName();
-<<<<<<< HEAD
-        msg += " cannot addToSystem until it is up-to-date with its properties.";
+        msg += " cannot extendAddToSystem until it is up-to-date with its properties.";
 
         throw Exception(msg);
     }
-    
-=======
-        msg += " cannot extendAddToSystem until it is up-to-date with its properties.";
-
-        throw Exception(msg);
-    }
-
->>>>>>> b5672d1b
+
     // Briefly get write access to the Component to record some
     // information associated with the System; that info is const after this.
     Component* mutableThis = const_cast<Component *>(this);
@@ -529,13 +478,8 @@
 {  
     const Component* found = findComponent(name);
     if(!found){
-<<<<<<< HEAD
-        std::string msg = "Component::getComponent() could not find component '";
-        msg += name + "' from Component '" + getName();
-=======
         std::string msg = "Component::getComponent() could not find subcomponent '";
         msg += name + "' from Component '" + getName() + "'.";
->>>>>>> b5672d1b
         throw Exception(msg);
     }
     return *found;
@@ -545,13 +489,8 @@
 {
     const Component* found = findComponent(name);
     if(!found){
-<<<<<<< HEAD
-        std::string msg = "Component::updComponent() could not find component '";
-        msg += name + "' from Component '" + getName();
-=======
         std::string msg = "Component::updComponent() could not find subcomponent '";
         msg += name + "' from Component '" + getName() + "'.";
->>>>>>> b5672d1b
         throw Exception(msg);
     }
     return *const_cast<Component *>(found); 
@@ -626,13 +565,9 @@
         std::string conName = name.substr(back + 1, name.length() - back);
 
         const Component* component = findComponent(prefix);
-<<<<<<< HEAD
-        found = component->findConnector(conName);
-=======
         if (component){
             found = component->findConnector(conName);
         }
->>>>>>> b5672d1b
     }
     return found;
 }
@@ -703,11 +638,7 @@
 
 // Get the value of a state variable allocated by this Component.
 double Component::
-<<<<<<< HEAD
-    getStateVariable(const SimTK::State& s, const std::string& name) const
-=======
     getStateVariableValue(const SimTK::State& s, const std::string& name) const
->>>>>>> b5672d1b
 {
     // find the state variable with this component or its subcomponents
     const StateVariable* rsv = findStateVariable(name);
@@ -725,11 +656,7 @@
 
 // Get the value of a state variable derivative computed by this Component.
 double Component::
-<<<<<<< HEAD
-    getStateVariableDerivative(const SimTK::State& state, 
-=======
     getStateVariableDerivativeValue(const SimTK::State& state, 
->>>>>>> b5672d1b
                                 const std::string& name) const
 {
     computeStateVariableDerivatives(state);
@@ -760,11 +687,7 @@
 // Set the value of a state variable allocated by this Component given its name
 // for this component.
 void Component::
-<<<<<<< HEAD
-    setStateVariable(State& s, const std::string& name, double value) const
-=======
     setStateVariableValue(State& s, const std::string& name, double value) const
->>>>>>> b5672d1b
 {
     // find the state variable
     const StateVariable* rsv = findStateVariable(name);
@@ -790,11 +713,7 @@
 
     Vector stateVariableValues(nsv, SimTK::NaN);
     for(int i=0; i<nsv; ++i){
-<<<<<<< HEAD
-        stateVariableValues[i]=getStateVariable(state, names[i]);
-=======
         stateVariableValues[i]=getStateVariableValue(state, names[i]);
->>>>>>> b5672d1b
     }
 
     return stateVariableValues;
@@ -812,21 +731,13 @@
 
     Vector stateVariableValues(nsv, SimTK::NaN);
     for(int i=0; i<nsv; ++i){
-<<<<<<< HEAD
-        setStateVariable(state, names[i], values[i]);
-=======
         setStateVariableValue(state, names[i], values[i]);
->>>>>>> b5672d1b
     }
 }
 
 // Set the derivative of a state variable computed by this Component by name.
 void Component::
-<<<<<<< HEAD
-    setStateVariableDerivative(const State& state, 
-=======
     setStateVariableDerivativeValue(const State& state, 
->>>>>>> b5672d1b
                                const std::string& name, double value) const
 {
     std::map<std::string, StateVariableInfo>::const_iterator it;
@@ -1173,21 +1084,13 @@
 double Component::AddedStateVariable::
     getDerivative(const SimTK::State& state) const
 {
-<<<<<<< HEAD
-    return getOwner().getCacheVariable<double>(state, getName()+"_deriv");
-=======
     return getOwner().getCacheVariableValue<double>(state, getName()+"_deriv");
->>>>>>> b5672d1b
 }
 
 void Component::AddedStateVariable::
     setDerivative(const SimTK::State& state, double deriv) const
 {
-<<<<<<< HEAD
-    return getOwner().setCacheVariable<double>(state, getName()+"_deriv", deriv);
-=======
     return getOwner().setCacheVariableValue<double>(state, getName()+"_deriv", deriv);
->>>>>>> b5672d1b
 }
 
 
