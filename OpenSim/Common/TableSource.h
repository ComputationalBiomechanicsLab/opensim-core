--- conflicted
+++ resolved
@@ -260,11 +260,7 @@
     }
 
 private:
-<<<<<<< HEAD
-    void constructProperties() override {
-=======
     void constructProperties() {
->>>>>>> 4c1c9d7b
         constructProperty_filename("");
         constructProperty_tablename("");
     }
