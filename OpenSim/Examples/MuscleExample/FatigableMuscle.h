--- conflicted
+++ resolved
@@ -143,15 +143,6 @@
     // Model Component Interface
     /** add new dynamical states to the multibody system corresponding
         to this muscle */
-<<<<<<< HEAD
-    void addToSystem(SimTK::MultibodySystem& system) const override;
-    /** initialize muscle state variables from properties. For example, any 
-        properties that contain default state values */
-    void initStateFromProperties(SimTK::State& s) const override;
-    /** use the current values in the state to update any properties such as 
-        default values for state variables */
-    void setPropertiesFromState(const SimTK::State& s) override;
-=======
     void extendAddToSystem(SimTK::MultibodySystem& system) const override;
     /** initialize muscle state variables from properties. For example, any 
         properties that contain default state values */
@@ -159,7 +150,6 @@
     /** use the current values in the state to update any properties such as 
         default values for state variables */
     void extendSetPropertiesFromState(const SimTK::State& s) override;
->>>>>>> b5672d1b
 
     //-------------------------------------------------------------------------
     // COMPUTATIONS
