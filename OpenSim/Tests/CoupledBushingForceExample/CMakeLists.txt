
# Variable definitions
SET(EXAMPLE_TARGET exampleCoupledBushingForcePlugin)
SET(EXAMPLE_DIR ${OpenSim_SOURCE_DIR}/OpenSim/Examples/Plugins/CoupledBushingForceExample)
            
FILE(GLOB SOURCE_FILES ${EXAMPLE_DIR}/*.h ${EXAMPLE_DIR}/*.cpp)
ADD_LIBRARY(${EXAMPLE_TARGET} SHARED ${SOURCE_FILES})

<<<<<<< HEAD
TARGET_LINK_LIBRARIES(${EXAMPLE_TARGET} osimTools)

=======
TARGET_LINK_LIBRARIES(${EXAMPLE_TARGET}
    debug osimSimulation${CMAKE_DEBUG_POSTFIX}  optimized osimSimulation
    debug osimActuators${CMAKE_DEBUG_POSTFIX}   optimized osimActuators
    debug osimCommon${CMAKE_DEBUG_POSTFIX}      optimized osimCommon
    debug osimAnalyses${CMAKE_DEBUG_POSTFIX}    optimized osimAnalyses
    debug osimTools${CMAKE_DEBUG_POSTFIX}       optimized osimTools
    ${Simbody_LIBRARIES}
)
>>>>>>> 445d80a6
SET_TARGET_PROPERTIES(${EXAMPLE_TARGET}
    PROPERTIES
    DEFINE_SYMBOL OSIMPLUGIN_EXPORTS
    PROJECT_LABEL "Examples - ${EXAMPLE_TARGET}"
    RUNTIME_OUTPUT_DIRECTORY ${OpenSim_BINARY_DIR}/OpenSim/Examples/Plugins/CoupledBushingForceExample
)<|MERGE_RESOLUTION|>--- conflicted
+++ resolved
@@ -6,19 +6,7 @@
 FILE(GLOB SOURCE_FILES ${EXAMPLE_DIR}/*.h ${EXAMPLE_DIR}/*.cpp)
 ADD_LIBRARY(${EXAMPLE_TARGET} SHARED ${SOURCE_FILES})
 
-<<<<<<< HEAD
 TARGET_LINK_LIBRARIES(${EXAMPLE_TARGET} osimTools)
-
-=======
-TARGET_LINK_LIBRARIES(${EXAMPLE_TARGET}
-    debug osimSimulation${CMAKE_DEBUG_POSTFIX}  optimized osimSimulation
-    debug osimActuators${CMAKE_DEBUG_POSTFIX}   optimized osimActuators
-    debug osimCommon${CMAKE_DEBUG_POSTFIX}      optimized osimCommon
-    debug osimAnalyses${CMAKE_DEBUG_POSTFIX}    optimized osimAnalyses
-    debug osimTools${CMAKE_DEBUG_POSTFIX}       optimized osimTools
-    ${Simbody_LIBRARIES}
-)
->>>>>>> 445d80a6
 SET_TARGET_PROPERTIES(${EXAMPLE_TARGET}
     PROPERTIES
     DEFINE_SYMBOL OSIMPLUGIN_EXPORTS
