/* -------------------------------------------------------------------------- *
 *                       OpenSim:  testIterators.cpp                        *
 * -------------------------------------------------------------------------- *
 * The OpenSim API is a toolkit for musculoskeletal modeling and simulation.  *
 * See http://opensim.stanford.edu and the NOTICE file for more information.  *
 * OpenSim is developed at Stanford University and supported by the US        *
 * National Institutes of Health (U54 GM072970, R24 HD065690) and by DARPA    *
 * through the Warrior Web program.                                           *
 *                                                                            *
 * Copyright (c) 2005-2017 Stanford University and the Authors                *
 * Author(s): Ayman Habib                                                     *
 * Contributer(s) :                                                           *
 *                                                                            *
 * Licensed under the Apache License, Version 2.0 (the "License"); you may    *
 * not use this file except in compliance with the License. You may obtain a  *
 * copy of the License at http://www.apache.org/licenses/LICENSE-2.0.         *
 *                                                                            *
 * Unless required by applicable law or agreed to in writing, software        *
 * distributed under the License is distributed on an "AS IS" BASIS,          *
 * WITHOUT WARRANTIES OR CONDITIONS OF ANY KIND, either express or implied.   *
 * See the License for the specific language governing permissions and        *
 * limitations under the License.                                             *
 * -------------------------------------------------------------------------- */
#include <iostream>
#include <OpenSim/Simulation/Model/Model.h>
#include "OpenSim/Simulation/SimbodyEngine/PinJoint.h"
#include <OpenSim/Common/LoadOpenSimLibrary.h>
#include <OpenSim/Auxiliary/auxiliaryTestFunctions.h>

using namespace OpenSim;
using namespace std;

// Example filter that allows for iterating only through Components that have
// state variables, used for demonstration purposes.
class ComponentWithStateVariables : public ComponentFilter {
public:
    ComponentWithStateVariables() {
        //std::cout << "ComponentWithStateVariables constructed" << std::endl;
    };
    bool isMatch(const Component& comp) const override {
        return (comp.getNumStateVariables()>0);
    };
    ~ComponentWithStateVariables() {
        //std::cout << "ComponentWithStateVariables destructed" << std::endl;
    }
    ComponentWithStateVariables* clone() const override {
        return new ComponentWithStateVariables(*this);
    }
};

const std::string modelFilename = "arm26.osim";
// TODO: Hard-coding these numbers is not ideal. As we introduce more components
// to recompose existing components, this will need continual updating. For example,
// Joint's often add PhysicalOffsetFrames to handle what used to be baked in location
// and orientation offsets.
const int expectedNumComponents = 134;
const int expectedNumJointsWithStateVariables = 2;
const int expectedNumModelComponentsWithStateVariables = 10;
// Below updated from 1 to 3 to account for offset frame and its geometry added
// to the Joint
const int expectedNumJntComponents = 3;
// Test using the iterator to skip over every other Component (Frame in this case)
// nf = 1 ground + 2 bodies + 2 joint offsets = 5, skipping - 2 = 3
const int expectedNumCountSkipFrames = 3;

namespace OpenSim {
    
class Device : public ModelComponent {
    OpenSim_DECLARE_CONCRETE_OBJECT(Device, ModelComponent);
}; // end of Device
    
} // namespace OpenSim


void testNestedComponentListConsistency() {
    using SimTK::Vec3;
    using SimTK::Inertia;

    Model model(modelFilename);

    auto device = new OpenSim::Device();
    device->setName("device");

    auto humerus = new OpenSim::Body("device_humerus", 1, Vec3(0), Inertia(0));
    auto radius  = new OpenSim::Body("device_radius",  1, Vec3(0), Inertia(0));

    auto shoulder = new OpenSim::PinJoint("device_shoulder",
                                          model.getGround(), Vec3(0), Vec3(0),
                                          *humerus, Vec3(0, 1, 0), Vec3(0));
    auto elbow = new OpenSim::PinJoint("device_elbow",
                                       *humerus, Vec3(0), Vec3(0),
                                       *radius, Vec3(0, 1, 0), Vec3(0));

    device->addComponent(shoulder);
    device->addComponent(elbow);

    model.addModelComponent(device);
    model.finalizeFromProperties();

    std::vector<const Joint*> joints1{}, joints2{};
    std::set<const Coordinate*> coords{};

    std::cout << "Joints in the model: " << std::endl;
    for(const auto& joint : model.getComponentList<Joint>()) {
        std::cout << "    " << joint.getAbsolutePathName() << std::endl;
        joints1.push_back(&joint);
    }

    std::cout << "Joints and Coordinates: " << std::endl;
    for(const auto& joint : model.getComponentList<Joint>()) {
        joints2.push_back(&joint);
        std::cout << "    Joint: " << joint.getAbsolutePathName() << std::endl;
        for(const auto& coord : joint.getComponentList<Coordinate>()) {
            std::cout << "        Coord: "
                      << coord.getAbsolutePathName() << std::endl;
            coords.insert(&coord);
        }
    }

    // Joints list should be a unique set.
    ASSERT(std::set<const Joint*>{joints1.begin(), joints1.end()}.size() == 4);
    // Joints1 and Joints2 must be identical.
    ASSERT(joints1 == joints2);
    // Expected number of unique coordinates.
    ASSERT(coords.size() == 4);
}

void testComponentListConst() {

    Model model(modelFilename);
<<<<<<< HEAD
    model.dumpSubcomponentInfo();
=======

    ASSERT_THROW( ComponentIsRootWithNoSubcomponents,
                    model.getComponentList());

    model.finalizeFromProperties();
    model.printSubcomponentInfo();
>>>>>>> 9b5172f8

    ComponentList<const Component> componentsList = model.getComponentList();
    cout << "list begin: " << componentsList.begin()->getName() << endl;
    int numComponents = 0;
    for (ComponentList<const Component>::const_iterator 
            it = componentsList.begin(); it != componentsList.end();  ++it) {
        cout << "Iterator is at: " << it->getAbsolutePathName() << 
            " <" << it->getConcreteClassName() << ">" << endl;
        numComponents++;
        // it->setName("this line should not compile; using const_iterator.");
    }
    
    ComponentList<const OpenSim::Body> bodiesList = 
        model.getComponentList<OpenSim::Body>();

    int numBodies = 0;
    cout << "Bodies list begin: " << bodiesList.begin()->getName() << endl;
    for (ComponentList<OpenSim::Body>::const_iterator 
            it = bodiesList.begin(); it != bodiesList.end(); ++it) {
        cout << "Iterator is at Body: " << it->getName() << endl;
        numBodies++;
    }
    // Now we try the post increment variant of the iterator
    cout << "Bodies list begin, using post increment: " 
        << bodiesList.begin()->getName() << endl;
    int numBodiesPost = 0;
    for (ComponentList<OpenSim::Body>::const_iterator 
            itPost = bodiesList.begin(); itPost != bodiesList.end(); itPost++) {
        cout << "Iterator is at Body: " << itPost->getName() << endl;
        numBodiesPost++;
    }

    int numMuscles = 0;
    cout << "Using range-for loop over Muscles: " << endl;
    ComponentList<const Muscle> musclesList = model.getComponentList<Muscle>();
    for (const Muscle& muscle : musclesList) {
        cout << "Iterator is at muscle: " << muscle.getName() << endl;
        numMuscles++;
    }
    
    int numGeomPaths = 0;
    ComponentList<const GeometryPath> geomPathList =
        model.getComponentList<GeometryPath>();
    for (const GeometryPath& gpath : geomPathList) {
        (void)gpath; // Suppress unused variable warning.
        numGeomPaths++;
    }
    const OpenSim::Joint& shoulderJnt = model.getJointSet().get(0);
    // cycle through components under shoulderJnt should return the Joint 
    // and the Coordinate
    int numJntComponents = 0;
    ComponentList<const Component> jComponentsList = 
        shoulderJnt.getComponentList();
    cout << "Components/subComponents under Shoulder Joint:" << endl;
    for (ComponentList<Component>::const_iterator
            it = jComponentsList.begin(); it != jComponentsList.end(); ++it) {
        cout << "Iterator is at: " << it->getConcreteClassName() << " "
            << it->getAbsolutePathName() << endl;
        numJntComponents++;
    }
    cout << "Num all components = " << numComponents << endl;
    cout << "Num bodies = " << numBodies << endl;
    cout << "Num Muscles = " << numMuscles << endl;
    cout << "Num GeometryPath components = " << numGeomPaths << endl;
    // Components = Model + 3Body + 3Marker + 2(Joint+Coordinate) 
    //              + 6(Muscle+GeometryPath)

    // To test states we must have added the components to the system
    // which is done when the model creates and initializes the system
    SimTK::State state = model.initSystem();

    unsigned numJoints{}, numCoords{};
    for(const auto& joint : model.getComponentList<Joint>()) {
        cout << "Joint: " << joint.getAbsolutePathName() << endl;
        ++numJoints;
        for(const auto& coord : joint.getComponentList<Coordinate>()) {
            cout << "Coord: " << coord.getAbsolutePathName() << endl;
            ++numCoords;
        }
    }
    ASSERT(numJoints == 2);
    ASSERT(numCoords == 2);

    int numJointsWithStateVariables = 0;
    ComponentList<const Joint> jointsWithStates = 
        model.getComponentList<Joint>();
    ComponentWithStateVariables myFilter;
    jointsWithStates.setFilter(myFilter); 
    for (const Joint& comp : jointsWithStates) {
        cout << comp.getConcreteClassName() << ":" 
            << comp.getAbsolutePathName() << endl;
        numJointsWithStateVariables++;
    }

    int numModelComponentsWithStateVariables = 0;
    ComponentList<const ModelComponent> comps = 
        model.getComponentList<ModelComponent>();
    comps.setFilter(myFilter);
    for (const ModelComponent& comp : comps) {
        cout << comp.getConcreteClassName() << ":" 
            << comp.getAbsolutePathName() << endl;
        numModelComponentsWithStateVariables++;
    }

    //Now test a std::iterator method
    ComponentList<const Frame> allFrames = model.getComponentList<Frame>();
    ComponentList<Frame>::const_iterator skipIter = allFrames.begin();
    int countSkipFrames = 0;
    while (skipIter != allFrames.end()){
        cout << skipIter->getConcreteClassName() << ":" 
            << skipIter->getAbsolutePathName() << endl;
        std::advance(skipIter, 2);
        countSkipFrames++;
    }
    
    ASSERT(numComponents == expectedNumComponents,
            "", 0, "Number of Components mismatch");
    ASSERT(numBodies == model.getNumBodies(), "", 0, "Number of Bodies mismatch");
    ASSERT(numBodiesPost == numBodies, "", 0, "Number of Bodies post mismatch");
    ASSERT(numMuscles == model.getMuscles().getSize(), "", 0, 
        "Number of Muscles mismatch");
    ASSERT(numJointsWithStateVariables == expectedNumJointsWithStateVariables,
            "", 0, "Number of Joints with StateVariables mismatch");
    ASSERT(numModelComponentsWithStateVariables ==
           expectedNumModelComponentsWithStateVariables, "", 0, 
        "Number of Components with StateVariables mismatch");
    ASSERT(numJntComponents == expectedNumJntComponents, "", 0,
        "Number of Components within Joints mismatch");
    ASSERT(countSkipFrames == expectedNumCountSkipFrames, "", 0,
        "Number of Frames skipping every other one, mismatch");
}

// This test repeats the same tests as testComponentListConst(), but using
// updComponentList() instead, and focusing on using const iterators.
// That is, one still cannot
// modify the components, even though we are using updComponentList(). It's
// important that, even if you have a ComponentList() that does not allow
// modifying the components, it still can provide const access to the
// components.
void testComponentListNonConstWithConstIterator() {
    Model model(modelFilename);
    model.finalizeFromProperties();

    // Making this a const ComponentList causes us to use the const
    // begin()/end() methods, which return const_iterators, and thus avoids
    // the need for implicit conversion of non-const iterator to const_iterator.
    const ComponentList<Component> componentsList = model.updComponentList();
    std::cout << "list begin: " << componentsList.begin()->getName() << std::endl;
    int numComponents = 0;
    for (ComponentList<Component>::const_iterator it = componentsList.begin();
            it != componentsList.end();
            ++it) {
        std::cout << "Iterator is at: " << it->getAbsolutePathName() << " <" << it->getConcreteClassName() << ">" << std::endl;
        numComponents++;
        // it->setName("this line should not compile; using const_iterator.");
    }
    
    ComponentList<OpenSim::Body> bodiesList = model.updComponentList<OpenSim::Body>();
    int numBodies = 0;
    // Test the cbegin()/cend() variants, which avoid the implicit conversion
    // from iterator to const_iterator.
    for (ComponentList<OpenSim::Body>::const_iterator it = bodiesList.cbegin();
            it != bodiesList.cend();
            ++it) {
        std::cout << "Iterator is at Body: " << it->getName() << std::endl;
        numBodies++;
    }
    // Now we try the post increment variant of the iterator
    std::cout << "Bodies list begin, using post increment: "
              << bodiesList.begin()->getName() << std::endl;
    int numBodiesPost = 0;
    for (ComponentList<OpenSim::Body>::const_iterator itPost = bodiesList.begin();
            itPost != bodiesList.end();
            itPost++) {
        std::cout << "Iterator is at Body: " << itPost->getName() << std::endl;
        numBodiesPost++;
    }

    int numMuscles = 0;
    std::cout << "Using range-for loop over Muscles: " << std::endl;
    // Make the ComponentList const to force the range for loop to use the
    // const iterator.
    const ComponentList<Muscle> musclesList = model.updComponentList<Muscle>();
    for (const Muscle& muscle : musclesList) {
        std::cout << "Iterator is at muscle: " << muscle.getName() << std::endl;
        numMuscles++;
    }
    
    int numGeomPaths = 0;
    // Make the ComponentList const to force the range for loop to use the
    // const iterator.
    const ComponentList<GeometryPath> geomPathList = model.updComponentList<GeometryPath>();
    for (const GeometryPath& gpath : geomPathList) {
        (void)gpath; // Suppress unused variable warning.
        numGeomPaths++;
    }
    OpenSim::Joint& shoulderJnt = model.getJointSet().get(0);
    // cycle through components under shoulderJnt should return the Joint
    // itself and the Coordinate
    int numJntComponents = 0;
    // This test relies on the implicit conversion from iterator to
    // const_iterator.
    ComponentList<Component> jComponentsList = shoulderJnt.updComponentList();
    std::cout << "Components/subComponents under Shoulder Joint:" << std::endl;
    for (ComponentList<Component>::const_iterator it = jComponentsList.begin();
        it != jComponentsList.end();
        ++it) {
        std::cout << "Iterator is at: " << it->getConcreteClassName() << " " << it->getAbsolutePathName() << std::endl;
        numJntComponents++;
    }
    cout << "Num all components = " << numComponents << std::endl;
    cout << "Num bodies = " << numBodies << std::endl;
    cout << "Num Muscles = " << numMuscles << std::endl;
    cout << "Num GeometryPath components = " << numGeomPaths << std::endl;

    // To test states we must have added the components to the system
    // which is done when the model creates and initializes the system
    SimTK::State state = model.initSystem();

    int numJointsWithStateVariables = 0;
    ComponentList<Joint> jointsWithStates = model.updComponentList<Joint>();
    ComponentWithStateVariables myFilter;
    jointsWithStates.setFilter(myFilter); 
    for (const Joint& comp : jointsWithStates) {
        cout << comp.getConcreteClassName() << ":" << comp.getAbsolutePathName() << endl;
        numJointsWithStateVariables++;
    }
    int numModelComponentsWithStateVariables = 0;
    ComponentList<ModelComponent> comps = model.updComponentList<ModelComponent>();
    comps.setFilter(myFilter);
    for (const ModelComponent& comp : comps) {
        cout << comp.getConcreteClassName() << ":" << comp.getAbsolutePathName() << endl;
        numModelComponentsWithStateVariables++;
    }
    //Now test a std::iterator method
    ComponentList<Frame> allFrames = model.updComponentList<Frame>();
    // This line uses implicit conversion from iterator to const_iterator.
    ComponentList<Frame>::const_iterator skipIter = allFrames.begin();
    int countSkipFrames = 0;
    while (skipIter != allFrames.end()){
        cout << skipIter->getConcreteClassName() << ":" << skipIter->getAbsolutePathName() << endl;
        std::advance(skipIter, 2);
        countSkipFrames++;
    }
    
    ASSERT(numComponents == expectedNumComponents);
    ASSERT(numBodies == model.getNumBodies());
    ASSERT(numBodiesPost == numBodies);
    ASSERT(numMuscles == model.getMuscles().getSize());
    ASSERT(numJointsWithStateVariables == expectedNumJointsWithStateVariables);
    ASSERT(numModelComponentsWithStateVariables ==
           expectedNumModelComponentsWithStateVariables);
    ASSERT(numJntComponents == expectedNumJntComponents);
    ASSERT(countSkipFrames == expectedNumCountSkipFrames);
    
    
    // It is not possible to convert const_iterator to (non-const) iterator.
    {
        // Lines are commented out b/c they don't compile. I (Chris) uncommented
        // them during development of the non-const iterators to check that
        // these lines do not compile.
        ComponentList<Body> mutBodyList = model.updComponentList<Body>();
        // ComponentList<Body>::iterator itBody = mutBodyList.cbegin();
        // Also does not work with an abstract type.
        ComponentList<Component> mutCompList = model.updComponentList<Component>();
        // ComponentList<Component>::iterator itComp = mutCompList.cbegin();
    }
    
}

// Similar to testComponentListNonConstWithNonConstIterator, except that we
// allow modifying the elements of the list.
void testComponentListNonConstWithNonConstIterator() {
    Model model(modelFilename);
    model.finalizeFromProperties();

    ComponentList<Component> componentsList = model.updComponentList();
    int numComponents = 0;
    for (ComponentList<Component>::iterator it = componentsList.begin();
            it != componentsList.end();
            ++it) {
        numComponents++;
        it->setName(it->getName());
    }
    
    ComponentList<OpenSim::Body> bodiesList = model.updComponentList<OpenSim::Body>();
    int numBodies = 0;
    for (ComponentList<OpenSim::Body>::iterator it = bodiesList.begin();
            it != bodiesList.end();
            ++it) {
        numBodies++;
        it->setName(it->getName());
    }
    // Now we try the post increment variant of the iterator
    int numBodiesPost = 0;
    for (ComponentList<OpenSim::Body>::iterator itPost = bodiesList.begin();
            itPost != bodiesList.end();
            itPost++) {
        numBodiesPost++;
        itPost->setName(itPost->getName());
    }

    int numMuscles = 0;
    ComponentList<Muscle> musclesList = model.updComponentList<Muscle>();
    for (Muscle& muscle : musclesList) {
        numMuscles++;
        muscle.setName(muscle.getName());
    }
    
    int numGeomPaths = 0;
    ComponentList<GeometryPath> geomPathList = model.updComponentList<GeometryPath>();
    for (GeometryPath& gpath : geomPathList) {
        (void)gpath; // Suppress unused variable warning.
        numGeomPaths++;
        gpath.setName(gpath.getName());
    }
    OpenSim::Joint& shoulderJnt = model.getJointSet().get(0);
    // cycle through components under shoulderJnt should return the Joint
    // itself and the Coordinate
    int numJntComponents = 0;
    ComponentList<Component> jComponentsList = shoulderJnt.updComponentList();
    for (ComponentList<Component>::iterator it = jComponentsList.begin();
            it != jComponentsList.end();
            ++it) {
        numJntComponents++;
        it->setName(it->getName());
    }
    cout << "Num all components = " << numComponents << std::endl;
    cout << "Num bodies = " << numBodies << std::endl;
    cout << "Num Muscles = " << numMuscles << std::endl;
    cout << "Num GeometryPath components = " << numGeomPaths << std::endl;

    // To test states we must have added the components to the system
    // which is done when the model creates and initializes the system
    SimTK::State state = model.initSystem();

    int numJointsWithStateVariables = 0;
    ComponentList<Joint> jointsWithStates = model.updComponentList<Joint>();
    ComponentWithStateVariables myFilter;
    jointsWithStates.setFilter(myFilter); 
    for (Joint& comp : jointsWithStates) {
        numJointsWithStateVariables++;
        comp.setName(comp.getName());
    }
    int numModelComponentsWithStateVariables = 0;
    ComponentList<ModelComponent> comps = model.updComponentList<ModelComponent>();
    comps.setFilter(myFilter);
    for (ModelComponent& comp : comps) {
        numModelComponentsWithStateVariables++;
        comp.setName(comp.getName());
    }
    //Now test a std::iterator method
    ComponentList<Frame> allFrames = model.updComponentList<Frame>();
    ComponentList<Frame>::iterator skipIter = allFrames.begin();
    int countSkipFrames = 0;
    while (skipIter != allFrames.end()){
        skipIter->setName(skipIter->getName());
        std::advance(skipIter, 2);
        countSkipFrames++;
    }
    
    ASSERT(numComponents == expectedNumComponents);
    ASSERT(numBodies == model.getNumBodies());
    ASSERT(numBodiesPost == numBodies);
    ASSERT(numMuscles == model.getMuscles().getSize());
    ASSERT(numJointsWithStateVariables == expectedNumJointsWithStateVariables);
    ASSERT(numModelComponentsWithStateVariables ==
           expectedNumModelComponentsWithStateVariables);
    ASSERT(numJntComponents == expectedNumJntComponents);
    ASSERT(countSkipFrames == expectedNumCountSkipFrames);
}

// Ensure that we can compare const_iterator and (non-const) iterator.
void testComponentListComparisonOperators() {
    Model model(modelFilename);
    model.finalizeFromProperties();

    ComponentList<Body> list = model.updComponentList<Body>();
    ComponentList<Body>::const_iterator constIt = list.cbegin();
    ComponentList<Body>::iterator mutIt = list.begin();
    SimTK_TEST(constIt == mutIt);
    // It's important to switch the operands, since operator==() is invoked
    // on the first operand, and we want to ensure both iterators can be
    // used as the first operand.
    SimTK_TEST(mutIt == constIt);
    SimTK_TEST(constIt.equals(mutIt));
    // No support for mutIt.equals(constIt); (no implicit conversion from
    // const to non-const iterator.
    
    ++mutIt;
    SimTK_TEST(constIt != mutIt);
    SimTK_TEST(mutIt != constIt);
}

int main() {
    LoadOpenSimLibrary("osimActuators");
    SimTK_START_TEST("testIterators");
        SimTK_SUBTEST(testComponentListConst);
        SimTK_SUBTEST(testComponentListNonConstWithConstIterator);
        SimTK_SUBTEST(testComponentListNonConstWithNonConstIterator);
        SimTK_SUBTEST(testComponentListComparisonOperators);
        SimTK_SUBTEST(testNestedComponentListConsistency);
    SimTK_END_TEST();
}


<|MERGE_RESOLUTION|>--- conflicted
+++ resolved
@@ -128,16 +128,12 @@
 void testComponentListConst() {
 
     Model model(modelFilename);
-<<<<<<< HEAD
-    model.dumpSubcomponentInfo();
-=======
 
     ASSERT_THROW( ComponentIsRootWithNoSubcomponents,
                     model.getComponentList());
 
     model.finalizeFromProperties();
     model.printSubcomponentInfo();
->>>>>>> 9b5172f8
 
     ComponentList<const Component> componentsList = model.getComponentList();
     cout << "list begin: " << componentsList.begin()->getName() << endl;
