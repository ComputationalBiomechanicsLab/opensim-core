/* -------------------------------------------------------------------------- *
 * OpenSim Moco: MocoCasOCProblem.cpp                                         *
 * -------------------------------------------------------------------------- *
 * Copyright (c) 2024 Stanford University and the Authors                     *
 *                                                                            *
 * Author(s): Christopher Dembia, Nicholas Bianco                             *
 *                                                                            *
 * Licensed under the Apache License, Version 2.0 (the "License"); you may    *
 * not use this file except in compliance with the License. You may obtain a  *
 * copy of the License at http://www.apache.org/licenses/LICENSE-2.0          *
 *                                                                            *
 * Unless required by applicable law or agreed to in writing, software        *
 * distributed under the License is distributed on an "AS IS" BASIS,          *
 * WITHOUT WARRANTIES OR CONDITIONS OF ANY KIND, either express or implied.   *
 * See the License for the specific language governing permissions and        *
 * limitations under the License.                                             *
 * -------------------------------------------------------------------------- */

#include "MocoCasOCProblem.h"

#include "MocoCasADiSolver.h"

#include <OpenSim/Simulation/SimulationUtilities.h>

#include <utility>

using namespace OpenSim;

thread_local SimTK::Vector_<SimTK::SpatialVec>
        MocoCasOCProblem::m_constraintBodyForces;
thread_local SimTK::Vector MocoCasOCProblem::m_constraintMobilityForces;
thread_local SimTK::Vector MocoCasOCProblem::m_pvaerr;
thread_local int MocoCasOCProblem::m_uerrOffset;
thread_local int MocoCasOCProblem::m_udoterrOffset;

MocoCasOCProblem::MocoCasOCProblem(const MocoCasADiSolver& mocoCasADiSolver,
        const MocoProblemRep& problemRep,
        std::unique_ptr<ThreadsafeJar<const MocoProblemRep>> jar,
        std::string dynamicsMode, std::string kinematicConstraintMethod)
        : m_jar(std::move(jar)),
          m_paramsRequireInitSystem(
                  mocoCasADiSolver.get_parameters_require_initsystem()),
          m_formattedTimeString(getFormattedDateTime(true)) {

    setDynamicsMode(std::move(dynamicsMode));
    setKinematicConstraintMethod(std::move(kinematicConstraintMethod));
    const auto& model = problemRep.getModelBase();

<<<<<<< HEAD
    // Ensure the model does not have user-provided controllers.
    int numControllers = 0;
    for (const auto& controller : model.getComponentList<Controller>()) {
        // Avoid unused variable warning.
        (void)&controller;
        ++numControllers;
    }
    // The model has a DiscreteController added by MocoProblemRep; any other
    // controllers were added by the user.
    OPENSIM_THROW_IF(numControllers > 1, Exception,
            "MocoCasADiSolver does not support models with Controllers.")

=======
>>>>>>> c22cb606
    if (problemRep.isPrescribedKinematics()) {
        setPrescribedKinematics(true, model.getWorkingState().getNU());
    }

    auto stateNames =
            problemRep.createStateVariableNamesInSystemOrder(m_yIndexMap);
    setTimeBounds(convertBounds(problemRep.getTimeInitialBounds()),
            convertBounds(problemRep.getTimeFinalBounds()));
    for (const auto& stateName : stateNames) {
        const auto& info = problemRep.getStateInfo(stateName);
        CasOC::StateType stateType;
        if (IO::EndsWith(stateName, "/value"))
            stateType = CasOC::StateType::Coordinate;
        else if (IO::EndsWith(stateName, "/speed"))
            stateType = CasOC::StateType::Speed;
        else
            stateType = CasOC::StateType::Auxiliary;
        addState(stateName, stateType, convertBounds(info.getBounds()),
                convertBounds(info.getInitialBounds()),
                convertBounds(info.getFinalBounds()));
    }

    auto controlNames =
            problemRep.getControlDistributorBase().getControlNamesInOrder();
    for (const auto& controlName : controlNames) {
        const auto& info = problemRep.getControlInfo(controlName);
        addControl(controlName, convertBounds(info.getBounds()),
                convertBounds(info.getInitialBounds()),
                convertBounds(info.getFinalBounds()));
    }

    // Set the number of residual equations to be enforced for components with
    // dynamics in implicit form.
    const auto& implicitRefs = problemRep.getImplicitComponentReferencePtrs();
    std::vector<std::string> derivativeNames;
    derivativeNames.reserve(implicitRefs.size());
for (const auto& implicitRef : implicitRefs) {
        derivativeNames.push_back(implicitRef.second->getAbsolutePathString() +
                                  "/" + implicitRef.first);
    }

    setAuxiliaryDerivativeNames(derivativeNames);

    // Add any scalar constraints associated with kinematic constraints in
    // the model as path constraints in the problem.
    // Whether enabled kinematic constraints exist in the model, check that
    // optional solver properties related to constraints are set properly.
    const auto kcNames = problemRep.createKinematicConstraintNames();
    if (kcNames.empty()) {
        OPENSIM_THROW_IF(mocoCasADiSolver.get_minimize_lagrange_multipliers(),
                Exception,
                "Solver property 'minimize_lagrange_multipliers' "
                "was enabled but no enabled kinematic constraints exist in the "
                "model.");
    } else {

        int cid, mv, ma;
        int multIndexThisConstraint;
        std::vector<KinematicLevel> kinLevels;
        const bool enforceConstraintDerivs =
                mocoCasADiSolver.get_enforce_constraint_derivatives();
        for (const auto& kcName : kcNames) {
            const auto& kc = problemRep.getKinematicConstraint(kcName);
            const auto& multInfos = problemRep.getMultiplierInfos(kcName);
            cid = kc.getSimbodyConstraintIndex();
            mv = kc.getNumVelocityEquations();
            ma = kc.getNumAccelerationEquations();
            kinLevels = kc.getKinematicLevels();

            if (isKinematicConstraintMethodBordalba2023()) {
                OPENSIM_THROW_IF(!enforceConstraintDerivs, Exception,
                        "The Bordalba et al. 2023 method for enforcing "
                        "kinematic constraints requires that the solver "
                        "property 'enforce_constraint_derivatives' be set to "
                        "true.");
            } else {
                OPENSIM_THROW_IF(mv != 0, Exception,
                        "The Posa et al. 2016 method is not compatible with "
                        "velocity-level kinematic constraints. There are {} "
                        "velocity-level scalar constraints associated with "
                        "the model Constraint at ConstraintIndex {}.",
                        mv, cid);
                OPENSIM_THROW_IF(ma != 0, Exception,
                        "The Posa et al. 2016 method is not compatible with "
                        "acceleration-level kinematic constraints. There are "
                        "{} acceleration-level scalar constraints associated "
                        "with the model Constraint at ConstraintIndex {}.",
                        ma, cid);
            }

            // Loop through all scalar constraints associated with the model
            // constraint and corresponding path constraints to the optimal
            // control problem.
            //
            // We need a different index for the Lagrange multipliers since
            // they are only added if the current constraint equation is not a
            // derivative of a position- or velocity-level equation.
            multIndexThisConstraint = 0;
            for (int i = 0; i < kc.getConstraintInfo().getNumEquations(); ++i) {

                // If the index for this path constraint represents
                // a non-derivative scalar constraint equation, add a
                // Lagrange multiplier to the problem.
                if (kinLevels[i] == KinematicLevel::Position ||
                        kinLevels[i] == KinematicLevel::Velocity ||
                        kinLevels[i] == KinematicLevel::Acceleration) {

                    // Grab the constraint information from the MocoProblem.
                    const auto& multInfo = multInfos[multIndexThisConstraint];
                    CasOC::KinematicLevel kinLevel;
                    if (kinLevels[i] == KinematicLevel::Position)
                        kinLevel = CasOC::KinematicLevel::Position;
                    else if (kinLevels[i] == KinematicLevel::Velocity)
                        kinLevel = CasOC::KinematicLevel::Velocity;
                    else if (kinLevels[i] == KinematicLevel::Acceleration)
                        kinLevel = CasOC::KinematicLevel::Acceleration;
                    else {
                        OPENSIM_THROW(OpenSim::Exception,
                                      "Unrecognized KinematicLevel");
                    }

                    // This adds a Lagrange multiplier to the current problem,
                    // and, if kinematics are not prescribed, increments the
                    // number of scalar kinematic constraint equations added.
                    addKinematicConstraint(multInfo.getName(),
                           convertBounds(multInfo.getBounds()),
                           convertBounds(multInfo.getInitialBounds()),
                           convertBounds(multInfo.getFinalBounds()), kinLevel);

                    // If kinematics are not prescribed and we are enforcing
                    // kinematic constraints explicitly, we need to add
                    // additional "slack" variables to ensure the problem is not
                    // over constrained.
                    if (!isPrescribedKinematics()) {
                        OPENSIM_THROW_IF(
                                multInfo.getName().substr(0, 6) != "lambda",
                                Exception,
                                "Expected the multiplier name for this "
                                "constraint to begin with 'lambda' but it "
                                "begins with '{}'.",
                                multInfo.getName().substr(0, 6));
                        if (isKinematicConstraintMethodBordalba2023()) {
                            // Add "mu" variables for the projection method by
                            // Bordalba et al. (2023).
                            const auto muBounds = convertBounds(
                                mocoCasADiSolver
                                    .get_projection_slack_variable_bounds());
                            if (kinLevel == CasOC::KinematicLevel::Position) {
                                // For holonomic constraints, we need to add
                                // two slack variables: one for the position
                                // error and one for the derivative of the
                                // position error.
                                addSlack(std::string(multInfo.getName())
                                                 .replace(0, 6, "mu"),
                                         muBounds);
                                addSlack(std::string(multInfo.getName())
                                                 .replace(0, 6, "mu") + "_dot",
                                         muBounds);
                            } else if (kinLevel ==
                                       CasOC::KinematicLevel::Velocity) {
                                addSlack(std::string(multInfo.getName())
                                                 .replace(0, 6, "mu"),
                                         muBounds);
                            }
                        } else if (enforceConstraintDerivs) {
                            // Add "gamma" variables for the method by
                            // Posa et al. (2015).
                            const auto vcBounds = convertBounds(
                                    mocoCasADiSolver
                                            .get_velocity_correction_bounds());
                            addSlack(std::string(multInfo.getName())
                                             .replace(0, 6, "gamma"),
                                     vcBounds);
                        }
                    }
                    ++multIndexThisConstraint;
                }
            }
        }

        // Set kinematic constraint information on the CasOC::Problem.
        setEnforceConstraintDerivatives(enforceConstraintDerivs);

        // Set the kinematic constraint offsets, if not enforcing the derivatives
        // of the kinematic constraint equations.
        m_uerrOffset = getEnforceConstraintDerivatives() ? 0 :
                       getNumHolonomicConstraintEquations();
        m_udoterrOffset = getEnforceConstraintDerivatives() ? 0 :
                          getNumHolonomicConstraintEquations() +
                          getNumNonHolonomicConstraintEquations();

        // The bounds are the same for all kinematic constraints in the
        // MocoProblem, so just grab the bounds from the first constraint.
        // TODO: This behavior may be unexpected for users.
        const auto& kc = problemRep.getKinematicConstraint(kcNames.at(0));
        std::vector<MocoBounds> bounds = kc.getConstraintInfo().getBounds();
        setKinematicConstraintBounds(convertBounds(bounds.at(0)));
    }

    for (const auto& paramName : problemRep.createParameterNames()) {
        const auto& param = problemRep.getParameter(paramName);
        addParameter(paramName, convertBounds(param.getBounds()));
    }

    const auto costNames = problemRep.createCostNames();
    for (const auto& name : costNames) {
        const auto& cost = problemRep.getCost(name);
        addCost(name, cost.getNumIntegrals(), cost.getNumOutputs());
    }

    const auto endpointConNames =
            problemRep.createEndpointConstraintNames();
    for (const auto& name : endpointConNames) {
        const auto& ec = problemRep.getEndpointConstraint(name);
        std::vector<CasOC::Bounds> casBounds;
        for (const auto& bounds : ec.getConstraintInfo().getBounds()) {
            casBounds.push_back(convertBounds(bounds));
        }
        addEndpointConstraint(name, ec.getNumIntegrals(), casBounds);
    }

    const auto pathConstraintNames = problemRep.createPathConstraintNames();
    for (const auto& name : pathConstraintNames) {
        const auto& pathCon = problemRep.getPathConstraint(name);
        std::vector<CasOC::Bounds> casBounds;
        for (const auto& bounds : pathCon.getConstraintInfo().getBounds()) {
            casBounds.push_back(convertBounds(bounds));
        }
        addPathConstraint(name, casBounds);
    }

    m_fileDeletionThrower = OpenSim::make_unique<FileDeletionThrower>(
            fmt::format("delete_this_to_stop_optimization_{}_{}.txt",
                    problemRep.getName(), m_formattedTimeString));
}<|MERGE_RESOLUTION|>--- conflicted
+++ resolved
@@ -46,21 +46,6 @@
     setKinematicConstraintMethod(std::move(kinematicConstraintMethod));
     const auto& model = problemRep.getModelBase();
 
-<<<<<<< HEAD
-    // Ensure the model does not have user-provided controllers.
-    int numControllers = 0;
-    for (const auto& controller : model.getComponentList<Controller>()) {
-        // Avoid unused variable warning.
-        (void)&controller;
-        ++numControllers;
-    }
-    // The model has a DiscreteController added by MocoProblemRep; any other
-    // controllers were added by the user.
-    OPENSIM_THROW_IF(numControllers > 1, Exception,
-            "MocoCasADiSolver does not support models with Controllers.")
-
-=======
->>>>>>> c22cb606
     if (problemRep.isPrescribedKinematics()) {
         setPrescribedKinematics(true, model.getWorkingState().getNU());
     }
