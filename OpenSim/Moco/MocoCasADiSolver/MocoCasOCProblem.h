--- conflicted
+++ resolved
@@ -67,35 +67,25 @@
     return convertToCasADiDMTemplate(simtkVec);
 }
 
-<<<<<<< HEAD
 /// This converts a MocoTrajectory to a CasOC::Iterate.
 inline CasOC::Iterate convertToCasOCIterate(const MocoTrajectory& mocoTraj,
         const std::vector<std::string>& expectedSlackNames,
-        bool appendProjectionStates = false) {
-=======
-/// This resamples the iterate to obtain values that lie on the mesh.
-inline CasOC::Iterate convertToCasOCIterate(const MocoTrajectory& mocoIt,
+        bool appendProjectionStates = false,
         std::vector<int> inputControlIndexes = {}) {
->>>>>>> 685481f8
     CasOC::Iterate casIt;
     CasOC::VariablesDM& casVars = casIt.variables;
     using CasOC::Var;
     casVars[Var::initial_time] = mocoTraj.getInitialTime();
     casVars[Var::final_time] = mocoTraj.getFinalTime();
     casVars[Var::states] =
-<<<<<<< HEAD
             convertToCasADiDMTranspose(mocoTraj.getStatesTrajectory());
-    casVars[Var::controls] =
+
+    casadi::DM controls = 
             convertToCasADiDMTranspose(mocoTraj.getControlsTrajectory());
-=======
-            convertToCasADiDMTranspose(mocoIt.getStatesTrajectory());
-
-    casadi::DM controls = 
-            convertToCasADiDMTranspose(mocoIt.getControlsTrajectory());
     casadi::DM input_controls = 
-            convertToCasADiDMTranspose(mocoIt.getInputControlsTrajectory());
-    std::vector<std::string> controlNames = mocoIt.getControlNames();
-    std::vector<std::string> inputControlNames = mocoIt.getInputControlNames();
+            convertToCasADiDMTranspose(mocoTraj.getInputControlsTrajectory());
+    std::vector<std::string> controlNames = mocoTraj.getControlNames();
+    std::vector<std::string> inputControlNames = mocoTraj.getInputControlNames();
     std::vector<std::string> casControlNames;
     int numTotalControls = static_cast<int>(controls.rows()) + 
             static_cast<int>(input_controls.rows());
@@ -118,8 +108,7 @@
         }
     }
     casVars[Var::controls] = casControls;
-
->>>>>>> 685481f8
+            
     casVars[Var::multipliers] =
             convertToCasADiDMTranspose(mocoTraj.getMultipliersTrajectory());
 
@@ -128,7 +117,6 @@
                 convertToCasADiDMTranspose(mocoTraj.getDerivativesTrajectory());
     }
     casVars[Var::parameters] =
-<<<<<<< HEAD
             convertToCasADiDMTranspose(mocoTraj.getParameters());
     if (appendProjectionStates) {
             casVars[Var::projection_states] = convertToCasADiDMTranspose(
@@ -136,7 +124,7 @@
     }
     casIt.times = convertToCasADiDMTranspose(mocoTraj.getTime());
     casIt.state_names = mocoTraj.getStateNames();
-    casIt.control_names = mocoTraj.getControlNames();
+    casIt.control_names = casControlNames;
     casIt.multiplier_names = mocoTraj.getMultiplierNames();
     casIt.derivative_names = mocoTraj.getDerivativeNames();
     casIt.parameter_names = mocoTraj.getParameterNames();
@@ -194,16 +182,6 @@
         }
     }
 
-=======
-            convertToCasADiDMTranspose(mocoIt.getParameters());
-    casIt.times = convertToCasADiDMTranspose(mocoIt.getTime());
-    casIt.state_names = mocoIt.getStateNames();
-    casIt.control_names = casControlNames;
-    casIt.multiplier_names = mocoIt.getMultiplierNames();
-    casIt.slack_names = mocoIt.getSlackNames();
-    casIt.derivative_names = mocoIt.getDerivativeNames();
-    casIt.parameter_names = mocoIt.getParameterNames();
->>>>>>> 685481f8
     return casIt;
 }
 
