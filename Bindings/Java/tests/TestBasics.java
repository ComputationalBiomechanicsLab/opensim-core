--- conflicted
+++ resolved
@@ -110,11 +110,7 @@
                 sinkImplInvoked[0] = true;
             }
         }
-<<<<<<< HEAD
-        Log.addSink(new MyJavaLogSink());
-=======
         Logger.addSink(new MyJavaLogSink());
->>>>>>> c0215b33
         Model model0 = new Model();
         model0.print("default_model.osim");
 
