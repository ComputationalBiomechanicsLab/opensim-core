--- conflicted
+++ resolved
@@ -1,11 +1,9 @@
-<<<<<<< HEAD
+- 2019-09-29: Remove INDYGO and GlobalStaticOptimization from Moco.
+
 - 2019-09-23: MocoControlGoal has properties "exponent" and
               "divide_by_displacement". 
 
 - 2019-09-05: MocoAverageSpeedGoal was added.
-=======
-- 2019-09-29: Remove INDYGO and GlobalStaticOptimization from Moco.
->>>>>>> a1e146f5
 
 - 2019-08-29: Users now interface with num_mesh_intervals instead of
               num_mesh_points when setting times to sample.
