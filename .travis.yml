--- conflicted
+++ resolved
@@ -44,7 +44,7 @@
 
 install:
   # Configure OpenSim.
-  - cmake . -DBUILD_JAVA_WRAPPING=on -DBUILD_PYTHON_WRAPPING=on -DSIMBODY_HOME=simbody-install -DCMAKE_CXX_FLAGS=-Werror
+  - cmake . -DBUILD_JAVA_WRAPPING=on -DBUILD_PYTHON_WRAPPING=on -DSIMBODY_HOME=simbody-install -DCMAKE_CXX_FLAGS=-Werror -DCMAKE_INSTALL_PREFIX=opensim-install
   # Build OpenSim.
   - make -j8
 
@@ -55,17 +55,9 @@
   # Install OpenSim.
   - sudo make -j8 install
   # Go to the python wrapping package directory.
-<<<<<<< HEAD
-  - cd /usr/local/sdk/python
-=======
   - cd opensim-install/sdk/python
   - echo "$TRAVIS_BUILD_DIR/opensim-install/lib" | sudo tee /etc/ld.so.conf.d/opensim.conf
   - sudo ldconfig
-  - export LD_LIBRRAY_PATH=$TRAVIS_BUILD_DIR/opensim-install/lib
-  - echo $LD_LIBRARY_PATH
-  - pwd
-  - ls $TRAVIS_BUILD_DIR/opensim-install/lib
->>>>>>> b7e0db99
   # Get a python package with which to run the tests.
   - sudo apt-get install python-nose
   # Run the python tests.
