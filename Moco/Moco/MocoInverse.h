#ifndef MOCO_MOCOINVERSE_H
#define MOCO_MOCOINVERSE_H
/* -------------------------------------------------------------------------- *
 * OpenSim Moco: MocoInverse.h                                                *
 * -------------------------------------------------------------------------- *
 * Copyright (c) 2019 Stanford University and the Authors                     *
 *                                                                            *
 * Author(s): Christopher Dembia                                              *
 *                                                                            *
 * Licensed under the Apache License, Version 2.0 (the "License"); you may    *
 * not use this file except in compliance with the License. You may obtain a  *
 * copy of the License at http://www.apache.org/licenses/LICENSE-2.0          *
 *                                                                            *
 * Unless required by applicable law or agreed to in writing, software        *
 * distributed under the License is distributed on an "AS IS" BASIS,          *
 * WITHOUT WARRANTIES OR CONDITIONS OF ANY KIND, either express or implied.   *
 * See the License for the specific language governing permissions and        *
 * limitations under the License.                                             *
 * -------------------------------------------------------------------------- */

#include "Common/TableProcessor.h"
#include "MocoTool.h"
#include "MocoTrajectory.h"
#include "MocoStudy.h"
#include "osimMocoDLL.h"

#include <OpenSim/Simulation/Model/Model.h>

namespace OpenSim {

class MocoInverse;

/// This class holds the solution from MocoInverse.
class MocoInverseSolution {
public:
    const MocoSolution& getMocoSolution() const { return m_mocoSolution; }
    const TimeSeriesTable& getOutputs() const { return m_outputs; }
private:
    void setMocoSolution(MocoSolution mocoSolution) {
        m_mocoSolution = std::move(mocoSolution);
    }
    void setOutputs(TimeSeriesTable outputs) {
        m_outputs = std::move(outputs);
    }
    MocoSolution m_mocoSolution;
    TimeSeriesTable m_outputs;
    friend class MocoInverse;
};

/// This tool solves problems in which the kinematics are prescribed and you
/// seek the actuator (e.g., muscle) behavior that may have given rise to the
/// provided kinematics. The term "inverse" describes methods that estimate
/// quantities from an observation; on the other hand, "forward" methods attempt
/// to predict (unobserved) behavior. In this case, "inverse" refers to the
/// multibody systems. This class can still be used to simulate muscles in a
/// "forward" or predictive sense.
///
/// The kinematics file must provide values for all coordinates (even those
/// labeled as dependent in a CoordinateCouplerConstraint); missing coordinates
/// are set to NaN.
///
/// The provided trajectory is altered to satisfy any enabled kinematic
/// constraints in the model.
///
/// Cost
/// ----
/// By default, MocoInverse minimizes the sum of squared controls and
/// constrains initial activation to be equal to initial excitation (to avoid
/// initial activation spikes). To customize the cost, invoke initialize(), add
/// costs manually, and solve the problem using the solver directly. Note,
/// however, that kinematic states are not included in the solution if you use
/// the solver directly.
///
/// Default solver settings
/// -----------------------
/// - solver: MocoCasADiSolver
/// - multibody_dynamics_mode: implicit
/// - interpolate_control_midpoints: false
/// - minimize_implicit_auxiliary_derivatives: true
/// - implicit_auxiliary_derivatives_weight: 0.01
/// - optim_convergence_tolerance: 1e-3
/// - optim_constraint_tolerance: 1e-3
/// - optim_sparsity_detection: random
/// - optim_finite_difference_scheme: forward
///
<<<<<<< HEAD
/// Mesh interval
/// -------------
=======
/// MocoInverse minimizes the sum of squared controls and, optionally, the sum
/// of squared activations. Currently, the costs used by MocoInverse cannot be 
/// customized. As MocoInverse becomes more mature and general, the costs will 
/// become more flexible.
>>>>>>> e39887b8
///
/// Mesh interval
/// -------------
/// A smaller mesh interval increases the convergence time, but is necessary
/// for fast motions or problems with stiff differential equations (e.g.,
/// stiff tendons).
/// For gait, consider using a mesh interval between 0.01 and 0.05 seconds.
/// Try solving your problem with decreasing mesh intervals and choose a mesh
/// interval at which the solution stops changing noticeably.
///
/// @underdevelopment
class OSIMMOCO_API MocoInverse : public MocoTool {
    OpenSim_DECLARE_CONCRETE_OBJECT(MocoInverse, MocoTool);

public:

    OpenSim_DECLARE_PROPERTY(kinematics, TableProcessor,
            "Generalized coordinate values to prescribe.");

    OpenSim_DECLARE_PROPERTY(kinematics_allow_extra_columns, bool,
            "Allow the kinematics file to contain columns that do not name "
            "states in the model. "
            "This is false by default to help you avoid accidents.");

    OpenSim_DECLARE_PROPERTY(minimize_sum_squared_activations, bool,
            "Minimize the sum of squared activations. Default: false.");

    OpenSim_DECLARE_OPTIONAL_PROPERTY(max_iterations, int,
            "Maximum number of solver iterations (default: solver default).");

    OpenSim_DECLARE_PROPERTY(convergence_tolerance, double,
            "The convergence tolerance (default: 1e-3).");

    OpenSim_DECLARE_PROPERTY(constraint_tolerance, double,
            "The constraint tolerance (default: 1e-3).");

    OpenSim_DECLARE_LIST_PROPERTY(output_paths, std::string,
            "Outputs to compute after solving the problem."
            " Entries can be regular expressions (e.g., '.*activation').");

    OpenSim_DECLARE_PROPERTY(reserves_weight, double,
            "The weight applied to the controls whose name includes "
            "'/reserve_'. This can be used with "
            "the model operator ModOpAddReserves, which names each appended "
            "actuator in this format. Default weight: 1.")

    MocoInverse() { constructProperties(); }

    void setKinematics(TableProcessor kinematics) {
        set_kinematics(std::move(kinematics));
    }

    MocoStudy initialize() const;
    /// Solve the problem returned by initialize() and compute the outputs
    /// listed in output_paths.
    MocoInverseSolution solve() const;

private:
    void constructProperties();
    std::pair<MocoStudy, TimeSeriesTable> initializeInternal() const;
};

} // namespace OpenSim

#endif // MOCO_MOCOINVERSE_H<|MERGE_RESOLUTION|>--- conflicted
+++ resolved
@@ -83,18 +83,9 @@
 /// - optim_sparsity_detection: random
 /// - optim_finite_difference_scheme: forward
 ///
-<<<<<<< HEAD
 /// Mesh interval
 /// -------------
-=======
-/// MocoInverse minimizes the sum of squared controls and, optionally, the sum
-/// of squared activations. Currently, the costs used by MocoInverse cannot be 
-/// customized. As MocoInverse becomes more mature and general, the costs will 
-/// become more flexible.
->>>>>>> e39887b8
 ///
-/// Mesh interval
-/// -------------
 /// A smaller mesh interval increases the convergence time, but is necessary
 /// for fast motions or problems with stiff differential equations (e.g.,
 /// stiff tendons).
