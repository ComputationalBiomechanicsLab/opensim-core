#ifndef MOCO_MOCOUTILITIES_H
#define MOCO_MOCOUTILITIES_H
/* -------------------------------------------------------------------------- *
 * OpenSim Moco: MocoUtilities.h                                              *
 * -------------------------------------------------------------------------- *
 * Copyright (c) 2017 Stanford University and the Authors                     *
 *                                                                            *
 * Author(s): Christopher Dembia                                              *
 *                                                                            *
 * Licensed under the Apache License, Version 2.0 (the "License"); you may    *
 * not use this file except in compliance with the License. You may obtain a  *
 * copy of the License at http://www.apache.org/licenses/LICENSE-2.0          *
 *                                                                            *
 * Unless required by applicable law or agreed to in writing, software        *
 * distributed under the License is distributed on an "AS IS" BASIS,          *
 * WITHOUT WARRANTIES OR CONDITIONS OF ANY KIND, either express or implied.   *
 * See the License for the specific language governing permissions and        *
 * limitations under the License.                                             *
 * -------------------------------------------------------------------------- */

#include "MocoTrajectory.h"
#include "osimMocoDLL.h"
#include <Common/Reporter.h>
#include <Simulation/Model/Model.h>
#include <Simulation/StatesTrajectory.h>
#include <regex>
#include <set>
#include <stack>
#include <condition_variable>

#include <OpenSim/Common/GCVSplineSet.h>
#include <OpenSim/Common/PiecewiseLinearFunction.h>
#include <OpenSim/Common/Storage.h>

namespace OpenSim {

class StatesTrajectory;
class Model;
class MocoTrajectory;
class MocoProblem;

/// Since Moco does not require C++14 (which contains std::make_unique()),
/// here is an implementation of make_unique().
template <typename T, typename... Args>
std::unique_ptr<T> make_unique(Args&&... args) {
    return std::unique_ptr<T>(new T(std::forward<Args>(args)...));
}

/// Get a string with the current date and time formatted as %Y-%m-%dT%H%M%S
/// (year, month, day, "T", hour, minute, second). You can change the datetime
/// format via the `format` parameter.
/// If you specify "ISO", then we use the ISO 8601 extended datetime format
/// %Y-%m-%dT%H:%M:%S.
/// See https://en.cppreference.com/w/cpp/io/manip/put_time.
OSIMMOCO_API std::string getFormattedDateTime(
        bool appendMicroseconds = false,
        std::string format = "%Y-%m-%dT%H%M%S");

/// Determine if `string` starts with the substring `start`.
/// https://stackoverflow.com/questions/874134/find-if-string-ends-with-another-string-in-c
inline bool startsWith(const std::string& string, const std::string& start) {
    if (string.length() >= start.length()) {
        return string.compare(0, start.length(), start) == 0;
    }
    return false;
}

/// Determine if `string` ends with the substring `ending`.
/// https://stackoverflow.com/questions/874134/find-if-string-ends-with-another-string-in-c
inline bool endsWith(const std::string& string, const std::string& ending) {
    if (string.length() >= ending.length()) {
        return string.compare(string.length() - ending.length(),
                       ending.length(), ending) == 0;
    }
    return false;
}

/// @name Filling in a string with variables.
/// @{

#ifndef SWIG
/// Return type for make_printable()
template <typename T>
struct make_printable_return {
    typedef T type;
};
/// Convert to types that can be printed with sprintf() (vsnprintf()).
/// The generic template does not alter the type.
template <typename T>
inline typename make_printable_return<T>::type make_printable(const T& x) {
    return x;
}

/// Specialization for std::string.
template <>
struct make_printable_return<std::string> {
    typedef const char* type;
};
/// Specialization for std::string.
template <>
inline typename make_printable_return<std::string>::type make_printable(
        const std::string& x) {
    return x.c_str();
}

/// Format a char array using (C interface; mainly for internal use).
OSIMMOCO_API std::string format_c(const char*, ...);

/// Format a string in the style of sprintf. For example, the code
/// `format("%s %d and %d yields %d", "adding", 2, 2, 4)` will produce
/// "adding 2 and 2 yields 4".
template <typename... Types>
std::string format(const std::string& formatString, Types... args) {
    return format_c(formatString.c_str(), make_printable(args)...);
}

/// Print a formatted string to std::cout. A newline is not included, but the
/// stream is flushed.
template <typename... Types>
void printMessage(const std::string& formatString, Types... args) {
    std::cout << format(formatString, args...);
    std::cout.flush();
}

#endif // SWIG

/// @}

/// This class stores the formatting of a stream and restores that format
/// when the StreamFormat is destructed.
class StreamFormat {
public:
    StreamFormat(std::ostream& stream) : m_stream(stream) {
        m_format.copyfmt(stream);
    }
    ~StreamFormat() { m_stream.copyfmt(m_format); }

private:
    std::ostream& m_stream;
    std::ios m_format{nullptr};
}; // StreamFormat

/// Create a SimTK::Vector with the provided length whose elements are
/// linearly spaced between start and end.
OSIMMOCO_API
SimTK::Vector createVectorLinspace(int length, double start, double end);

#ifndef SWIG
/// Create a SimTK::Vector using modern C++ syntax.
OSIMMOCO_API
SimTK::Vector createVector(std::initializer_list<SimTK::Real> elements);
#endif

/// Linearly interpolate y(x) at new values of x. The optional 'ignoreNaNs'
/// argument will ignore any NaN values contained in the input vectors and
/// create the interpolant from the non-NaN values only. Note that this option
/// does not necessarily prevent NaN values from being returned in 'newX', which
/// will have NaN for any values of newX outside of the range of x.
OSIMMOCO_API
SimTK::Vector interpolate(const SimTK::Vector& x, const SimTK::Vector& y,
        const SimTK::Vector& newX, const bool ignoreNaNs = false);

#ifndef SWIG
template <typename FunctionType>
std::unique_ptr<FunctionSet> createFunctionSet(const TimeSeriesTable& table) {
    auto set = make_unique<FunctionSet>();
    const auto& time = table.getIndependentColumn();
    const auto numRows = (int)table.getNumRows();
    for (int icol = 0; icol < (int)table.getNumColumns(); ++icol) {
        const double* y =
                table.getDependentColumnAtIndex(icol).getContiguousScalarData();
        set->adoptAndAppend(new FunctionType(numRows, time.data(), y));
    }
    return set;
}

template <>
inline std::unique_ptr<FunctionSet> createFunctionSet<GCVSpline>(
        const TimeSeriesTable& table) {
    const auto& time = table.getIndependentColumn();
    return std::unique_ptr<GCVSplineSet>(new GCVSplineSet(table,
            std::vector<std::string>{}, std::min((int)time.size() - 1, 5)));
}
#endif // SWIG

/// Resample (interpolate) the table at the provided times. In general, a
/// 5th-order GCVSpline is used as the interpolant; a lower order is used if the
/// table has too few points for a 5th-order spline. Alternatively, you can
/// provide a different function type as a template argument (e.g.,
/// PiecewiseLinearFunction).
/// @throws Exception if new times are
/// not within existing initial and final times, if the new times are
/// decreasing, or if getNumTimes() < 2.
template <typename TimeVector, typename FunctionType = GCVSpline>
TimeSeriesTable resample(const TimeSeriesTable& in, const TimeVector& newTime) {

    const auto& time = in.getIndependentColumn();

    OPENSIM_THROW_IF(time.size() < 2, Exception,
            "Cannot resample if number of times is 0 or 1.");
<<<<<<< HEAD
    if (newTime.size() > 0) {
        OPENSIM_THROW_IF(time.size() < 2, Exception,
                "Cannot resample if number of times is 0 or 1.");
        OPENSIM_THROW_IF(newTime[0] < time[0], Exception,
                format("New initial time (%f) cannot be less than existing "
                       "initial "
                       "time (%f)",
                        newTime[0], time[0]));
        OPENSIM_THROW_IF(newTime[newTime.size() - 1] > time[time.size() - 1],
                Exception,
                format("New final time (%f) cannot be greater than existing "
                       "final "
                       "time (%f)",
                        newTime[newTime.size() - 1], time[time.size() - 1]));
        for (int itime = 1; itime < (int)newTime.size(); ++itime) {
            OPENSIM_THROW_IF(newTime[itime] < newTime[itime - 1], Exception,
                    format("New times must be non-decreasing, but "
                           "time[%i] < time[%i] (%f < %f).",
                            itime, itime - 1, newTime[itime],
                            newTime[itime - 1]));
        }
=======
    OPENSIM_THROW_IF(newTime[0] < time[0], Exception,
            format("New initial time (%f) cannot be less than existing "
                   "initial time (%f)",
                    newTime[0], time[0]));
    OPENSIM_THROW_IF(newTime[newTime.size() - 1] > time[time.size() - 1],
            Exception,
            format("New final time (%f) cannot be greater than existing final "
                   "time (%f)",
                    newTime[newTime.size() - 1], time[time.size() - 1]));
    for (int itime = 1; itime < (int)newTime.size(); ++itime) {
        OPENSIM_THROW_IF(newTime[itime] < newTime[itime - 1], Exception,
                format("New times must be non-decreasing, but "
                       "time[%i] < time[%i] (%f < %f).",
                        itime, itime - 1, newTime[itime], newTime[itime - 1]));
>>>>>>> d5126240
    }

    // Copy over metadata.
    TimeSeriesTable out = in;
    for (int irow = (int)out.getNumRows() - 1; irow >= 0; --irow) {
        out.removeRowAtIndex(irow);
    }

<<<<<<< HEAD
    if (newTime.size() == 0) return out;

    const GCVSplineSet splines(in, {}, std::min((int)time.size() - 1, 5));
=======
    std::unique_ptr<FunctionSet> functions =
            createFunctionSet<FunctionType>(in);
>>>>>>> d5126240
    SimTK::Vector curTime(1);
    SimTK::RowVector row(functions->getSize());
    for (int itime = 0; itime < (int)newTime.size(); ++itime) {
        curTime[0] = newTime[itime];
        for (int icol = 0; icol < functions->getSize(); ++icol) {
            row(icol) = functions->get(icol).calcValue(curTime);
        }
        // Not efficient!
        out.appendRow(curTime[0], row);
    }
    return out;
}

/// Create a Storage from a TimeSeriesTable. Metadata from the
/// TimeSeriesTable is *not* copied to the Storage.
/// You should use TimeSeriesTable if possible, as support for Storage may be
/// reduced in future versions of OpenSim. However, Storage supports some
/// operations not supported by TimeSeriesTable (e.g., filtering, resampling).
// TODO move to the Storage class.
OSIMMOCO_API Storage convertTableToStorage(const TimeSeriesTable&);

/// Lowpass filter the data in a TimeSeriesTable at a provided cutoff frequency.
/// The table is converted to a Storage object to use the lowpassIIR() method
/// to filter, and then converted back to TimeSeriesTable.
OSIMMOCO_API TimeSeriesTable filterLowpass(
        const TimeSeriesTable& table, double cutoffFreq, bool padData = false);

/// Read in a table of type TimeSeriesTable_<T> from file, where T is the type
/// of the elements contained in the table's columns. The `filepath` argument
/// should refer to a STO or CSV file (or other file types for which there is a
/// FileAdapter). This function assumes that only one table is contained in the
/// file, and will throw an exception otherwise.
template <typename T>
TimeSeriesTable_<T> readTableFromFileT(const std::string& filepath) {
    auto tablesFromFile = FileAdapter::readFile(filepath);
    // There should only be one table.
    OPENSIM_THROW_IF(tablesFromFile.size() != 1, Exception,
            format("Expected file '%s' to contain 1 table, but "
                   "it contains %i tables.",
                    filepath, tablesFromFile.size()));
    // Get the first table.
    auto* firstTable = dynamic_cast<TimeSeriesTable_<T>*>(
            tablesFromFile.begin()->second.get());
    OPENSIM_THROW_IF(!firstTable, Exception,
            "Expected file to contain a TimeSeriesTable_<T> where T is "
            "the type specified in the template argument, but it contains a "
            "different type of table.");

    return *firstTable;
}

/// Read in a TimeSeriesTable from file containing scalar elements. The
/// `filepath` argument should refer to a STO or CSV file (or other file types
/// for which there is a FileAdapter). This function assumes that only one table
/// is contained in the file, and will throw an exception otherwise.
OSIMMOCO_API inline TimeSeriesTable readTableFromFile(
        const std::string& filepath) {
    return readTableFromFileT<double>(filepath);
}

/// Write a single TimeSeriesTable to a file, using the FileAdapter associated
/// with the provided file extension.
OSIMMOCO_API void writeTableToFile(const TimeSeriesTable&, const std::string&);

/// Play back a motion (from the Storage) in the simbody-visuailzer. The Storage
/// should contain all generalized coordinates. The visualizer window allows the
/// user to control playback speed.
/// This function blocks until the user exits the simbody-visualizer window.
// TODO handle degrees.
OSIMMOCO_API void visualize(Model, Storage);

/// This function is the same as visualize(Model, Storage), except that
/// the states are provided in a TimeSeriesTable.
OSIMMOCO_API void visualize(Model, TimeSeriesTable);

/// Calculate the requested outputs using the model in the problem and the
/// states and controls in the MocoTrajectory.
/// The output paths can be regular expressions. For example,
/// ".*activation" gives the activation of all muscles.
/// Constraints are not enforced but prescribed motion (e.g.,
/// PositionMotion) is.
/// The output paths must correspond to outputs that match the type provided in
/// the template argument, otherwise they are not included in the report.
/// @note Parameters in the MocoTrajectory are **not** applied to the model.
template <typename T>
TimeSeriesTable_<T> analyze(Model model, const MocoTrajectory& iterate,
        std::vector<std::string> outputPaths) {

    // Initialize the system so we can access the outputs.
    model.initSystem();
    // Create the reporter object to which we'll add the output data to create
    // the report.
    auto* reporter = new TableReporter_<T>();
    // Loop through all the outputs for all components in the model, and if
    // the output path matches one provided in the argument and the output type
    // agrees with the template argument type, add it to the report.
    for (const auto& comp : model.getComponentList()) {
        for (const auto& outputName : comp.getOutputNames()) {
            const auto& output = comp.getOutput(outputName);
            auto thisOutputPath = output.getPathName();
            for (const auto& outputPathArg : outputPaths) {
                if (std::regex_match(
                        thisOutputPath, std::regex(outputPathArg))) {
                    // Make sure the output type agrees with the template.
                    if (dynamic_cast<const Output<T>*>(&output)) {
                        reporter->addToReport(output);
                    } else {
                        std::cout << format("Warning: ignoring output %s of "
                                            "type %s.",
                                             output.getPathName(),
                                             output.getTypeName())
                                  << std::endl;
                    }
                }
            }
        }
    }
    model.addComponent(reporter);
    model.initSystem();

    // Get states trajectory.
    Storage storage = iterate.exportToStatesStorage();
    auto statesTraj = StatesTrajectory::createFromStatesStorage(model, storage);

    // Loop through the states trajectory to create the report.
    for (int i = 0; i < (int)statesTraj.getSize(); ++i) {
        // Get the current state.
        auto state = statesTraj[i];

        // Enforce any SimTK::Motion's included in the model.
        model.getSystem().prescribe(state);

        // Create a SimTK::Vector of the control values for the current state.
        SimTK::RowVector controlsRow = iterate.getControlsTrajectory().row(i);
        SimTK::Vector controls(controlsRow.size(),
                controlsRow.getContiguousScalarData(), true);

        // Set the controls on the state object.
        model.realizeVelocity(state);
        model.setControls(state, controls);

        // Generate report results for the current state.
        model.realizeReport(state);
    }

    return reporter->getTable();
}

/// Given a MocoTrajectory and the associated OpenSim model, return the model with
/// a prescribed controller appended that will compute the control values from
/// the MocoSolution. This can be useful when computing state-dependent model
/// quantities that require realization to the Dynamics stage or later.
/// The function used to fit the controls can either be GCVSpline or
/// PiecewiseLinearFunction.
OSIMMOCO_API void prescribeControlsToModel(const MocoTrajectory& iterate,
        Model& model, std::string functionType = "GCVSpline");

/// Use the controls and initial state in the provided iterate to simulate the
/// model using an ODE time stepping integrator (OpenSim::Manager), and return
/// the resulting states and controls. We return a MocoTrajectory (rather than a
/// StatesTrajectory) to facilitate comparing optimal control solutions with
/// time stepping. Use integratorAccuracy to override the default setting.
OSIMMOCO_API MocoTrajectory simulateIterateWithTimeStepping(
        const MocoTrajectory& iterate, Model model,
        double integratorAccuracy = -1);

<<<<<<< HEAD
/// Replace muscles in a model with a PathActuator of the same GeometryPath,
/// optimal force, and min/max control defaults.
/// @note This only replaces muscles within the model's ForceSet.
OSIMMOCO_API void replaceMusclesWithPathActuators(Model& model);

/// Remove muscles from the model.
/// @note This only removes muscles within the model's ForceSet.
OSIMMOCO_API void removeMuscles(Model& model);

/// Replace a joint in the model with a WeldJoint.
/// @note This assumes the joint is in the JointSet and that the joint's
///       connectees are PhysicalOffsetFrames.
OSIMMOCO_API void replaceJointWithWeldJoint(
        Model& model, const std::string& jointName);

=======
>>>>>>> d5126240
/// The map provides the index of each state variable in
/// SimTK::State::getY() from its each state variable path string.
/// Empty slots in Y (e.g., for quaternions) are ignored.
OSIMMOCO_API
std::vector<std::string> createStateVariableNamesInSystemOrder(
        const Model& model);

#ifndef SWIG
/// Same as above, but you can obtain a map from the returned state variable
/// names to the index in SimTK::State::getY() that accounts for empty slots
/// in Y.
OSIMMOCO_API
std::vector<std::string> createStateVariableNamesInSystemOrder(
        const Model& model, std::unordered_map<int, int>& yIndexMap);

/// The map provides the index of each state variable in
/// SimTK::State::getY() from its state variable path string.
OSIMMOCO_API
std::unordered_map<std::string, int> createSystemYIndexMap(const Model& model);
#endif

/// Create a vector of control names based on the actuators in the model for
/// which appliesForce == True. For actuators with one control (e.g.
/// ScalarActuator) the control name is simply the actuator name. For actuators
/// with multiple controls, each control name is the actuator name appended by
/// the control index (e.g. "/actuator_0"); modelControlIndices has length equal
/// to the number of controls associated with actuators that apply a force
/// (appliesForce == True). Its elements are the indices of the controls in the
/// Model::updControls() that are associated with actuators that apply a force.
OSIMMOCO_API
std::vector<std::string> createControlNamesFromModel(
        const Model& model, std::vector<int>& modelControlIndices);
//// Same as above, but when there is no mapping to the modelControlIndices.
OSIMMOCO_API
std::vector<std::string> createControlNamesFromModel(const Model& model);
/// The map provides the index of each control variable in the SimTK::Vector
/// return by OpenSim::Model::getControls() from its control name.
OSIMMOCO_API
std::unordered_map<std::string, int> createSystemControlIndexMap(
        const Model& model);

/// Throws an exception if the order of the controls in the model is not the
/// same as the order of the actuators in the model.
OSIMMOCO_API void checkOrderSystemControls(const Model& model);

/// Throws an exception if the same label appears twice in the list of labels.
/// The argument copies the provided labels since we need to sort them to check
/// for redundancies.
OSIMMOCO_API void checkRedundantLabels(std::vector<std::string> labels);

/// Throw an exception if the property's value is not in the provided set.
/// We assume that `p` is a single-value property.
template <typename T>
void checkPropertyInSet(
        const Object& obj, const Property<T>& p, const std::set<T>& set) {
    const auto& value = p.getValue();
    if (set.find(value) == set.end()) {
        std::stringstream msg;
        msg << "Property '" << p.getName() << "' (in ";
        if (!obj.getName().empty()) {
            msg << "object '" << obj.getName() << "' of type ";
        }
        msg << obj.getConcreteClassName() << ") has invalid value " << value
            << "; expected one of the following:";
        std::string separator(" ");
        for (const auto& s : set) {
            msg << separator << " " << s;
            if (separator.empty()) separator = ", ";
        }
        msg << ".";
        OPENSIM_THROW(Exception, msg.str());
    }
}

/// Throw an exception if the property's value is not positive.
/// We assume that `p` is a single-value property.
template <typename T>
void checkPropertyIsPositive(const Object& obj, const Property<T>& p) {
    const auto& value = p.getValue();
    if (value <= 0) {
        std::stringstream msg;
        msg << "Property '" << p.getName() << "' (in ";
        if (!obj.getName().empty()) {
            msg << "object '" << obj.getName() << "' of type ";
        }
        msg << obj.getConcreteClassName() << ") must be positive, but is "
            << value << ".";
        OPENSIM_THROW(Exception, msg.str());
    }
}

/// Throw an exception if the property's value is neither in the provided
/// range nor in the provided set.
/// We assume that `p` is a single-value property.
template <typename T>
void checkPropertyInRangeOrSet(const Object& obj, const Property<T>& p,
        const T& lower, const T& upper, const std::set<T>& set) {
    const auto& value = p.getValue();
    if ((value < lower || value > upper) && set.find(value) == set.end()) {
        std::stringstream msg;
        msg << "Property '" << p.getName() << "' (in ";
        if (!obj.getName().empty()) {
            msg << "object '" << obj.getName() << "' of type ";
        }
        msg << obj.getConcreteClassName() << ") has invalid value " << value
            << "; expected value to be in range " << lower << "," << upper
            << ", or one of the following:";
        std::string separator("");
        for (const auto& s : set) {
            msg << " " << separator << s;
            if (separator.empty()) separator = ",";
        }
        msg << ".";
        OPENSIM_THROW(Exception, msg.str());
    }
}

/// Record and report elapsed real time ("clock" or "wall" time) in seconds.
class Stopwatch {
public:
    /// This stores the start time as the current time.
    Stopwatch() { reset(); }
    /// Reset the start time to the current time.
    void reset() { m_startTime = SimTK::realTimeInNs(); }
    /// Return the amount of time that has elapsed since this object was
    /// constructed or since reset() has been called.
    double getElapsedTime() const {
        return SimTK::realTime() - SimTK::nsToSec(m_startTime);
    }
    /// Get elapsed time in nanoseconds. See SimTK::realTimeInNs() for more
    /// information.
    long long getElapsedTimeInNs() const {
        return SimTK::realTimeInNs() - m_startTime;
    }
    /// This provides the elapsed time as a formatted string (using format()).
    std::string getElapsedTimeFormatted() const {
        return formatNs(getElapsedTimeInNs());
    }
    /// Format the provided elapsed time in nanoseconds into a string.
    /// The time may be converted into seconds, milliseconds, or microseconds.
    /// Additionally, if the time is greater or equal to 60 seconds, the time in
    /// hours and/or minutes is also added to the string.
    /// Usually, you can call getElapsedTimeFormatted() instead of calling this
    /// function directly. If you call this function directly, use
    /// getElapsedTimeInNs() to get a time in nanoseconds (rather than
    /// getElapsedTime()).
    static std::string formatNs(const long long& nanoseconds) {
        std::stringstream ss;
        double seconds = SimTK::nsToSec(nanoseconds);
        int secRounded = (int)std::round(seconds);
        if (seconds > 1)
            ss << secRounded << " second(s)";
        else if (nanoseconds >= 1000000)
            ss << nanoseconds / 1000000 << " millisecond(s)";
        else if (nanoseconds >= 1000)
            ss << nanoseconds / 1000 << " microsecond(s)";
        else
            ss << nanoseconds << " nanosecond(s)";
        int minutes = secRounded / 60;
        int hours = minutes / 60;
        if (minutes || hours) {
            ss << " (";
            if (hours) {
                ss << hours << " hour(s), ";
                ss << minutes % 60 << " minute(s), ";
                ss << secRounded % 60 << " second(s)";
            } else {
                ss << minutes % 60 << " minute(s), ";
                ss << secRounded % 60 << " second(s)";
            }
            ss << ")";
        }
        return ss.str();
    }

private:
    long long m_startTime;
};

/// This obtains the value of the OPENSIM_MOCO_PARALLEL environment variable.
/// The value has the following meanings:
/// - 0: run in series (not parallel).
/// - 1: run in parallel using all cores.
/// - greater than 1: run in parallel with this number of threads.
/// If the environment variable is not set, this function returns -1.
///
/// This variable does not indicate which calculations are parallelized
/// or how the parallelization is achieved. Moco may even ignore or override
/// the setting from the environment variable. See documentation elsewhere
/// (e.g., from a specific MocoSolver) for more information.
OSIMMOCO_API int getMocoParallelEnvironmentVariable();

/// This class lets you store objects of a single type for reuse by multiple
/// threads, ensuring threadsafe access to each of those objects.
// TODO: Find a way to always give the same thread the same object.
template <typename T>
class ThreadsafeJar {
public:
    /// Request an object for your exclusive use on your thread. This function
    /// blocks the thread until an object is available. Make sure to return
    /// (leave()) the object when you're done!
    std::unique_ptr<T> take() {
        // Only one thread can lock the mutex at a time, so only one thread
        // at a time can be in any of the functions of this class.
        std::unique_lock<std::mutex> lock(m_mutex);
        // Block this thread until the condition variable is woken up
        // (by a notify_...()) and the lambda function returns true.
        m_inventoryMonitor.wait(lock, [this] { return m_entries.size() > 0; });
        std::unique_ptr<T> top = std::move(m_entries.top());
        m_entries.pop();
        return top;
    }
    /// Add or return an object so that another thread can use it. You will need
    /// to std::move() the entry, ensuring that you will no longer have access
    /// to the entry in your code (the pointer will now be null).
    void leave(std::unique_ptr<T> entry) {
        std::unique_lock<std::mutex> lock(m_mutex);
        m_entries.push(std::move(entry));
        lock.unlock();
        m_inventoryMonitor.notify_one();
    }
    /// Obtain the number of entries that can be taken.
    int size() const {
        std::lock_guard<std::mutex> lock(m_mutex);
        return (int)m_entries.size();
    }

private:
    std::stack<std::unique_ptr<T>> m_entries;
    mutable std::mutex m_mutex;
    std::condition_variable m_inventoryMonitor;
};

/// Thrown by FileDeletionThrower::throwIfDeleted().
class FileDeletionThrowerException : public Exception {
public:
    FileDeletionThrowerException(const std::string& file, size_t line,
            const std::string& func, const std::string& deletedFile)
            : Exception(file, line, func) {
        addMessage("File '" + deletedFile + "' deleted.");
    }
};
/// This class helps a user cause an exception within the code. The constructor
/// writes a file, and the destructor deletes the file. The programmer can call
/// throwIfDeleted() to throw the FileDeletionThrowerException exception if the
/// file is deleted (by a user) before the object is destructed. If the file
/// could not be written by the constructor, then throwIfDeleted() does not
/// throw an exception.
class FileDeletionThrower {
public:
    FileDeletionThrower()
            : FileDeletionThrower(
                      "OpenSimMoco_delete_this_to_throw_exception_" +
                      getFormattedDateTime() + ".txt") {}
    FileDeletionThrower(std::string filepath)
            : m_filepath(std::move(filepath)) {
        std::ofstream f(m_filepath);
        m_wroteInitialFile = f.good();
        f.close();
    }
    ~FileDeletionThrower() {
        if (m_wroteInitialFile) {
            std::ifstream f(m_filepath);
            if (f.good()) {
                f.close();
                std::remove(m_filepath.c_str());
            }
        }
    }
    void throwIfDeleted() const {
        if (m_wroteInitialFile) {
            OPENSIM_THROW_IF(!std::ifstream(m_filepath).good(),
                    FileDeletionThrowerException, m_filepath);
        }
    }

private:
    bool m_wroteInitialFile = false;
    const std::string m_filepath;
};

} // namespace OpenSim

#endif // MOCO_MOCOUTILITIES_H<|MERGE_RESOLUTION|>--- conflicted
+++ resolved
@@ -198,29 +198,6 @@
 
     OPENSIM_THROW_IF(time.size() < 2, Exception,
             "Cannot resample if number of times is 0 or 1.");
-<<<<<<< HEAD
-    if (newTime.size() > 0) {
-        OPENSIM_THROW_IF(time.size() < 2, Exception,
-                "Cannot resample if number of times is 0 or 1.");
-        OPENSIM_THROW_IF(newTime[0] < time[0], Exception,
-                format("New initial time (%f) cannot be less than existing "
-                       "initial "
-                       "time (%f)",
-                        newTime[0], time[0]));
-        OPENSIM_THROW_IF(newTime[newTime.size() - 1] > time[time.size() - 1],
-                Exception,
-                format("New final time (%f) cannot be greater than existing "
-                       "final "
-                       "time (%f)",
-                        newTime[newTime.size() - 1], time[time.size() - 1]));
-        for (int itime = 1; itime < (int)newTime.size(); ++itime) {
-            OPENSIM_THROW_IF(newTime[itime] < newTime[itime - 1], Exception,
-                    format("New times must be non-decreasing, but "
-                           "time[%i] < time[%i] (%f < %f).",
-                            itime, itime - 1, newTime[itime],
-                            newTime[itime - 1]));
-        }
-=======
     OPENSIM_THROW_IF(newTime[0] < time[0], Exception,
             format("New initial time (%f) cannot be less than existing "
                    "initial time (%f)",
@@ -235,7 +212,6 @@
                 format("New times must be non-decreasing, but "
                        "time[%i] < time[%i] (%f < %f).",
                         itime, itime - 1, newTime[itime], newTime[itime - 1]));
->>>>>>> d5126240
     }
 
     // Copy over metadata.
@@ -244,14 +220,8 @@
         out.removeRowAtIndex(irow);
     }
 
-<<<<<<< HEAD
-    if (newTime.size() == 0) return out;
-
-    const GCVSplineSet splines(in, {}, std::min((int)time.size() - 1, 5));
-=======
     std::unique_ptr<FunctionSet> functions =
             createFunctionSet<FunctionType>(in);
->>>>>>> d5126240
     SimTK::Vector curTime(1);
     SimTK::RowVector row(functions->getSize());
     for (int itime = 0; itime < (int)newTime.size(); ++itime) {
@@ -418,24 +388,6 @@
         const MocoTrajectory& iterate, Model model,
         double integratorAccuracy = -1);
 
-<<<<<<< HEAD
-/// Replace muscles in a model with a PathActuator of the same GeometryPath,
-/// optimal force, and min/max control defaults.
-/// @note This only replaces muscles within the model's ForceSet.
-OSIMMOCO_API void replaceMusclesWithPathActuators(Model& model);
-
-/// Remove muscles from the model.
-/// @note This only removes muscles within the model's ForceSet.
-OSIMMOCO_API void removeMuscles(Model& model);
-
-/// Replace a joint in the model with a WeldJoint.
-/// @note This assumes the joint is in the JointSet and that the joint's
-///       connectees are PhysicalOffsetFrames.
-OSIMMOCO_API void replaceJointWithWeldJoint(
-        Model& model, const std::string& jointName);
-
-=======
->>>>>>> d5126240
 /// The map provides the index of each state variable in
 /// SimTK::State::getY() from its each state variable path string.
 /// Empty slots in Y (e.g., for quaternions) are ignored.
