--- conflicted
+++ resolved
@@ -27,32 +27,21 @@
 
     // Set the grid.
     // -------------
-<<<<<<< HEAD
     // The grid for a transcription scheme includes both mesh points (i.e.
-=======
-    // The grid for a transcription scheme includes both mesh points (i.e. 
->>>>>>> 6fec28f4
     // points that lie on the endpoints of a mesh interval) and any additional
     // collocation points that may lie on mesh interior (as in Hermite-Simpson
     // collocation, etc.).
     m_numMeshIntervals = m_numMeshPoints - 1;
     m_numSlackPoints = m_numGridPoints - m_numMeshPoints;
     m_grid = DM::linspace(0, 1, m_numGridPoints);
-<<<<<<< HEAD
 
     // Create variables.
     // -----------------
-=======
-    
-    // Create variables.
-    // -----------------    
->>>>>>> 6fec28f4
     m_vars[Var::initial_time] = MX::sym("initial_time");
     m_vars[Var::final_time] = MX::sym("final_time");
     m_duration = m_vars[Var::final_time] - m_vars[Var::initial_time];
     m_times = createTimes(m_vars[Var::initial_time], m_vars[Var::final_time]);
     m_vars[Var::states] =
-<<<<<<< HEAD
             MX::sym("states", m_problem.getNumStates(), m_numGridPoints);
     m_vars[Var::controls] =
             MX::sym("controls", m_problem.getNumControls(), m_numGridPoints);
@@ -68,19 +57,6 @@
             MX::sym("slacks", m_problem.getNumSlacks(), m_numSlackPoints);
     m_vars[Var::parameters] =
             MX::sym("parameters", m_problem.getNumParameters(), 1);
-=======
-        MX::sym("states", m_problem.getNumStates(), m_numGridPoints);
-    m_vars[Var::controls] =
-        MX::sym("controls", m_problem.getNumControls(), m_numGridPoints);
-    m_vars[Var::multipliers] = MX::sym(
-        "multipliers", m_problem.getNumMultipliers(), m_numGridPoints);
-    // TODO: This assumes that slack variables are applied at all collocation
-    // points on the mesh interval interior.
-    m_vars[Var::slacks] = MX::sym(
-        "slacks", m_problem.getNumSlacks(), m_numSlackPoints);
-    m_vars[Var::parameters] =
-        MX::sym("parameters", m_problem.getNumParameters(), 1);
->>>>>>> 6fec28f4
 
     // Set variable bounds.
     // --------------------
@@ -93,24 +69,15 @@
     initializeBounds(m_upperBounds);
 
     setVariableBounds(
-<<<<<<< HEAD
             Var::initial_time, 0, 0, m_problem.getTimeInitialBounds());
-=======
-        Var::initial_time, 0, 0, m_problem.getTimeInitialBounds());
->>>>>>> 6fec28f4
     setVariableBounds(Var::final_time, 0, 0, m_problem.getTimeFinalBounds());
 
     {
         const auto& stateInfos = m_problem.getStateInfos();
         int is = 0;
         for (const auto& info : stateInfos) {
-<<<<<<< HEAD
             setVariableBounds(Var::states, is, Slice(1, m_numGridPoints - 1),
                     info.bounds);
-=======
-            setVariableBounds(
-                Var::states, is, Slice(1, m_numGridPoints - 1), info.bounds);
->>>>>>> 6fec28f4
             // The "0" grabs the first column (first mesh point).
             setVariableBounds(Var::states, is, 0, info.initialBounds);
             // The "-1" grabs the last column (last mesh point).
@@ -123,11 +90,7 @@
         int ic = 0;
         for (const auto& info : controlInfos) {
             setVariableBounds(Var::controls, ic, Slice(1, m_numGridPoints - 1),
-<<<<<<< HEAD
                     info.bounds);
-=======
-                info.bounds);
->>>>>>> 6fec28f4
             setVariableBounds(Var::controls, ic, 0, info.initialBounds);
             setVariableBounds(Var::controls, ic, -1, info.finalBounds);
             ++ic;
@@ -137,20 +100,14 @@
         const auto& multiplierInfos = m_problem.getMultiplierInfos();
         int im = 0;
         for (const auto& info : multiplierInfos) {
-<<<<<<< HEAD
             setVariableBounds(Var::multipliers, im,
                     Slice(1, m_numGridPoints - 1), info.bounds);
-=======
-            setVariableBounds(Var::multipliers, 
-                im, Slice(1, m_numGridPoints - 1), info.bounds);
->>>>>>> 6fec28f4
             setVariableBounds(Var::multipliers, im, 0, info.initialBounds);
             setVariableBounds(Var::multipliers, im, -1, info.finalBounds);
             ++im;
         }
     }
     {
-<<<<<<< HEAD
         if (m_solver.isDynamicsModeImplicit()) {
             // TODO: How to choose bounds on udot?
             setVariableBounds(
@@ -158,8 +115,6 @@
         }
     }
     {
-=======
->>>>>>> 6fec28f4
         const auto& slackInfos = m_problem.getSlackInfos();
         int isl = 0;
         for (const auto& info : slackInfos) {
@@ -172,11 +127,7 @@
         int ip = 0;
         for (const auto& info : paramInfos) {
             setVariableBounds(Var::parameters, ip, 0, info.bounds);
-<<<<<<< HEAD
             ++ip;
-=======
-            ++ip; 
->>>>>>> 6fec28f4
         }
     }
 
@@ -191,7 +142,6 @@
         // *not* numerically evaluating the integral cost integrand here--that
         // occurs when the function by casadi::nlpsol() is evaluated.
         const auto out = m_problem.getIntegralCostIntegrand().operator()(
-<<<<<<< HEAD
                 {m_times(itime, 0), m_vars[Var::states](Slice(), itime),
                         m_vars[Var::controls](Slice(), itime),
                         m_vars[Var::parameters]});
@@ -203,32 +153,14 @@
             const auto mults = m_vars[Var::multipliers](Slice(), itime);
             const double multiplierWeight =
                     m_solver.getLagrangeMultiplierWeight();
-=======
-        {m_times(itime, 0), m_vars[Var::states](Slice(), itime),
-            m_vars[Var::controls](Slice(), itime),
-            m_vars[Var::parameters]});
-        integralCost += quadCoeffs(itime) * out.at(0);
-
-        // Minimize Lagrange multipliers if specified by the solver.
-        if (m_solver.getMinimizeLagrangeMultipliers() && 
-                m_problem.getNumMultipliers()) {
-            const auto mults = m_vars[Var::multipliers](Slice(), itime);
-            const double multiplierWeight = 
-                m_solver.getLagrangeMultiplierWeight();
->>>>>>> 6fec28f4
             integralCost += multiplierWeight * dot(mults, mults);
         }
     }
     integralCost *= m_duration;
 
     const auto endpointCostOut =
-<<<<<<< HEAD
             m_problem.getEndpointCost().operator()({m_vars[Var::final_time],
                     m_vars[Var::states](Slice(), -1), m_vars[Var::parameters]});
-=======
-        m_problem.getEndpointCost().operator()({m_vars[Var::final_time],
-            m_vars[Var::states](Slice(), -1), m_vars[Var::parameters]});
->>>>>>> 6fec28f4
     const auto endpointCost = endpointCostOut.at(0);
     setObjective(integralCost + endpointCost);
 
@@ -236,117 +168,74 @@
     // --------------------------------------
     const int NQ = m_problem.getNumCoordinates();
     const int NU = m_problem.getNumSpeeds();
-<<<<<<< HEAD
     OPENSIM_THROW_IF(NQ != NU, OpenSim::Exception,
             "Problems with differing numbers of coordinates and speeds are not "
             "supported (e.g., quaternions).");
-    const DM kinConIndices = createKinematicConstraintIndices();
+    const DM kinematicConstraintIndices = createKinematicConstraintIndices();
     const DM resConIndices = createResidualConstraintIndicesImpl();
-=======
-    OPENSIM_THROW_IF(NQ != NU, OpenSim::Exception, "NQ != NU");
-    const DM kinematicConstraintIndices = createKinematicConstraintIndices();
->>>>>>> 6fec28f4
 
     // TODO: Does creating all this memory have efficiency implications in
     // CasADi?
     // Initialize memory for state derivatives and constraint errors.
-<<<<<<< HEAD
-
     m_xdot = MX(m_problem.getNumStates(), m_numGridPoints);
     if (m_solver.isDynamicsModeImplicit()) {
         m_residual = MX(m_problem.getNumSpeeds(), resConIndices.nnz());
     }
-    m_pvaerr = MX(m_problem.getNumKinematicConstraintEquations(),
-            kinConIndices.nnz());
+    m_kcerr = MX(m_problem.getNumKinematicConstraintEquations(),
+            kinematicConstraintIndices.nnz());
 
     // Temporary memory for state derivatives and constraint errors while
     // iterating through time points.
     MX this_xdot;
     MX this_residual;
-    MX this_pvaerr;
+    MX this_kcerr;
     // Updateable index for constraint errors vector.
     int ikc = 0;
     // Updateable index for residual errors vector.
     int irc = 0;
     // Updateable index for slack variables. This index will always be -1 if
     // constraint derivatives are not being enforced (i.e. no slack variables),
-    // which tells calcDAE() not to compute the velocity correction.
+    // which tells calcDifferentialAlgebraicEquations() not to compute the
+    // velocity correction.
     int islack = m_problem.getEnforceConstraintDerivatives() ? 0 : -1;
     // Iterate through the grid, computing state derivatives and constraint
     // errors as necessary.
     for (int itime = 0; itime < m_numGridPoints; ++itime) {
 
-        // If the value of kinConIndices is non-zero at this time point, then
+        // If kinematic constraints exists and the value of
+        // kinematicConstraintIndices is non-zero at this time point, then
         // we need to enforce kinematic constraint derivatives.
-        const bool calcPVAErr = kinConIndices(itime).__nonzero__();
+        bool kinematicConstraintsExist = m_kcerr.size1() != 0;
+        bool isKCIndex =
+                DM::is_equal(kinematicConstraintIndices(itime), DM::ones(1, 1));
+        bool calcKinematicConstraintErrors =
+                kinematicConstraintsExist && isKCIndex ? true : false;
 
         // Calculate differential-algebraic equations and update the state
         // derivatives vector.
         if (m_solver.isDynamicsModeImplicit()) {
             const bool calcResidual = resConIndices(itime).__nonzero__();
-            calcDAEImplicit(itime, this_xdot, calcResidual, this_residual,
-                    calcPVAErr, this_pvaerr, islack);
+            calcDifferentialAlgebraicEquationsImplicit(itime, islack,
+                    calcResidual, calcKinematicConstraintErrors, this_xdot,
+                    this_residual, this_kcerr);
             if (calcResidual) {
                 m_residual(Slice(), irc) = this_residual;
                 ++irc;
             }
         } else {
-            calcDAEExplicit(itime, this_xdot, calcPVAErr, this_pvaerr, islack);
+            calcDifferentialAlgebraicEquationsExplicit(itime, islack,
+                    calcKinematicConstraintErrors, this_xdot, this_kcerr);
         }
         m_xdot(Slice(), itime) = this_xdot;
 
         // If calculating kinematic contraint errors, also update the constraint
         // errors vector and index.
-        if (calcPVAErr) {
-            m_pvaerr(Slice(), ikc) = this_pvaerr;
+        if (calcKinematicConstraintErrors) {
+            m_kcerr(Slice(), ikc) = this_kcerr;
             ++ikc;
             // If not calculating constraint errors at this time point but
             // enforcing constraint derivatives in the problem, update the slack
             // variable index since we just used the current index.
-=======
-    xdot = MX(m_problem.getNumStates(), m_numGridPoints);
-    kcerr = MX(m_problem.getNumKinematicConstraintEquations(), 
-        kinematicConstraintIndices.nnz());
-
-    // Temporary memory for state derivatives and kinematic constraint errors 
-    // while iterating through time points.
-    MX this_xdot;
-    MX this_kcerr;
-    // Updateable index for constraint errors vector.
-    int ikc = 0;
-    // Updateable index for slack variables. This index will always be -1 if 
-    // constraint derivatives are not being enforced (i.e. no slack variables),
-    // which tells calcDifferentialAlgebraicEquations() not to compute the 
-    // velocity correction.
-    int islack = m_problem.getEnforceConstraintDerivatives() ? 0 : -1;
-    // Iterate through the grid, computing state derivatives and constraint 
-    // errors as necessary.
-    for (int itime = 0; itime < m_numGridPoints; ++itime) {
-
-        // If kinematic constraints exists and the value of 
-        // kinematicConstraintIndices is non-zero at this time point, then 
-        // we need to enforce kinematic constraint derivatives.
-        bool kinematicConstraintsExist = kcerr.size1() != 0;
-        bool isKCIndex = DM::is_equal(kinematicConstraintIndices(itime), 
-            DM::ones(1,1));
-        bool calcKinematicConstraintErrors = kinematicConstraintsExist && 
-            isKCIndex ? true : false;
-
-        // Calculate differential-algebraic equations and update the state
-        // derivatives vector.
-        calcDifferentialAlgebraicEquations(itime, NQ, islack,
-            calcKinematicConstraintErrors, this_xdot, this_kcerr);
-        xdot(Slice(), itime) = this_xdot;
-
-        // If calculating kinematic contraint errors, also update the constraint
-        // errors vector and index.
-        if (calcKinematicConstraintErrors) {
-            kcerr(Slice(), ikc) = this_kcerr;
-            ++ikc;
-        // If not calculating constraint errors at this time point but enforcing
-        // constraint derivatives in the problem, update the slack variable 
-        // index since we just used the current index.
->>>>>>> 6fec28f4
         } else if (m_problem.getEnforceConstraintDerivatives()) {
             ++islack;
         }
@@ -365,12 +254,7 @@
                 const auto& upper = double(upperDM(irow, icol));
                 if (!std::isinf(lower) && !std::isinf(upper)) {
                     output(irow, icol) = 0.5 * (upper + lower);
-<<<<<<< HEAD
                 } else if (!std::isinf(lower))
-=======
-                }
-                else if (!std::isinf(lower))
->>>>>>> 6fec28f4
                     output(irow, icol) = lower;
                 else if (!std::isinf(upper))
                     output(irow, icol) = upper;
@@ -383,17 +267,10 @@
     casGuess.variables = m_lowerBounds;
     for (auto& kv : casGuess.variables) {
         setToMidpoint(kv.second, m_lowerBounds.at(kv.first),
-<<<<<<< HEAD
                 m_upperBounds.at(kv.first));
     }
     casGuess.times = createTimes(casGuess.variables[Var::initial_time],
             casGuess.variables[Var::final_time]);
-=======
-            m_upperBounds.at(kv.first));
-    }
-    casGuess.times = createTimes(casGuess.variables[Var::initial_time],
-        casGuess.variables[Var::final_time]);
->>>>>>> 6fec28f4
     return casGuess;
 }
 
@@ -415,7 +292,6 @@
     casIterate.variables = m_lowerBounds;
     for (auto& kv : casIterate.variables) {
         setRandom(kv.second, m_lowerBounds.at(kv.first),
-<<<<<<< HEAD
                 m_upperBounds.at(kv.first));
     }
     casIterate.times = createTimes(casIterate.variables[Var::initial_time],
@@ -423,8 +299,9 @@
     return casIterate;
 }
 
-void Transcription::calcDAEExplicit(casadi_int itime, MX& xdot, bool calcPVAErr,
-        MX& pvaerr, casadi_int islack) {
+void Transcription::calcDifferentialAlgebraicEquationsExplicit(casadi_int itime,
+        casadi_int islack, bool calcKinematicConstraintErrors, MX& xdot,
+        MX& kcerr) {
     const auto& states = m_vars[Var::states];
     const int NQ = m_problem.getNumCoordinates();
     const int NU = m_problem.getNumSpeeds();
@@ -434,18 +311,21 @@
     // If slack variables exist and we're not computing constraint errors at
     // this time point, compute the velocity correction and update qdot.
     // See MocoCasADiVelocityCorrection for more details.
-    if (!calcPVAErr && islack != -1) {
+    if (!calcKinematicConstraintErrors && islack != -1) {
         const auto& velocityCorrFunc = m_problem.getVelocityCorrection();
+        // This function only takes multibody state variables: coordinates and
+        // speeds.
         const auto velocityCorrOutput = velocityCorrFunc.operator()(
-                {m_times(itime), m_vars[Var::states](Slice(), itime),
+                {m_times(itime), m_vars[Var::states](Slice(0, NQ + NU), itime),
                         m_vars[Var::slacks](Slice(), islack)});
         qdot += velocityCorrOutput.at(0);
     }
 
     // Get the multibody system function.
     const auto& multibodyFunc =
-            calcPVAErr ? m_problem.getMultibodySystem()
-                       : m_problem.getUnconstrainedMultibodySystem();
+            calcKinematicConstraintErrors
+                    ? m_problem.getMultibodySystem()
+                    : m_problem.getMultibodySystemIgnoringConstraints();
 
     // Evaluate the multibody system function and get udot (speed derivatives)
     // and zdot (auxiliary derivatives).
@@ -453,63 +333,21 @@
             m_vars[Var::states](Slice(), itime),
             m_vars[Var::controls](Slice(), itime),
             m_vars[Var::multipliers](Slice(), itime), m_vars[Var::parameters]});
-=======
-            m_upperBounds.at(kv.first));
-    }
-    casIterate.times = createTimes(casIterate.variables[Var::initial_time],
-        casIterate.variables[Var::final_time]);
-    return casIterate;
-}
-
-void Transcription::calcDifferentialAlgebraicEquations(casadi_int itime, 
-        const int& NQ, casadi_int islack, bool calcKinematicConstraintErrors, 
-        MX& xdot, MX& kcerr) {
-    const auto& states = m_vars[Var::states];
-    const MX u = states(Slice(NQ, 2 * NQ), itime);
-    MX qdot = u; // TODO: This assumes the N matrix is identity.
-
-    // If slack variables exist and we're not computing constraint errors at 
-    // this time point, compute the velocity correction and update qdot. 
-    // See MocoCasADiVelocityCorrection for more details.
-    if (!calcKinematicConstraintErrors && islack != -1) {
-        const auto& velocityCorrFunc = m_problem.getVelocityCorrection();
-        // This function only takes multibody state variables: coordinates and
-        // speeds.
-        // TODO update when NQ != NU.
-        const auto velocityCorrOutput = velocityCorrFunc.operator()(
-        {m_times(itime), m_vars[Var::states](Slice(0, 2 * NQ), itime),
-            m_vars[Var::slacks](Slice(), islack)});
-        qdot += velocityCorrOutput.at(0);
-    }
-    
-    // Get the multibody system function.
-    const auto& multibodyFunc = calcKinematicConstraintErrors ?
-        m_problem.getMultibodySystem() :
-        m_problem.getMultibodySystemIgnoringConstraints();
-
-    // Evaluate the multibody system function and get udot (speed derivatives)
-    // and zdot (auxiliary derivatives).
-    const auto dynamicsOutput = multibodyFunc.operator()(
-    {m_times(itime), m_vars[Var::states](Slice(), itime),
-        m_vars[Var::controls](Slice(), itime),
-        m_vars[Var::multipliers](Slice(), itime),
-        m_vars[Var::parameters]});
->>>>>>> 6fec28f4
     const MX udot = dynamicsOutput.at(0);
     const MX zdot = dynamicsOutput.at(1);
 
     // Concatenate derivatives to update the state derivatives vector.
     xdot = casadi::MX::vertcat({qdot, udot, zdot});
 
-<<<<<<< HEAD
     // If calculating constraint errors, also update the constraint errors
     // vector.
-    if (calcPVAErr) { pvaerr = dynamicsOutput.at(2); }
-}
-
-void Transcription::calcDAEImplicit(casadi_int itime, MX& xdot,
-        bool calcResidual, MX& residual, bool calcPVAErr, MX& pvaerr,
-        casadi_int islack) {
+    if (calcKinematicConstraintErrors) { kcerr = dynamicsOutput.at(2); }
+}
+
+void Transcription::calcDifferentialAlgebraicEquationsImplicit(casadi_int itime,
+        casadi_int islack, bool calcResidual,
+        bool calcKinematicConstraintErrors, MX& xdot, MX& residual,
+        MX& pvaerr) {
     const auto& states = m_vars[Var::states];
     const int NQ = m_problem.getNumCoordinates();
     const int NU = m_problem.getNumSpeeds();
@@ -524,26 +362,19 @@
 
     // Evaluate the multibody system function and get udot (speed derivatives)
     // and zdot (auxiliary derivatives).
-    const auto dynamicsOutput = implicitMultibodyFunc.operator()({
-            m_times(itime),
-            m_vars[Var::states](Slice(), itime),
-            m_vars[Var::controls](Slice(), itime),
-            m_vars[Var::multipliers](Slice(), itime),
-            m_vars[Var::derivatives](Slice(), itime), m_vars[Var::parameters]});
+    const auto dynamicsOutput = implicitMultibodyFunc.operator()(
+            {m_times(itime), m_vars[Var::states](Slice(), itime),
+                    m_vars[Var::controls](Slice(), itime),
+                    m_vars[Var::multipliers](Slice(), itime),
+                    m_vars[Var::derivatives](Slice(), itime),
+                    m_vars[Var::parameters]});
     residual = dynamicsOutput.at(0);
     const MX zdot = dynamicsOutput.at(1);
 
     // Concatenate derivatives to update the state derivatives vector.
     xdot = casadi::MX::vertcat({qdot, udot, zdot});
 
-    if (calcPVAErr) pvaerr = casadi::MX::zeros(0, 1);
-=======
-    // If calculating constraint errors, also update the constraint errors 
-    // vector.
-    if (calcKinematicConstraintErrors) {
-        kcerr = dynamicsOutput.at(2);
-    }
->>>>>>> 6fec28f4
+    if (calcKinematicConstraintErrors) pvaerr = casadi::MX::zeros(0, 1);
 }
 
 void Transcription::addConstraints(const casadi::DM& lower,
