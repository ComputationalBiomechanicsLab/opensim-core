/* -------------------------------------------------------------------------- *
 * OpenSim Moco: CasOCHermiteSimpson.cpp                                      *
 * -------------------------------------------------------------------------- *
 * Copyright (c) 2019 Stanford University and the Authors                     *
 *                                                                            *
 * Author(s): Nicholas Bianco                                                 *
 *                                                                            *
 * Licensed under the Apache License, Version 2.0 (the "License"); you may    *
 * not use this file except in compliance with the License. You may obtain a  *
 * copy of the License at http://www.apache.org/licenses/LICENSE-2.0          *
 *                                                                            *
 * Unless required by applicable law or agreed to in writing, software        *
 * distributed under the License is distributed on an "AS IS" BASIS,          *
 * WITHOUT WARRANTIES OR CONDITIONS OF ANY KIND, either express or implied.   *
 * See the License for the specific language governing permissions and        *
 * limitations under the License.                                             *
 * -------------------------------------------------------------------------- */
#include "CasOCHermiteSimpson.h"

using casadi::DM;
using casadi::MX;
using casadi::Slice;

namespace CasOC {

DM HermiteSimpson::createQuadratureCoefficientsImpl() const {

    // The duration of each mesh interval.
    const DM mesh(m_solver.getMesh());
    const DM meshIntervals = mesh(Slice(1, m_numMeshPoints)) -
                             mesh(Slice(0, m_numMeshPoints - 1));
    // Simpson quadrature includes integrand evaluations at the midpoint.
    DM quadCoeffs(m_numGridPoints, 1);
    // Loop through each mesh interval and update the corresponding components
    // in the total coefficients vector.
    for (int i = 0; i < m_numMeshIntervals; ++i) {
        // The mesh interval quadrature coefficients overlap at the mesh grid
        // points in the total coefficients vector, so we slice at every other
        // index to update the coefficients vector.
        quadCoeffs(2 * i) += (1.0 / 6.0) * meshIntervals(i);
        quadCoeffs(2 * i + 1) += (2.0 / 3.0) * meshIntervals(i);
        quadCoeffs(2 * i + 2) += (1.0 / 6.0) * meshIntervals(i);
    }

    return quadCoeffs;
}

DM HermiteSimpson::createKinematicConstraintIndicesImpl() const {
    DM indices = DM::zeros(1, m_numGridPoints);
    for (int i = 0; i < m_numGridPoints; i += 2) { indices(i) = 1; }
    return indices;
}

void HermiteSimpson::applyConstraintsImpl(const VariablesMX& vars,
        const casadi::MX& xdot, const casadi::MX& residual,
        const casadi::MX& kcerr, const casadi::MXVector& path) {

    // Breakdown of constraints for Hermite-Simpson collocation.

    // Defect constraints.
    // -------------------
    // For each state variable, there is one pair of defect constraints
    // (Hermite interpolant defect + Simpson integration defect) per mesh
    // interval. Each mesh interval includes two mesh points (at the interval's
    // endpoints) and an additional collocation point at the mesh interval
    // midpoint. All three mesh interval points (2 mesh points + 1 collocation
    // point) are used to construct the defects (see below).

    // Kinematic constraints + path constraints.
    // -----------------------------------------
    // Kinematic constraint and path constraint errors are enforced only at the
    // mesh points. Errors at collocation points at the mesh interval midpoint
    // are ignored.

    // We have arranged the code this way so that all constraints at a given
    // mesh point are grouped together (organizing the sparsity of the Jacobian
    // this way might have benefits for sparse linear algebra).
    const auto& states = vars.at(Var::states);
    const auto& controls = vars.at(Var::controls);
    const DM zeroS = casadi::DM::zeros(m_problem.getNumStates(), 1);
    const DM zeroR =
            casadi::DM::zeros(m_problem.getNumMultibodyDynamicsEquations(), 1);
    const DM zeroC = casadi::DM::zeros(m_problem.getNumControls(), 1);

    int time_i, time_mid, time_ip1;
    for (int imesh = 0; imesh < m_numMeshPoints; ++imesh) {
<<<<<<< HEAD
        time_i = 2 * imesh; // Needed for defects.
=======
        time_i = 2 * imesh; // Needed for defects and residuals.
>>>>>>> 2966d3c1

        // We enforce defect constraints on a mesh interval basis, so add
        // constraints until the number of mesh intervals is reached.
        if (imesh < m_numMeshIntervals) {
            time_mid = 2 * imesh + 1;
            time_ip1 = 2 * imesh + 2;

            const auto h = m_times(time_ip1) - m_times(time_i);
            const auto x_i = states(Slice(), time_i);
            const auto x_mid = states(Slice(), time_mid);
            const auto x_ip1 = states(Slice(), time_ip1);
            const auto xdot_i = xdot(Slice(), time_i);
            const auto xdot_mid = xdot(Slice(), time_mid);
            const auto xdot_ip1 = xdot(Slice(), time_ip1);

            // Hermite interpolant defects.
            addConstraints(zeroS, zeroS,
                    x_mid - 0.5 * (x_ip1 + x_i) -
                            (h / 8.0) * (xdot_i - xdot_ip1));

            // Simpson integration defects.
            addConstraints(zeroS, zeroS,
                    x_ip1 - x_i -
                            (h / 6.0) * (xdot_ip1 + 4.0 * xdot_mid + xdot_i));

            // The residuals are enforced at the mesh interval midpoints.
            if (m_solver.isDynamicsModeImplicit()) {
                addConstraints(zeroR, zeroR, residual(Slice(), time_i));
                addConstraints(zeroR, zeroR, residual(Slice(), time_mid));
                // We only need to add a constraint on this time point for the
                // last mesh interval since, for all other mesh intervals, the
                // time_ip1 point for a given mesh interval is covered by the
                // next mesh interval's time_i point.
                if (imesh == m_numMeshIntervals - 1) {
                    addConstraints(zeroR, zeroR, residual(Slice(), time_ip1));
                }
            }

<<<<<<< HEAD
            if (m_problem.getNumControls() && m_interpolate_control_midpoints) {
=======
            if (m_problem.getNumControls() &&
                    m_solver.getInterpolateControlMidpoints()) {
>>>>>>> 2966d3c1
                const auto c_i = controls(Slice(), time_i);
                const auto c_mid = controls(Slice(), time_mid);
                const auto c_ip1 = controls(Slice(), time_ip1);
                addConstraints(zeroC, zeroC, c_mid - 0.5 * (c_ip1 + c_i));
<<<<<<< HEAD
            }   
=======
            }
>>>>>>> 2966d3c1
        }

        // Kinematic constraint errors.
        if (m_problem.getNumKinematicConstraintEquations()) {
            DM kinConLowerBounds(
                    m_problem.getNumKinematicConstraintEquations(), 1);
            DM kinConUpperBounds(
                    m_problem.getNumKinematicConstraintEquations(), 1);

            const auto& bounds = m_problem.getKinematicConstraintBounds();
            kinConLowerBounds(Slice()) = bounds.lower;
            kinConUpperBounds(Slice()) = bounds.upper;

            addConstraints(kinConLowerBounds, kinConUpperBounds,
                    kcerr(Slice(), imesh));
        }

        for (int ipc = 0; ipc < (int)path.size(); ++ipc) {
            const auto& pathInfo = m_problem.getPathConstraintInfos()[ipc];
            addConstraints(pathInfo.lowerBounds, pathInfo.upperBounds,
                    path[ipc](Slice(), imesh));
        }
    }
}

} // namespace CasOC<|MERGE_RESOLUTION|>--- conflicted
+++ resolved
@@ -84,11 +84,7 @@
 
     int time_i, time_mid, time_ip1;
     for (int imesh = 0; imesh < m_numMeshPoints; ++imesh) {
-<<<<<<< HEAD
-        time_i = 2 * imesh; // Needed for defects.
-=======
         time_i = 2 * imesh; // Needed for defects and residuals.
->>>>>>> 2966d3c1
 
         // We enforce defect constraints on a mesh interval basis, so add
         // constraints until the number of mesh intervals is reached.
@@ -127,21 +123,13 @@
                 }
             }
 
-<<<<<<< HEAD
-            if (m_problem.getNumControls() && m_interpolate_control_midpoints) {
-=======
             if (m_problem.getNumControls() &&
                     m_solver.getInterpolateControlMidpoints()) {
->>>>>>> 2966d3c1
                 const auto c_i = controls(Slice(), time_i);
                 const auto c_mid = controls(Slice(), time_mid);
                 const auto c_ip1 = controls(Slice(), time_ip1);
                 addConstraints(zeroC, zeroC, c_mid - 0.5 * (c_ip1 + c_i));
-<<<<<<< HEAD
-            }   
-=======
             }
->>>>>>> 2966d3c1
         }
 
         // Kinematic constraint errors.
