#ifndef MOCO_MOCOCASOCPROBLEM_H
#define MOCO_MOCOCASOCPROBLEM_H
/* -------------------------------------------------------------------------- *
 * OpenSim Moco: MocoCasOCProblem.h                                           *
 * -------------------------------------------------------------------------- *
 * Copyright (c) 2018 Stanford University and the Authors                     *
 *                                                                            *
 * Author(s): Christopher Dembia                                              *
 *                                                                            *
 * Licensed under the Apache License, Version 2.0 (the "License"); you may    *
 * not use this file except in compliance with the License. You may obtain a  *
 * copy of the License at http://www.apache.org/licenses/LICENSE-2.0          *
 *                                                                            *
 * Unless required by applicable law or agreed to in writing, software        *
 * distributed under the License is distributed on an "AS IS" BASIS,          *
 * WITHOUT WARRANTIES OR CONDITIONS OF ANY KIND, either express or implied.   *
 * See the License for the specific language governing permissions and        *
 * limitations under the License.                                             *
 * -------------------------------------------------------------------------- */

#include "../Components/AccelerationMotion.h"
#include "../Components/DiscreteForces.h"
#include "../MocoBounds.h"
#include "../MocoProblemRep.h"
#include "CasOCProblem.h"
#include "MocoCasADiSolver.h"

namespace OpenSim {

using VectorDM = std::vector<casadi::DM>;

inline CasOC::Bounds convertBounds(const MocoBounds& mb) {
    return {mb.getLower(), mb.getUpper()};
}
inline CasOC::Bounds convertBounds(const MocoInitialBounds& mb) {
    return {mb.getLower(), mb.getUpper()};
}
inline CasOC::Bounds convertBounds(const MocoFinalBounds& mb) {
    return {mb.getLower(), mb.getUpper()};
}

/// This converts a SimTK::Matrix to a casadi::DM matrix, transposing the
/// data in the process.
inline casadi::DM convertToCasADiDMTranspose(const SimTK::Matrix& simtkMatrix) {
    casadi::DM out(simtkMatrix.ncol(), simtkMatrix.nrow());
    for (int irow = 0; irow < simtkMatrix.nrow(); ++irow) {
        for (int icol = 0; icol < simtkMatrix.ncol(); ++icol) {
            out(icol, irow) = simtkMatrix(irow, icol);
        }
    }
    return out;
}

template <typename T>
casadi::DM convertToCasADiDMTemplate(const T& simtk) {
    casadi::DM out(casadi::Sparsity::dense(simtk.size(), 1));
    std::copy_n(simtk.getContiguousScalarData(), simtk.size(), out.ptr());
    return out;
}
/// This converts a SimTK::RowVector to a casadi::DM column vector.
inline casadi::DM convertToCasADiDMTranspose(const SimTK::RowVector& simtkRV) {
    return convertToCasADiDMTemplate(simtkRV);
}
/// This converts a SimTK::Vector to a casadi::DM column vector.
inline casadi::DM convertToCasADiDM(const SimTK::Vector& simtkVec) {
    return convertToCasADiDMTemplate(simtkVec);
}

/// This resamples the iterate to obtain values that lie on the mesh.
inline CasOC::Iterate convertToCasOCIterate(const MocoIterate& mocoIt) {
    CasOC::Iterate casIt;
    CasOC::VariablesDM& casVars = casIt.variables;
    using CasOC::Var;
    casVars[Var::initial_time] = mocoIt.getInitialTime();
    casVars[Var::final_time] = mocoIt.getFinalTime();
    casVars[Var::states] =
            convertToCasADiDMTranspose(mocoIt.getStatesTrajectory());
    casVars[Var::controls] =
            convertToCasADiDMTranspose(mocoIt.getControlsTrajectory());
    casVars[Var::multipliers] =
            convertToCasADiDMTranspose(mocoIt.getMultipliersTrajectory());
    if (!mocoIt.getSlackNames().empty()) {
        casVars[Var::slacks] =
                convertToCasADiDMTranspose(mocoIt.getSlacksTrajectory());
    }
    if (!mocoIt.getDerivativeNames().empty()) {
        casVars[Var::derivatives] =
                convertToCasADiDMTranspose(mocoIt.getDerivativesTrajectory());
    }
    casVars[Var::parameters] =
            convertToCasADiDMTranspose(mocoIt.getParameters());
    casIt.times = convertToCasADiDMTranspose(mocoIt.getTime());
    casIt.state_names = mocoIt.getStateNames();
    casIt.control_names = mocoIt.getControlNames();
    casIt.multiplier_names = mocoIt.getMultiplierNames();
    casIt.slack_names = mocoIt.getSlackNames();
    casIt.derivative_names = mocoIt.getDerivativeNames();
    casIt.parameter_names = mocoIt.getParameterNames();
    return casIt;
}

template <typename VectorType = SimTK::Vector>
VectorType convertToSimTKVector(const casadi::DM& casVector) {
    OPENSIM_THROW_IF(casVector.columns() != 1 && casVector.rows() != 1,
            Exception,
            format("casVector should be 1-dimensional, but has size %i x "
                   "%i.",
                    casVector.rows(), casVector.columns()));
    VectorType simtkVector((int)casVector.numel());
    for (int i = 0; i < casVector.numel(); ++i) {
        simtkVector[i] = double(casVector(i));
    }
    return simtkVector;
}

/// This converts a casadi::DM matrix to a
/// SimTK::Matrix, transposing the data in the process.
inline SimTK::Matrix convertToSimTKMatrix(const casadi::DM& casMatrix) {
    SimTK::Matrix simtkMatrix((int)casMatrix.columns(), (int)casMatrix.rows());
    for (int irow = 0; irow < casMatrix.rows(); ++irow) {
        for (int icol = 0; icol < casMatrix.columns(); ++icol) {
            simtkMatrix(icol, irow) = double(casMatrix(irow, icol));
        }
    }
    return simtkMatrix;
}

template <typename TOut = MocoIterate>
TOut convertToMocoIterate(const CasOC::Iterate& casIt) {
    SimTK::Matrix simtkStates;
    const auto& casVars = casIt.variables;
    using CasOC::Var;
    if (!casIt.state_names.empty()) {
        simtkStates = convertToSimTKMatrix(casVars.at(Var::states));
    }
    SimTK::Matrix simtkControls;
    if (!casIt.control_names.empty()) {
        simtkControls = convertToSimTKMatrix(casVars.at(Var::controls));
    }
    SimTK::Matrix simtkMultipliers;
    if (!casIt.multiplier_names.empty()) {
        const auto multsValue = casVars.at(Var::multipliers);
        simtkMultipliers = convertToSimTKMatrix(multsValue);
    }
    SimTK::Matrix simtkSlacks;
    if (!casIt.slack_names.empty()) {
        const auto slacksValue = casVars.at(Var::slacks);
        simtkSlacks = convertToSimTKMatrix(slacksValue);
    }
    SimTK::Matrix simtkDerivatives;
    auto derivativeNames = casIt.derivative_names;
    if (casVars.count(Var::derivatives) &&
            casVars.at(Var::derivatives).numel()) {
        const auto derivsValue = casVars.at(Var::derivatives);
        simtkDerivatives = convertToSimTKMatrix(derivsValue);
    } else {
        derivativeNames.clear();
    }
    SimTK::RowVector simtkParameters;
    if (!casIt.parameter_names.empty()) {
        const auto paramsValue = casVars.at(Var::parameters);
        simtkParameters = convertToSimTKVector<SimTK::RowVector>(paramsValue);
    }
    SimTK::Vector simtkTimes = convertToSimTKVector(casIt.times);

    TOut mocoIterate(simtkTimes, casIt.state_names, casIt.control_names,
            casIt.multiplier_names, derivativeNames, casIt.parameter_names,
            simtkStates, simtkControls, simtkMultipliers, simtkDerivatives,
            simtkParameters);

    // Append slack variables. MocoIterate requires the slack variables to be
    // the same length as its time vector, but it will not be if the
    // CasOC::Iterate was generated from a CasOC::Transcription object.
    // Therefore, slack variables are interpolated as necessary.
    if (!casIt.slack_names.empty()) {
        int simtkSlacksLength = simtkSlacks.nrow();
        SimTK::Vector slackTime = createVectorLinspace(simtkSlacksLength,
                simtkTimes[0], simtkTimes[simtkTimes.size() - 1]);
        for (int i = 0; i < (int)casIt.slack_names.size(); ++i) {
            if (simtkSlacksLength != simtkTimes.size()) {
                mocoIterate.appendSlack(casIt.slack_names[i],
                        interpolate(slackTime, simtkSlacks.col(i), simtkTimes));
            } else {
                mocoIterate.appendSlack(
                        casIt.slack_names[i], simtkSlacks.col(i));
            }
        }
    }
    return mocoIterate;
}

<<<<<<< HEAD
/// Apply parameters to properties in the models returned by
/// `mocoProblemRep.getModelBase()` and
/// `mocoProblemRep.getModelDisabledConstraints()`.
inline void applyParametersToModelProperties(
        const SimTK::Vector& parameters, const MocoProblemRep& mocoProblemRep) {
    if (parameters.size()) {
        mocoProblemRep.applyParametersToModelProperties(parameters, true);
    }
}

/// Copy values from `states` into `simtkState.updY()`, accounting for empty
/// slots in Simbody's Y vector.
/// It's fine for the size of `states` to be less than the size of Y; only the
/// first states.size1() values are copied.
inline void convertToSimTKState(const double& time, const casadi::DM& states,
        const Model& model, const std::unordered_map<int, int>& yIndexMap,
        SimTK::State& simtkState) {
    simtkState.setTime(time);
    for (int isv = 0; isv < states.size1(); ++isv) {
        simtkState.updY()[yIndexMap.at(isv)] = *(states.ptr() + isv);
    }
}

inline void convertToSimTKState(const double& time, const casadi::DM& states,
        const casadi::DM& controls, const Model& model,
        const std::unordered_map<int, int>& yIndexMap,
        SimTK::State& simtkState) {
    convertToSimTKState(time, states, model, yIndexMap, simtkState);
    auto& simtkControls = model.updControls(simtkState);
    std::cout << "Debug Casadi Controls " << controls.numel() << std::endl;
    std::cout << "Debug SimTKControls " << simtkControls.size() << std::endl;
    std::copy_n(controls.ptr(), simtkControls.size(),
            simtkControls.updContiguousScalarData());
    model.realizeVelocity(simtkState);
    model.setControls(simtkState, simtkControls);
}

=======
>>>>>>> 39a418cb
class MocoCasOCProblem : public CasOC::Problem {
public:
    MocoCasOCProblem(const MocoCasADiSolver& mocoCasADiSolver,
            const MocoProblemRep& mocoProblemRep,
            std::unique_ptr<ThreadsafeJar<const MocoProblemRep>> jar,
            std::string dynamicsMode);

    int getJarSize() const { return (int)m_jar->size(); }

private:
    void calcIntegralCostIntegrand(
            const ContinuousInput& input, double& integrand) const override {
        auto mocoProblemRep = m_jar->take();
        applyInput(input.time, input.states, input.controls, input.multipliers,
                input.derivatives, input.parameters, mocoProblemRep);

        auto& simtkStateDisabledConstraints =
                mocoProblemRep->updStateDisabledConstraints();

        // Compute the integrand for all MocoCosts.
        // TODO: Create separate functions for each cost term.
        integrand =
                mocoProblemRep->calcIntegralCost(simtkStateDisabledConstraints);

        m_jar->leave(std::move(mocoProblemRep));
    }

    void calcEndpointCost(
            const EndpointInput& input, double& cost) const override {
        auto mocoProblemRep = m_jar->take();

        applyInput(input.final_time, input.final_states, input.final_controls,
                input.final_multipliers, input.final_derivatives,
                input.parameters, mocoProblemRep);

        auto& simtkStateDisabledConstraints =
                mocoProblemRep->updStateDisabledConstraints();

        // Compute the endpoint cost for all MocoCosts.
        cost = mocoProblemRep->calcEndpointCost(simtkStateDisabledConstraints);

        m_jar->leave(std::move(mocoProblemRep));
    }

    void calcMultibodySystemExplicit(const ContinuousInput& input,
            bool calcKCErrors,
            MultibodySystemExplicitOutput& output) const override {
        auto mocoProblemRep = m_jar->take();

        const auto& modelBase = mocoProblemRep->getModelBase();
        auto& simtkStateBase = mocoProblemRep->updStateBase();

        const auto& modelDisabledConstraints =
                mocoProblemRep->getModelDisabledConstraints();
        auto& simtkStateDisabledConstraints =
                mocoProblemRep->updStateDisabledConstraints();

        applyInput(input.time, input.states, input.controls, input.multipliers,
                input.derivatives, input.parameters, mocoProblemRep);

        // Compute the accelerations.
        modelDisabledConstraints.realizeAcceleration(
                simtkStateDisabledConstraints);

        // Compute kinematic constraint errors if they exist.
        if (getNumMultipliers() && calcKCErrors) {
            calcKinematicConstraintErrors(modelBase, simtkStateBase,
                    simtkStateDisabledConstraints,
                    output.kinematic_constraint_errors);
        }

        // Copy state derivative values to output.
        const auto& udot = simtkStateDisabledConstraints.getUDot();
        const auto& zdot = simtkStateDisabledConstraints.getZDot();
        std::copy_n(udot.getContiguousScalarData(), udot.size(),
                output.multibody_derivatives.ptr());
        std::copy_n(zdot.getContiguousScalarData(), zdot.size(),
                output.auxiliary_derivatives.ptr());

        m_jar->leave(std::move(mocoProblemRep));
    }
    void calcMultibodySystemImplicit(const ContinuousInput& input,
            bool calcKCErrors,
            MultibodySystemImplicitOutput& output) const override {
        auto mocoProblemRep = m_jar->take();

        // Original model and its associated state. These are used to calculate
        // kinematic constraint forces and errors.
        const auto& modelBase = mocoProblemRep->getModelBase();
        auto& simtkStateBase = mocoProblemRep->updStateBase();

        // Model with disabled constriants and its associated state. These are
        // used to compute the accelerations.
        const auto& modelDisabledConstraints =
                mocoProblemRep->getModelDisabledConstraints();
        auto& simtkStateDisabledConstraints =
                mocoProblemRep->updStateDisabledConstraints();

        applyInput(input.time, input.states, input.controls, input.multipliers,
                input.derivatives, input.parameters, mocoProblemRep);

        modelDisabledConstraints.realizeAcceleration(
                simtkStateDisabledConstraints);

        // Compute kinematic constraint errors if they exist.
        if (getNumMultipliers() && calcKCErrors) {
            calcKinematicConstraintErrors(modelBase, simtkStateBase,
                    simtkStateDisabledConstraints,
                    output.kinematic_constraint_errors);
        }

        const SimTK::SimbodyMatterSubsystem& matterDisabledConstraints =
                modelDisabledConstraints.getMatterSubsystem();
        SimTK::Vector simtkResidual((int)output.multibody_residuals.rows(),
                output.multibody_residuals.ptr(), true);
        matterDisabledConstraints.findMotionForces(
                simtkStateDisabledConstraints, simtkResidual);

        // Copy auxiliary dynamics to output.
        const auto& zdot = simtkStateDisabledConstraints.getZDot();
        std::copy_n(zdot.getContiguousScalarData(), zdot.size(),
                output.auxiliary_derivatives.ptr());

        m_jar->leave(std::move(mocoProblemRep));
    }
    void calcVelocityCorrection(const double& time,
            const casadi::DM& multibody_states, const casadi::DM& slacks,
            const casadi::DM& parameters,
            casadi::DM& velocity_correction) const override {
        auto mocoProblemRep = m_jar->take();

        const auto& modelBase = mocoProblemRep->getModelBase();
        auto& simtkStateBase = mocoProblemRep->updStateBase();

        // Update the model and state.
        applyParametersToModelProperties(parameters, *mocoProblemRep);
        convertToSimTKState(time, multibody_states, simtkStateBase);
        modelBase.realizeVelocity(simtkStateBase);

        // Apply velocity correction to qdot if at a mesh interval midpoint.
        // This correction modifies the dynamics to enable a projection of
        // the model coordinates back onto the constraint manifold whenever
        // they deviate.
        // Posa, Kuindersma, Tedrake, 2016. "Optimization and stabilization
        // of trajectories for constrained dynamical systems"
        // Note: Only supported for the Hermite-Simpson transcription
        // scheme.
        const SimTK::SimbodyMatterSubsystem& matterBase =
                modelBase.getMatterSubsystem();

        SimTK::Vector gamma(getNumSlacks(), slacks.ptr(), true);
        SimTK::Vector qdotCorr((int)velocity_correction.rows(),
                velocity_correction.ptr(), true);
        matterBase.multiplyByGTranspose(simtkStateBase, gamma, qdotCorr);

        m_jar->leave(std::move(mocoProblemRep));
    }
    void calcPathConstraint(int constraintIndex, const ContinuousInput& input,
            casadi::DM& path_constraint) const override {
        auto mocoProblemRep = m_jar->take();
        applyInput(input.time, input.states, input.controls, input.multipliers,
                input.derivatives, input.parameters, mocoProblemRep);
        auto& simtkStateDisabledConstraints =
                mocoProblemRep->updStateDisabledConstraints();

        // Compute path constraint errors.
        const auto& mocoPathCon =
                mocoProblemRep->getPathConstraintByIndex(constraintIndex);
        SimTK::Vector errors(
                (int)path_constraint.rows(), path_constraint.ptr(), true);
        mocoPathCon.calcPathConstraintErrors(
                simtkStateDisabledConstraints, errors);

        m_jar->leave(std::move(mocoProblemRep));
    }

private:
    /// Apply parameters to properties in the models returned by
    /// `mocoProblemRep.getModelBase()` and
    /// `mocoProblemRep.getModelDisabledConstraints()`.
    inline void applyParametersToModelProperties(
            const casadi::DM& parameters, const MocoProblemRep& mocoProblemRep)
    const {
        if (parameters.numel()) {
            SimTK::Vector simtkParams(
                    (int)parameters.size1(), parameters.ptr(), true);
            mocoProblemRep.applyParametersToModelProperties(simtkParams,
                    m_paramsRequireInitSystem);
        }
    }

    /// Copy values from `states` into `simtkState.updY()`, accounting for empty
    /// slots in Simbody's Y vector.
    /// It's fine for the size of `states` to be less than the size of Y; only
    /// the first states.size1() values are copied.
    inline void convertToSimTKState(const double& time, const casadi::DM& states,
            SimTK::State& simtkState) const {
        simtkState.setTime(time);
        // Assign the generalized coordinates. We know we have NU generalized
        // speeds because we do not yet support quaternions.
        for (int isv = 0; isv < getNumCoordinates(); ++isv) {
            simtkState.updQ()[m_yIndexMap.at(isv)] = *(states.ptr() + isv);
        }
        std::copy_n(states.ptr() + getNumCoordinates(),
                getNumSpeeds(), simtkState.updY().updContiguousScalarData() +
                        simtkState.getNQ());
        std::copy_n(states.ptr() + getNumCoordinates() + getNumSpeeds(),
                getNumAuxiliaryStates(),
                simtkState.updY().updContiguousScalarData() +
                        simtkState.getNQ() + simtkState.getNU());
    }

    inline void convertToSimTKState(const double& time, const casadi::DM& states,
            const casadi::DM& controls, const Model& model,
            SimTK::State& simtkState) const {
        convertToSimTKState(time, states, simtkState);
        auto& simtkControls = model.updControls(simtkState);
        std::copy_n(controls.ptr(), simtkControls.size(),
                simtkControls.updContiguousScalarData());
        model.realizeVelocity(simtkState);
        model.setControls(simtkState, simtkControls);
    }

    inline void applyInput(const double& time, const casadi::DM& states,
            const casadi::DM& controls, const casadi::DM& multipliers,
            const casadi::DM& derivatives, const casadi::DM& parameters,
            const std::unique_ptr<const MocoProblemRep>& mocoProblemRep) const {
        // Original model and its associated state. These are used to calculate
        // kinematic constraint forces and errors.
        const auto& modelBase = mocoProblemRep->getModelBase();
        auto& simtkStateBase = mocoProblemRep->updStateBase();

        // Model with disabled constraints and its associated state. These are
        // used to compute the accelerations.
        const auto& modelDisabledConstraints =
                mocoProblemRep->getModelDisabledConstraints();
        auto& simtkStateDisabledConstraints =
                mocoProblemRep->updStateDisabledConstraints();

        // Update the model and state.
        applyParametersToModelProperties(parameters,
                *mocoProblemRep);

        if (getNumDerivatives()) {
            auto& accel = mocoProblemRep->getAccelerationMotion();
            accel.setEnabled(simtkStateDisabledConstraints, true);
            SimTK::Vector udot(
                    (int)derivatives.rows(), derivatives.ptr(), true);
            accel.setUDot(simtkStateDisabledConstraints, udot);
        }

        convertToSimTKState(
                time, states, controls, modelBase, simtkStateBase);
        convertToSimTKState(time, states, controls, modelDisabledConstraints,
                simtkStateDisabledConstraints);
        // If enabled constraints exist in the model, compute constraint forces
        // based on Lagrange multipliers. This also updates the associated
        // discrete variables in the state.
        if (getNumMultipliers()) {
            calcKinematicConstraintForces(multipliers, simtkStateBase,
                    modelBase, mocoProblemRep->getConstraintForces(),
                    simtkStateDisabledConstraints);
        }
    }

    void calcKinematicConstraintForces(const casadi::DM& multipliers,
            const SimTK::State& stateBase, const Model& modelBase,
            const DiscreteForces& constraintForces,
            SimTK::State& stateDisabledConstraints) const {
        // Calculate the constraint forces using the original model and the
        // solver-provided Lagrange multipliers.
        modelBase.realizeVelocity(stateBase);
        const auto& matterBase = modelBase.getMatterSubsystem();
        SimTK::Vector simtkMultipliers(
                (int)multipliers.size1(), multipliers.ptr(), true);
        // Multipliers are negated so constraint forces can be used like
        // applied forces.
        matterBase.calcConstraintForcesFromMultipliers(stateBase,
                -simtkMultipliers, m_constraintBodyForces,
                m_constraintMobilityForces);

        // Apply the constraint forces on the model with disabled constraints.
        constraintForces.setAllForces(stateDisabledConstraints,
                m_constraintMobilityForces, m_constraintBodyForces);
    }

    void calcKinematicConstraintErrors(const Model& modelBase,
            const SimTK::State& stateBase,
            const SimTK::State& simtkStateDisabledConstraints,
            casadi::DM& kinematic_constraint_errors) const {
        // The total number of scalar holonomic, non-holonomic, and acceleration
        // constraint equations enabled in the model. This does not count
        // equations for derivatives of holonomic and non-holonomic constraints.
        const int total_mp = getNumHolonomicConstraintEquations();
        const int total_mv = getNumNonHolonomicConstraintEquations();
        const int total_ma = getNumAccelerationConstraintEquations();

        // Position-level errors.
        const auto& qerr = stateBase.getQErr();

        if (getEnforceConstraintDerivatives() || total_ma) {
            // Calculuate udoterr. We cannot use State::getUDotErr()
            // because that uses Simbody's multiplilers and UDot,
            // whereas we have our own multipliers and UDot. Here, we use
            // the udot computed from the base model (with enabled constraints)
            // since we cannot use (nor do we have availabe) udot computed
            // from the original model.
            // TODO: realize the base model to Acceleration and use UDotErr?
            const auto& matter = modelBase.getMatterSubsystem();
            matter.calcConstraintAccelerationErrors(stateBase,
                    simtkStateDisabledConstraints.getUDot(), m_pvaerr);
        } else {
            m_pvaerr = SimTK::NaN;
        }

        const auto& uerr = stateBase.getUErr();
        int uerrOffset;
        int uerrSize;
        const auto& udoterr = m_pvaerr;
        int udoterrOffset;
        int udoterrSize;
        // TODO These offsets and sizes could be computed once.
        if (getEnforceConstraintDerivatives()) {
            // Velocity-level errors.
            uerrOffset = 0;
            uerrSize = uerr.size();
            // Acceleration-level errors.
            udoterrOffset = 0;
            udoterrSize = udoterr.size();
        } else {
            // Velocity-level errors. Skip derivatives of position-level
            // constraint equations.
            uerrOffset = total_mp;
            uerrSize = total_mv;
            // Acceleration-level errors. Skip derivatives of velocity-
            // and position-level constraint equations.
            udoterrOffset = total_mp + total_mv;
            udoterrSize = total_ma;
        }

        // This way of copying the data avoids a threadsafety issue in
        // CasADi related to cached Sparsity objects.
        std::copy_n(qerr.getContiguousScalarData(), qerr.size(),
                kinematic_constraint_errors.ptr());
        std::copy_n(uerr.getContiguousScalarData() + uerrOffset, uerrSize,
                kinematic_constraint_errors.ptr() + qerr.size());
        std::copy_n(udoterr.getContiguousScalarData() + udoterrOffset,
                udoterrSize,
                kinematic_constraint_errors.ptr() + qerr.size() + uerrSize);
    }

    std::unique_ptr<ThreadsafeJar<const MocoProblemRep>> m_jar;
    bool m_paramsRequireInitSystem = true;
    std::unordered_map<int, int> m_yIndexMap;
    // Local memory to hold constraint forces.
    static thread_local SimTK::Vector_<SimTK::SpatialVec>
            m_constraintBodyForces;
    static thread_local SimTK::Vector m_constraintMobilityForces;
    // This is the output argument of
    // SimbodyMatterSubsystem::calcConstraintAccelerationErrors(), and includes
    // the acceleration-level holonomic, non-holonomic constraint errors and the
    // acceleration-only constraint errors.
    static thread_local SimTK::Vector m_pvaerr;
};

} // namespace OpenSim

#endif // MOCO_MOCOCASOCPROBLEM_H<|MERGE_RESOLUTION|>--- conflicted
+++ resolved
@@ -189,46 +189,6 @@
     return mocoIterate;
 }
 
-<<<<<<< HEAD
-/// Apply parameters to properties in the models returned by
-/// `mocoProblemRep.getModelBase()` and
-/// `mocoProblemRep.getModelDisabledConstraints()`.
-inline void applyParametersToModelProperties(
-        const SimTK::Vector& parameters, const MocoProblemRep& mocoProblemRep) {
-    if (parameters.size()) {
-        mocoProblemRep.applyParametersToModelProperties(parameters, true);
-    }
-}
-
-/// Copy values from `states` into `simtkState.updY()`, accounting for empty
-/// slots in Simbody's Y vector.
-/// It's fine for the size of `states` to be less than the size of Y; only the
-/// first states.size1() values are copied.
-inline void convertToSimTKState(const double& time, const casadi::DM& states,
-        const Model& model, const std::unordered_map<int, int>& yIndexMap,
-        SimTK::State& simtkState) {
-    simtkState.setTime(time);
-    for (int isv = 0; isv < states.size1(); ++isv) {
-        simtkState.updY()[yIndexMap.at(isv)] = *(states.ptr() + isv);
-    }
-}
-
-inline void convertToSimTKState(const double& time, const casadi::DM& states,
-        const casadi::DM& controls, const Model& model,
-        const std::unordered_map<int, int>& yIndexMap,
-        SimTK::State& simtkState) {
-    convertToSimTKState(time, states, model, yIndexMap, simtkState);
-    auto& simtkControls = model.updControls(simtkState);
-    std::cout << "Debug Casadi Controls " << controls.numel() << std::endl;
-    std::cout << "Debug SimTKControls " << simtkControls.size() << std::endl;
-    std::copy_n(controls.ptr(), simtkControls.size(),
-            simtkControls.updContiguousScalarData());
-    model.realizeVelocity(simtkState);
-    model.setControls(simtkState, simtkControls);
-}
-
-=======
->>>>>>> 39a418cb
 class MocoCasOCProblem : public CasOC::Problem {
 public:
     MocoCasOCProblem(const MocoCasADiSolver& mocoCasADiSolver,
@@ -446,8 +406,9 @@
             SimTK::State& simtkState) const {
         convertToSimTKState(time, states, simtkState);
         auto& simtkControls = model.updControls(simtkState);
-        std::copy_n(controls.ptr(), simtkControls.size(),
-                simtkControls.updContiguousScalarData());
+        for (int ic = 0; ic < getNumControls(); ++ic) {
+           simtkControls[m_modelControlIndices[ic]] = *(controls.ptr() + ic);
+        }
         model.realizeVelocity(simtkState);
         model.setControls(simtkState, simtkControls);
     }
@@ -583,6 +544,7 @@
     std::unique_ptr<ThreadsafeJar<const MocoProblemRep>> m_jar;
     bool m_paramsRequireInitSystem = true;
     std::unordered_map<int, int> m_yIndexMap;
+    std::vector<int> m_modelControlIndices;
     // Local memory to hold constraint forces.
     static thread_local SimTK::Vector_<SimTK::SpatialVec>
             m_constraintBodyForces;
