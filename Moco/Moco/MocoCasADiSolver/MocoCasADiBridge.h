--- conflicted
+++ resolved
@@ -619,154 +619,6 @@
         // Original model and its associated state. These are used to calculate
         // kinematic constraint forces and errors.
         // TODO: deal with constness better.
-<<<<<<< HEAD
-        auto& model = const_cast<Model&>(mocoProblemRep->getModel());
-        auto& simtkState = model.updWorkingState();
-        // auto& accel = static_cast<const PrescribedAcceleration&>(
-        //         model.getMiscModelComponentSet().get("motion"));
-        // accel.setEnabled(simtkState, true);
-
-        applyParametersToModel(
-                SimTK::Vector(this->m_casProblem->getNumParameters(),
-                        parameters.ptr(), true),
-                *mocoProblemRep);
-        convertToSimTKState(
-                time, states, controls, model, m_yIndexMap, simtkState);
-
-        // SimTK::Vector udot((int)derivatives.size1(), derivatives.ptr(), true);
-        // accel.setUDot(simtkState, udot);
-
-        const SimTK::SimbodyMatterSubsystem& matter =
-                model.getMatterSubsystem();
-
-        model.realizeDynamics(simtkState);
-
-        const SimTK::MultibodySystem& multibody = model.getMultibodySystem();
-        const SimTK::Vector_<SimTK::SpatialVec>& appliedBodyForces =
-                multibody.getRigidBodyForces(
-                        simtkState, SimTK::Stage::Dynamics);
-        const SimTK::Vector& appliedMobilityForces =
-                multibody.getMobilityForces(simtkState, SimTK::Stage::Dynamics);
-
-        // If enabled constraints exist in the model, compute constraint forces
-        // based on Lagrange multipliers.
-        // The total number of scalar holonomic, non-holonomic, and acceleration
-        // constraint equations enabled in the model. This does not count
-        // equations for derivatives of holonomic and non-holonomic constraints.
-        // const int total_mp =
-        //         this->m_casProblem->getNumHolonomicConstraintEquations();
-        // const int total_mv =
-        //         this->m_casProblem->getNumNonHolonomicConstraintEquations();
-        // const int total_ma =
-        //         this->m_casProblem->getNumAccelerationConstraintEquations();
-        // This is the sum of m_total_m(p|v|a).
-        const int numMultipliers = this->m_casProblem->getNumMultipliers();
-        if (numMultipliers) {
-            // const auto& enforceConstraintDerivatives =
-            //         m_mocoCasADiSolver.get_enforce_constraint_derivatives();
-            //
-            // // Multipliers are negated so constraint forces can be used like
-            // // applied forces.
-            // SimTK::Vector simtkMultipliers(
-            //         numMultipliers, multipliers.ptr(), true);
-            // matter.calcConstraintForcesFromMultipliers(simtkState,
-            //         -simtkMultipliers, m_constraintBodyForces,
-            //         m_constraintMobilityForces);
-            //
-            // // Constraint errors.
-            // // TODO double-check that disabled constraints don't show up in
-            // // state
-            // if (CalcKCErrors) {
-            //     // Position-level errors.
-            //     const auto& qerr = simtkState.getQErr();
-            //
-            //     if (enforceConstraintDerivatives || total_ma) {
-            //         // Calculuate udoterr. We cannot use State::getUDotErr()
-            //         // because that uses Simbody's multiplilers and UDot,
-            //         // whereas we have our own multipliers and UDot.
-            //         matter.calcConstraintAccelerationErrors(
-            //                 simtkState, udot, m_pvaerr);
-            //     } else {
-            //         m_pvaerr = SimTK::NaN;
-            //     }
-            //
-            //     const auto& uerr = simtkState.getUErr();
-            //     int uerrOffset;
-            //     int uerrSize;
-            //     const auto& udoterr = m_pvaerr;
-            //     int udoterrOffset;
-            //     int udoterrSize;
-            //     if (enforceConstraintDerivatives) {
-            //         // Velocity-level errors.
-            //         uerrOffset = 0;
-            //         uerrSize = uerr.size();
-            //         // Acceleration-level errors.
-            //         udoterrOffset = 0;
-            //         udoterrSize = m_pvaerr.size();
-            //     } else {
-            //         // Velocity-level errors. Skip derivatives of position-level
-            //         // constraint equations.
-            //         uerrOffset = total_mp;
-            //         uerrSize = total_mv;
-            //         // Acceleration-level errors. Skip derivatives of velocity-
-            //         // and position-level constraint equations.
-            //         udoterrOffset = total_mp + total_mv;
-            //         udoterrSize = total_ma;
-            //     }
-            //     // This way of copying the data avoids a threadsafety issue in
-            //     // CasADi related to cached Sparsity objects.
-            //     casadi::DM out_kinematic_constraint_errors =
-            //             casadi::DM(casadi::Sparsity::dense(
-            //                     qerr.size() + uerrSize + udoterrSize, 1));
-            //     std::copy_n(qerr.getContiguousScalarData(), qerr.size(),
-            //             out_kinematic_constraint_errors.ptr());
-            //     std::copy_n(uerr.getContiguousScalarData() + uerrOffset,
-            //             uerrSize,
-            //             out_kinematic_constraint_errors.ptr() + qerr.size());
-            //     std::copy_n(udoterr.getContiguousScalarData() + udoterrOffset,
-            //             udoterrSize,
-            //             out_kinematic_constraint_errors.ptr() + qerr.size() +
-            //                     uerrSize);
-            //
-            //     out.push_back(out_kinematic_constraint_errors);
-            // }
-            //
-            // matter.calcResidualForceIgnoringConstraints(simtkState,
-            //         appliedMobilityForces + m_constraintMobilityForces,
-            //         appliedBodyForces + m_constraintBodyForces, udot,
-            //         m_residual);
-            // out[0] = convertToCasADiDM(m_residual);
-
-        } else {
-            // This path should never be reached during an optimization, but
-            // CasADi will throw an error (likely while constructing the
-            // expression graph) if this path doesn't provide the correct
-            // size output.
-            if (CalcKCErrors) {
-                // Add an empty kinematic constraint error vector.
-                out.emplace_back(0, 1);
-            }
-            // Set the constraint forces to zero if no constraints exist in the
-            // model.
-            m_constraintBodyForces.resize(appliedBodyForces.size());
-            m_constraintMobilityForces.resize(appliedMobilityForces.size());
-            m_constraintBodyForces.setToZero();
-            m_constraintMobilityForces.setToZero();
-
-            model.realizeAcceleration(simtkState);
-            const int NU = simtkState.getNU();
-            out[0] = casadi::DM(casadi::Sparsity::dense(NU, 1));
-            SimTK::Vector simtkResidual(NU, out[0].ptr(), true);
-            matter.findMotionForces(simtkState, simtkResidual);
-        }
-
-        // Calculate auxiliary dynamics.
-        // TODO: If auxiliary dynamics depend on udot, the wrong udot will be
-        // used.
-        if (simtkState.getNZ()) { model.realizeAcceleration(simtkState); }
-        // std::cout << "DEBUG mbsi " << simtkState.getZDot() << std::endl;
-        out[1] = convertToCasADiDM(simtkState.getZDot());
-=======
         const auto& modelBase = mocoProblemRep->getModelBase();
         auto& simtkStateBase = mocoProblemRep->updStateBase();
 
@@ -830,7 +682,6 @@
             // Add an empty kinematic constraint error vector.
             out.emplace_back(0, 1);
         }
->>>>>>> 7e0ae906
 
         m_jar.leave(std::move(mocoProblemRep));
 
