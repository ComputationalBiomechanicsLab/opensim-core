--- conflicted
+++ resolved
@@ -407,149 +407,6 @@
     return forwardSolution;
 }
 
-<<<<<<< HEAD
-void OpenSim::replaceMusclesWithPathActuators(Model& model) {
-
-    // Create path actuators from muscle properties and add to the model. Save
-    // a list of pointers of the muscles to delete.
-    std::vector<Muscle*> musclesToDelete;
-    auto& muscleSet = model.updMuscles();
-    for (int i = 0; i < muscleSet.getSize(); ++i) {
-        auto& musc = muscleSet.get(i);
-        auto* actu = new PathActuator();
-        actu->setName(musc.getName());
-        musc.setName(musc.getName() + "_delete");
-        actu->setOptimalForce(musc.getMaxIsometricForce());
-        actu->setMinControl(musc.getMinControl());
-        actu->setMaxControl(musc.getMaxControl());
-
-        const auto& pathPointSet = musc.getGeometryPath().getPathPointSet();
-        auto& geomPath = actu->updGeometryPath();
-        for (int i = 0; i < pathPointSet.getSize(); ++i) {
-            auto* pathPoint = pathPointSet.get(i).clone();
-            const auto& socketNames = pathPoint->getSocketNames();
-            for (const auto& socketName : socketNames) {
-                pathPoint->updSocket(socketName)
-                        .connect(pathPointSet.get(i)
-                                         .getSocket(socketName)
-                                         .getConnecteeAsObject());
-            }
-            geomPath.updPathPointSet().adoptAndAppend(pathPoint);
-        }
-        model.addComponent(actu);
-        musclesToDelete.push_back(&musc);
-    }
-
-    // Delete the muscles.
-    for (const auto* musc : musclesToDelete) {
-        int index = model.getForceSet().getIndex(musc, 0);
-        OPENSIM_THROW_IF(index == -1, Exception,
-                format("Muscle with name %s not found in ForceSet.",
-                        musc->getName()));
-        bool success = model.updForceSet().remove(index);
-        OPENSIM_THROW_IF(!success, Exception,
-                format("Attempt to remove muscle with "
-                       "name %s was unsuccessful.",
-                        musc->getName()));
-    }
-}
-
-void OpenSim::removeMuscles(Model& model) {
-
-    // Save a list of pointers of the muscles to delete.
-    std::vector<Muscle*> musclesToDelete;
-    auto& muscleSet = model.updMuscles();
-    for (int i = 0; i < muscleSet.getSize(); ++i) {
-        musclesToDelete.push_back(&muscleSet.get(i));
-    }
-
-    // Delete the muscles.
-    for (const auto* musc : musclesToDelete) {
-        int index = model.getForceSet().getIndex(musc, 0);
-        OPENSIM_THROW_IF(index == -1, Exception,
-                format("Muscle with name %s not found in ForceSet.",
-                        musc->getName()));
-        model.updForceSet().remove(index);
-    }
-}
-
-void OpenSim::createReserveActuators(Model& model, double optimalForce) {
-    OPENSIM_THROW_IF(optimalForce <= 0, Exception,
-            format("Invalid value (%g) for create_reserve_actuators; "
-                   "should be -1 or positive.",
-                    optimalForce));
-
-    std::cout << "Adding reserve actuators with an optimal force of "
-              << optimalForce << "..." << std::endl;
-
-    std::vector<std::string> coordPaths;
-    // Borrowed from
-    // CoordinateActuator::CreateForceSetOfCoordinateAct...
-    for (const auto& coord : model.getComponentList<Coordinate>()) {
-        auto* actu = new CoordinateActuator();
-        actu->setCoordinate(&const_cast<Coordinate&>(coord));
-        auto path = coord.getAbsolutePathString();
-        coordPaths.push_back(path);
-        // Get rid of model name.
-        // Get rid of slashes in the path; slashes not allowed in names.
-        std::replace(path.begin(), path.end(), '/', '_');
-        actu->setName("reserve_" + path);
-        actu->setOptimalForce(optimalForce);
-        model.addComponent(actu);
-    }
-    // Re-make the system, since there are new actuators.
-    model.initSystem();
-    std::cout << "Added " << coordPaths.size()
-              << " reserve actuator(s), "
-                 "for each of the following coordinates:"
-              << std::endl;
-    for (const auto& name : coordPaths) {
-        std::cout << "  " << name << std::endl;
-    }
-}
-
-void OpenSim::replaceJointWithWeldJoint(
-        Model& model, const std::string& jointName) {
-    OPENSIM_THROW_IF(!model.getJointSet().hasComponent(jointName), Exception,
-            "Joint with name '" + jointName +
-                    "' not found in the model JointSet.");
-
-    // This is needed here to access offset frames.
-    model.finalizeConnections();
-
-    // Get the current joint and save a copy of the parent and child offset
-    // frames.
-    auto& current_joint = model.updJointSet().get(jointName);
-    PhysicalOffsetFrame* parent_offset = PhysicalOffsetFrame().safeDownCast(
-            current_joint.getParentFrame().clone());
-    PhysicalOffsetFrame* child_offset = PhysicalOffsetFrame().safeDownCast(
-            current_joint.getChildFrame().clone());
-
-    // Save the original names of the body frames (not the offset frames), so we
-    // can find them when the new joint is created.
-    parent_offset->finalizeConnections(model);
-    child_offset->finalizeConnections(model);
-    std::string parent_body_path =
-            parent_offset->getParentFrame().getAbsolutePathString();
-    std::string child_body_path =
-            child_offset->getParentFrame().getAbsolutePathString();
-
-    // Remove the current Joint from the the JointSet.
-    model.updJointSet().remove(&current_joint);
-
-    // Create the new joint and add it to the model.
-    auto* new_joint = new WeldJoint(jointName,
-            model.getComponent<PhysicalFrame>(parent_body_path),
-            parent_offset->get_translation(), parent_offset->get_orientation(),
-            model.getComponent<PhysicalFrame>(child_body_path),
-            child_offset->get_translation(), child_offset->get_orientation());
-    model.addJoint(new_joint);
-
-    model.finalizeConnections();
-}
-
-=======
->>>>>>> 39a418cb
 std::vector<std::string> OpenSim::createStateVariableNamesInSystemOrder(
         const Model& model) {
     std::unordered_map<int, int> yIndexMap;
