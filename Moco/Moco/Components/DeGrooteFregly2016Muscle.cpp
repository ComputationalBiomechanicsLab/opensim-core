--- conflicted
+++ resolved
@@ -225,39 +225,9 @@
     return mdi.tendonForce;
 }
 
-<<<<<<< HEAD
-double DeGrooteFregly2016Muscle::calcInextensibleTendonActiveFiberForce(
-        SimTK::State& s, double activation) const {
-
-    // TODO: When tendon compliance is supported, we can no longer use MLI and
-    // FVI, as those will include tendon compliance.
-    const auto& mli = getMuscleLengthInfo(s);
-    const auto& fvi = getFiberVelocityInfo(s);
-
-    const SimTK::Real normActiveForce = activation *
-            mli.fiberActiveForceLengthMultiplier *
-            fvi.fiberForceVelocityMultiplier;
-
-    const auto Fmax = get_max_isometric_force();
-
-    return Fmax * normActiveForce * mli.cosPennationAngle;
-}
-
-void DeGrooteFregly2016Muscle::calcMuscleLengthInfo(
-        const SimTK::State& s, MuscleLengthInfo& mli) const {
-
-    const auto& MTULength = getLength(s);
-    if (MTULength < get_tendon_slack_length() && getPrintWarnings()) {
-        // TODO: Refer to what Millard muscle does when buckling.
-        std::cout << "Warning: DeGrooteFregly2016Muscle '" << getName()
-                  << "' is buckling (length < tendon_slack_length) at time "
-                  << s.getTime() << " s." << std::endl;
-    }
-=======
 void DeGrooteFregly2016Muscle::calcMuscleLengthInfoHelper(
         const SimTK::Real& muscleTendonLength,
         const SimTK::Real& normTendonForce, MuscleLengthInfo& mli) const {
->>>>>>> f75ca45b
 
     // Tendon.
     // -------
