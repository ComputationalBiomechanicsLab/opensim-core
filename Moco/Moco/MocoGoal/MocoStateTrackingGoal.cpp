--- conflicted
+++ resolved
@@ -66,11 +66,7 @@
         if (get_scale_weights_with_range()) {
             auto refValue = tableToUse.getDependentColumn(refName);
             double refRange =
-<<<<<<< HEAD
-                   std::abs(SimTK::max(refValue) - SimTK::min(refValue));
-=======
                     std::abs(SimTK::max(refValue) - SimTK::min(refValue));
->>>>>>> 2e0c1f2b
             refWeight *= 1.0 / refRange;
         }
         m_state_weights.push_back(refWeight);
