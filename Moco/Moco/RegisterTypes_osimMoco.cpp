/* -------------------------------------------------------------------------- *
 * OpenSim Moco: RegisterTypes_osimMoco.cpp                                   *
 * -------------------------------------------------------------------------- *
 * Copyright (c) 2017 Stanford University and the Authors                     *
 *                                                                            *
 * Author(s): Christopher Dembia                                              *
 *                                                                            *
 * Licensed under the Apache License, Version 2.0 (the "License"); you may    *
 * not use this file except in compliance with the License. You may obtain a  *
 * copy of the License at http://www.apache.org/licenses/LICENSE-2.0          *
 *                                                                            *
 * Unless required by applicable law or agreed to in writing, software        *
 * distributed under the License is distributed on an "AS IS" BASIS,          *
 * WITHOUT WARRANTIES OR CONDITIONS OF ANY KIND, either express or implied.   *
 * See the License for the specific language governing permissions and        *
 * limitations under the License.                                             *
 * -------------------------------------------------------------------------- */
#include "RegisterTypes_osimMoco.h"

#include "Common/TableProcessor.h"
#include "Components/AccelerationMotion.h"
#include "Components/ActivationCoordinateActuator.h"
#include "Components/DeGrooteFregly2016Muscle.h"
#include "Components/DiscreteForces.h"
#include "Components/PositionMotion.h"
#include "Components/StationPlaneContactForce.h"
#include "InverseMuscleSolver/GlobalStaticOptimization.h"
#include "InverseMuscleSolver/INDYGO.h"
#include "MocoBounds.h"
#include "MocoCasADiSolver/MocoCasADiSolver.h"
#include "MocoControlBoundConstraint.h"
#include "MocoCost/MocoControlCost.h"
#include "MocoCost/MocoControlTrackingCost.h"
#include "MocoCost/MocoCost.h"
#include "MocoCost/MocoJointReactionCost.h"
#include "MocoCost/MocoMarkerEndpointCost.h"
#include "MocoCost/MocoMarkerTrackingCost.h"
#include "MocoCost/MocoOrientationTrackingCost.h"
#include "MocoCost/MocoStateTrackingCost.h"
#include "MocoCost/MocoTranslationTrackingCost.h"
#include "MocoInverse.h"
#include "MocoParameter.h"
<<<<<<< HEAD

#include "Common/TableProcessor.h"

#include "MocoTrack.h"
#include "MocoInverse.h"

#include "MocoCasADiSolver/MocoCasADiSolver.h"

#include "Components/ActivationCoordinateActuator.h"
#include "Components/StationPlaneContactForce.h"
#include "Components/DiscreteForces.h"
#include "Components/AccelerationMotion.h"
#include "Components/PositionMotion.h"
#include "Components/DeGrooteFregly2016Muscle.h"

// TODO: Move to osimSimulation.
#include <OpenSim/Simulation/MarkersReference.h>
=======
#include "MocoProblem.h"
#include "MocoSolver.h"
#include "MocoStudy.h"
#include "MocoTropterSolver.h"
#include "MocoWeightSet.h"
#include "ModelOperators.h"
#include "osimMoco.h"
>>>>>>> 2966d3c1

#include <exception>
#include <iostream>

#include <OpenSim/Simulation/MarkersReference.h>

using namespace OpenSim;

static osimMocoInstantiator instantiator;

OSIMMOCO_API void RegisterTypes_osimMoco() {
    try {
        Object::registerType(MocoFinalTimeCost());
        Object::registerType(MocoWeight());
        Object::registerType(MocoWeightSet());
        Object::registerType(MocoStateTrackingCost());
        Object::registerType(MocoMarkerTrackingCost());
        Object::registerType(MocoMarkerEndpointCost());
        Object::registerType(MocoControlCost());
        Object::registerType(MocoControlTrackingCost());
        Object::registerType(MocoJointReactionCost());
        Object::registerType(MocoOrientationTrackingCost());
        Object::registerType(MocoTranslationTrackingCost());
        Object::registerType(MocoBounds());
        Object::registerType(MocoInitialBounds());
        Object::registerType(MocoFinalBounds());
        Object::registerType(MocoVariableInfo());
        Object::registerType(MocoParameter());
        Object::registerType(MocoPhase());
        Object::registerType(MocoProblem());
        Object::registerType(MocoStudy());
<<<<<<< HEAD
        Object::registerType(MocoParameter());

        Object::registerType(MocoInverse());
        Object::registerType(MocoTrack());
=======

        Object::registerType(MocoInverse());
>>>>>>> 2966d3c1

        Object::registerType(MocoTropterSolver());

        Object::registerType(MocoControlBoundConstraint());

        Object::registerType(MocoCasADiSolver());

        Object::registerType(ActivationCoordinateActuator());
        Object::registerType(GlobalStaticOptimization());
        Object::registerType(INDYGO());

        Object::registerType(TableProcessor());

        Object::registerType(TabOpLowPassFilter());

        Object::registerType(ModelProcessor());
        Object::registerType(ModOpReplaceMusclesWithDeGrooteFregly2016());
        Object::registerType(ModOpIgnoreActivationDynamics());
        Object::registerType(ModOpIgnoreTendonCompliance());
        Object::registerType(ModOpAddReserves());
        Object::registerType(ModOpAddExternalLoads());

        Object::registerType(AckermannVanDenBogert2010Force());
        Object::registerType(MeyerFregly2016Force());
        Object::registerType(EspositoMiller2018Force());
        Object::registerType(PositionMotion());
        Object::registerType(DeGrooteFregly2016Muscle());

        Object::registerType(DiscreteForces());
        Object::registerType(AccelerationMotion());

        // TODO: Move to osimSimulation.
        Object::registerType(MarkersReference());
        Object::registerType(MarkerWeight());
        Object::registerType(Set<MarkerWeight>());
    } catch (const std::exception& e) {
        std::cerr << "ERROR during osimMoco Object registration:\n"
                  << e.what() << std::endl;
    }
}

osimMocoInstantiator::osimMocoInstantiator() { registerDllClasses(); }

void osimMocoInstantiator::registerDllClasses() { RegisterTypes_osimMoco(); }<|MERGE_RESOLUTION|>--- conflicted
+++ resolved
@@ -39,26 +39,8 @@
 #include "MocoCost/MocoStateTrackingCost.h"
 #include "MocoCost/MocoTranslationTrackingCost.h"
 #include "MocoInverse.h"
+#include "MocoTrack.h"
 #include "MocoParameter.h"
-<<<<<<< HEAD
-
-#include "Common/TableProcessor.h"
-
-#include "MocoTrack.h"
-#include "MocoInverse.h"
-
-#include "MocoCasADiSolver/MocoCasADiSolver.h"
-
-#include "Components/ActivationCoordinateActuator.h"
-#include "Components/StationPlaneContactForce.h"
-#include "Components/DiscreteForces.h"
-#include "Components/AccelerationMotion.h"
-#include "Components/PositionMotion.h"
-#include "Components/DeGrooteFregly2016Muscle.h"
-
-// TODO: Move to osimSimulation.
-#include <OpenSim/Simulation/MarkersReference.h>
-=======
 #include "MocoProblem.h"
 #include "MocoSolver.h"
 #include "MocoStudy.h"
@@ -66,7 +48,6 @@
 #include "MocoWeightSet.h"
 #include "ModelOperators.h"
 #include "osimMoco.h"
->>>>>>> 2966d3c1
 
 #include <exception>
 #include <iostream>
@@ -98,15 +79,9 @@
         Object::registerType(MocoPhase());
         Object::registerType(MocoProblem());
         Object::registerType(MocoStudy());
-<<<<<<< HEAD
-        Object::registerType(MocoParameter());
 
         Object::registerType(MocoInverse());
         Object::registerType(MocoTrack());
-=======
-
-        Object::registerType(MocoInverse());
->>>>>>> 2966d3c1
 
         Object::registerType(MocoTropterSolver());
 
