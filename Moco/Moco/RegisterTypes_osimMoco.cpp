--- conflicted
+++ resolved
@@ -39,12 +39,9 @@
 
 #include "Common/TableProcessor.h"
 
-<<<<<<< HEAD
 #include "MocoTrack.h"
 #include "MocoInverse.h"
 
-=======
->>>>>>> 9a1f2b97
 #include "MocoCasADiSolver/MocoCasADiSolver.h"
 
 #include "Components/ActivationCoordinateActuator.h"
@@ -85,14 +82,11 @@
         Object::registerType(MocoPhase());
         Object::registerType(MocoProblem());
         Object::registerType(MocoStudy());
-<<<<<<< HEAD
         Object::registerType(MocoParameter());
 
         Object::registerType(MocoInverse());
         Object::registerType(MocoTrack());
 
-=======
->>>>>>> 9a1f2b97
         Object::registerType(MocoTropterSolver());
         Object::registerType(MocoCasADiSolver());
 
