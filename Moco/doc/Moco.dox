namespace OpenSim {
/** @mainpage

OpenSim Moco is a software package for solving optimal control problems for
musculoskeletal systems modeled in OpenSim. The package has Python, MATLAB, and
XML (command-line) interfaces; the core library is written in C++. Here are some
problems you can solve with Moco:

1. Solve for the muscle activity that tracks a known motion.
2. Solve for a new motion that optimizes some cost (e.g., effort).
3. Solve for mass properties that minimize residual (unrealistic) forces.

The optimal control problems are solved using the direct collocation method.
Direct collocation itself is beyond the scope of this documentation; see
the following excellent material:

  - Short paper: Kelly, M. (2017). An introduction to trajectory optimization:
    how to do your own direct collocation. SIAM Review, 59(4), 849-904.
    https://doi.org/10.1137/16M1062569
  - Textbook: Betts, J. T. (2010). Practical methods for optimal control and
    estimation using nonlinear programming (Vol. 19). Siam.

Moco can solve specific classes of problems, such as motion tracking and muscle
redundancy, and has a generic interface for solving custom optimal control
problems. Solving a custom optimal control problem with direct collocation
requires substantial tuning of the direct collocation method's settings. Use the
more specific interfaces if possible.

Parts of the documentation:
  - @ref mocotrack
  - @ref mocoinverse
  - @ref mocostudy
<<<<<<< HEAD
  - MocoTrajectory
  - @ref faq
=======
  - @ref utilities
>>>>>>> b48ffda7
  - @ref mocoimplguide
  - @ref faq





@defgroup mococost Available cost terms

These are the available cost terms you can use in your cost functional. If none
of these satisfy your needs, you can define your own using a plugin.



<<<<<<< HEAD

@page faq Frequently Asked Questions

@section interrupt How do I interrupt an optimization in MATLAB?
=======
@defgroup utilities Utilities

Moco contains utilties for creating models, modifying models,
working with data, and postprocessing results.

1. ModelFactory: Create standard models and modify existing models.
2. ModelProcessor: Create a workflow of operations to perform on a model.
3. TableProcessor: Create a workflow of operations to perform on a table.
4. OpenSim::visualize: Visualize (animate) a MocoTrajectory.
5. OpenSim::analyze: Compute the values of Component outputs from a given
                     MocoTrajectory.
6. plot_trajectory.py: Plot a MocoTrajectory with the Python Matplotlib plotting
                       library.
7. report.py: Generate a detailed PDF report about a MocoTrajectory and any
              reference data (part of the `opensim` Python package).




@defgroup faq Frequently Asked Questions

@section How do I interrupt an optimization in MATLAB?
>>>>>>> b48ffda7

Sometimes, you may want to interrupt an optimization before it is complete. In
MATLAB, we commonly use Ctrl-C to interrupt code, but this does not work during
a Moco optimization.

Use this alternative: During an optimization, Moco tries to write a text file to
your current directory named "delete_this...". Delete this file to interrupt the
optimization.

*/


} // namespace OpenSim
<|MERGE_RESOLUTION|>--- conflicted
+++ resolved
@@ -30,12 +30,8 @@
   - @ref mocotrack
   - @ref mocoinverse
   - @ref mocostudy
-<<<<<<< HEAD
   - MocoTrajectory
-  - @ref faq
-=======
   - @ref utilities
->>>>>>> b48ffda7
   - @ref mocoimplguide
   - @ref faq
 
@@ -50,13 +46,7 @@
 
 
 
-<<<<<<< HEAD
-
-@page faq Frequently Asked Questions
-
-@section interrupt How do I interrupt an optimization in MATLAB?
-=======
-@defgroup utilities Utilities
+@page utilities Utilities
 
 Moco contains utilties for creating models, modifying models,
 working with data, and postprocessing results.
@@ -75,10 +65,9 @@
 
 
 
-@defgroup faq Frequently Asked Questions
+@page faq Frequently Asked Questions
 
-@section How do I interrupt an optimization in MATLAB?
->>>>>>> b48ffda7
+@section interrupt How do I interrupt an optimization in MATLAB?
 
 Sometimes, you may want to interrupt an optimization before it is complete. In
 MATLAB, we commonly use Ctrl-C to interrupt code, but this does not work during
