--- conflicted
+++ resolved
@@ -89,7 +89,6 @@
         walk_gait1018_subject01_grf.xml
         walk_gait1018_subject01_grf.mot
         std_testMocoInverseGait10dof18musc_solution.sto
-<<<<<<< HEAD
         )
         
 MocoAddTest(NAME testMocoTrack RESOURCES
@@ -97,6 +96,5 @@
         walk_gait1018_state_reference.mot
         walk_gait1018_subject01_grf.xml
         walk_gait1018_subject01_grf.mot
-=======
->>>>>>> 2966d3c1
+        std_testMocoTrackGait10dof18musc_solution.sto
         )