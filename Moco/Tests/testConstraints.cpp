/* -------------------------------------------------------------------------- *
 * OpenSim Moco: testConstraints.cpp                                          *
 * -------------------------------------------------------------------------- *
 * Copyright (c) 2017 Stanford University and the Authors                     *
 *                                                                            *
 * Author(s): Nicholas Bianco                                                 *
 *                                                                            *
 * Licensed under the Apache License, Version 2.0 (the "License"); you may    *
 * not use this file except in compliance with the License. You may obtain a  *
 * copy of the License at http://www.apache.org/licenses/LICENSE-2.0          *
 *                                                                            *
 * Unless required by applicable law or agreed to in writing, software        *
 * distributed under the License is distributed on an "AS IS" BASIS,          *
 * WITHOUT WARRANTIES OR CONDITIONS OF ANY KIND, either express or implied.   *
 * See the License for the specific language governing permissions and        *
 * limitations under the License.                                             *
 * -------------------------------------------------------------------------- */

#define CATCH_CONFIG_MAIN
#include "Testing.h"
using Catch::Contains;
#include <Moco/osimMoco.h>

#include <simbody/internal/Constraint.h>
#include <simbody/internal/Constraint_Ball.h>

#include <OpenSim/Actuators/CoordinateActuator.h>
#include <OpenSim/Actuators/PointActuator.h>
#include <OpenSim/Common/Constant.h>
#include <OpenSim/Common/GCVSpline.h>
#include <OpenSim/Common/LinearFunction.h>
#include <OpenSim/Common/LogManager.h>
#include <OpenSim/Common/Sine.h>
#include <OpenSim/Common/TimeSeriesTable.h>
#include <OpenSim/Simulation/osimSimulation.h>

using namespace OpenSim;
using SimTK::State;
using SimTK::UnitVec3;
using SimTK::Vec3;
using SimTK::Vector;

const int NUM_BODIES = 10;
const double BOND_LENGTH = 0.5;

/// Keep constraints satisfied to this tolerance during testing.
static const double ConstraintTol = 1e-10;

/// Compare two quantities that should have been calculated to machine tolerance
/// given the problem size, which we'll characterize by the number of mobilities
/// (borrowed from Simbody's 'testConstraints.cpp').
#define MACHINE_TEST(a, b) SimTK_TEST_EQ_SIZE(a, b, 10 * state.getNU())

TEST_CASE("(Dummy test to support discovery in Resharper)") { REQUIRE(true); }

/// Create a model consisting of a chain of bodies. This model is nearly
/// identical to the model implemented in Simbody's 'testConstraints.cpp'.
Model createModel() {
    Model model;
    const SimTK::Real mass = 1.23;
    Body* body = new Body("body0", mass, SimTK::Vec3(0.1, 0.2, -0.03),
            mass * SimTK::UnitInertia(1.1, 1.2, 1.3, 0.01, -0.02, 0.07));
    model.addBody(body);

    GimbalJoint* joint = new GimbalJoint("joint0", model.getGround(),
            Vec3(-0.1, 0.3, 0.2), Vec3(0.3, -0.2, 0.1), *body,
            Vec3(BOND_LENGTH, 0, 0), Vec3(-0.2, 0.1, -0.3));
    model.addJoint(joint);

    for (int i = 1; i < NUM_BODIES; ++i) {
        Body& parent = model.getBodySet().get(model.getNumBodies() - 1);

        std::string bodyName = "body" + std::to_string(i + 1);
        Body* body = new Body(bodyName, mass, SimTK::Vec3(0.1, 0.2, -0.03),
                mass * SimTK::UnitInertia(1.1, 1.2, 1.3, 0.01, -0.02, 0.07));
        model.addBody(body);

        std::string jointName = "joint" + std::to_string(i + 1);
        if (i == NUM_BODIES - 5) {
            UniversalJoint* joint = new UniversalJoint(jointName, parent,
                    Vec3(-0.1, 0.3, 0.2), Vec3(0.3, -0.2, 0.1), *body,
                    Vec3(BOND_LENGTH, 0, 0), Vec3(-0.2, 0.1, -0.3));
            model.addJoint(joint);
        } else if (i == NUM_BODIES - 3) {
            BallJoint* joint = new BallJoint(jointName, parent,
                    Vec3(-0.1, 0.3, 0.2), Vec3(0.3, -0.2, 0.1), *body,
                    Vec3(BOND_LENGTH, 0, 0), Vec3(-0.2, 0.1, -0.3));
            model.addJoint(joint);
        } else {
            GimbalJoint* joint = new GimbalJoint(jointName, parent,
                    Vec3(-0.1, 0.3, 0.2), Vec3(0.3, -0.2, 0.1), *body,
                    Vec3(BOND_LENGTH, 0, 0), Vec3(-0.2, 0.1, -0.3));
            model.addJoint(joint);
        }
    }

    model.finalizeConnections();

    return model;
}

/// Create a random state for the model. This implementation mimics the random
/// state creation in Simbody's 'testConstraints.cpp'.
void createState(
        Model& model, State& state, const Vector& qOverride = Vector()) {
    state = model.initSystem();
    SimTK::Random::Uniform random;
    for (int i = 0; i < state.getNY(); ++i) state.updY()[i] = random.getValue();
    if (qOverride.size()) state.updQ() = qOverride;
    model.realizeVelocity(state);

    model.updMultibodySystem().project(state, ConstraintTol);
    model.realizeAcceleration(state);
}

/// Get model accelerations given the constraint multipliers. This calculation
/// is necessary for computing constraint defects associated with the system
/// dynamics, represented by the equations
///
///     M udot + G^T lambda + f_inertial(q,u) = f_applied
///
/// If using an explicit representation of the system dynamics, the derivatives
/// of the generalized speeds for the system need to be computed in order to
/// construct the defects. Rearranging the equations above (and noting that
/// Simbody does not actually invert the mass matrix, but rather uses an order-N
/// approach), we obtain
///
///     udot = M_inv (f_applied - f_inertial(q,u) - G^T lambda)
///          = f(q, u, lambda)
///
/// where,
///              q | generalized coordinates
///              u | generalized speeds
///         lambda | Lagrange multipliers
///
/// Since the three quantities required to compute the system accelerations
/// will eventually become NLP variables in a direct collocation problem, it is
/// not sufficient to use the internally calculated Lagrange multipliers in
/// Simbody. An intermediate calculation must be made:
///
///     f_constraint(lambda) = G^T lambda
///
/// Therefore, this method computes the generalized speed derivatives via the
/// equation
///
///     udot = M_inv (f_applied - f_inertial(q,u) - f_constraint(lambda))
///
/// Finally, note that in order for f_constraint to be used like an applied
/// force (i.e. appear on the RHS), the multipliers are negated in the call to
/// obtain Simbody constraint forces.
void calcAccelerationsFromMultipliers(const Model& model, const State& state,
        const Vector& multipliers, Vector& udot) {

    SimTK::Vector_<SimTK::SpatialVec> constraintBodyForces;
    Vector constraintMobilityForces;
    // We first need to compute the body and mobility forces associated with the
    // Lagrange multipliers provided by a solver.
    {
        const auto& matter = model.getMatterSubsystem();
        // Multipliers are negated so the constraint forces can be used like
        // applied forces.
        matter.calcConstraintForcesFromMultipliers(state, -multipliers,
                constraintBodyForces, constraintMobilityForces);
    }

    // We would like to eventually compute the model accelerations through
    // realizing to Stage::Acceleration. However, if the model has constraints,
    // realizing to Stage::Acceleration will cause Simbody to compute its own
    // Lagrange multipliers which will not necessarily be consistent with the
    // multipliers provided by a solver. Therefore, we'll first create a copy
    // of the original model, disable the its constraints, and apply the
    // constraint forces we just calculated before computing the accelerations.
    {
        // Create a copy of the original model, whose constraints we'll disable.
        Model modelDisabledConstraints = Model(model);

        // Add an OpenSim::DiscreteForces component to the new model, which
        // we'll use to the apply the constraint forces.
        DiscreteForces* constraintForces = new DiscreteForces();
        modelDisabledConstraints.addComponent(constraintForces);

        // Initialize the new model's underlying system and get a non-const
        // state, which contains slots for the original model's continuous
        // variables and new slots for the discrete variables representing the
        // constraint forces.
        SimTK::State& stateDisabledConstraints =
                modelDisabledConstraints.initSystem();
        // Update the new model's continuous variables from the passed in state.
        stateDisabledConstraints.updY() = state.getY();
        // Update the discrete forces in the new state with the constraint
        // forces we just calculated.
        constraintForces->setAllForces(stateDisabledConstraints,
                constraintMobilityForces, constraintBodyForces);

        // Disable the constraints in the new model.
        auto& matterIgnoringConstraints =
                modelDisabledConstraints.updMatterSubsystem();
        const auto NC = matterIgnoringConstraints.getNumConstraints();
        for (SimTK::ConstraintIndex cid(0); cid < NC; ++cid) {
            SimTK::Constraint& constraint =
                    matterIgnoringConstraints.updConstraint(cid);
            if (!constraint.isDisabled(stateDisabledConstraints)) {
                constraint.disable(stateDisabledConstraints);
            }
        }

        // Now we can simply realize to Stage::Acceleration on the new model to
        // get correct accelerations.
        modelDisabledConstraints.realizeAcceleration(stateDisabledConstraints);
        udot = stateDisabledConstraints.getUDot();
    }
}

/// DAE calculation subtests.
/// -------------------------
/// The following tests add a constraint to a model and check that the method
/// calcAccelerationsFromMultipliers() is implemented correctly. Each test
/// follows a similar structure:
///     1) Create a model and add a constraint between two bodies
///     2) Create a random state and realize the model to Stage::Acceleration
///     3) Check that state contains at least one Lagrange multiplier
///     4) Compute the model accelerations from Simbody
///     5) Retrieve the Lagrange multiplier values for the current state
///     6) Compute the accelerations from calcAccelerationsFromMultipliers()
///     7) Ensure that the accelerations from step 4 and 6 match
TEST_CASE("WeldConstraint", "") {
    State state;
    Model model = createModel();
    const std::string& firstBodyName =
            model.getBodySet().get(0).getAbsolutePathString();
    const std::string& lastBodyName =
            model.getBodySet().get(NUM_BODIES - 1).getAbsolutePathString();
    WeldConstraint* constraint =
            new WeldConstraint("weld", firstBodyName, lastBodyName);
    model.addConstraint(constraint);
    createState(model, state);
    // Check that constraint was added successfully.
    SimTK_TEST(state.getNMultipliers() > 0);

    const Vector& udotSimbody = model.getMatterSubsystem().getUDot(state);
    const Vector& multipliers =
            model.getMatterSubsystem().getConstraintMultipliers(state);
    Vector udotMultipliers;
    calcAccelerationsFromMultipliers(
            model, state, multipliers, udotMultipliers);
    // Check that accelerations calculated from Lagrange multipliers match
    // Simbody's accelerations.
    MACHINE_TEST(udotSimbody, udotMultipliers);
}

TEST_CASE("PointConstraint", "") {
    State state;
    Model model = createModel();
    const Body& firstBody = model.getBodySet().get(0);
    const Body& lastBody = model.getBodySet().get(NUM_BODIES - 1);
    PointConstraint* constraint =
            new PointConstraint(firstBody, Vec3(0), lastBody, Vec3(0));
    model.addConstraint(constraint);
    createState(model, state);
    // Check that constraint was added successfully.
    SimTK_TEST(state.getNMultipliers() > 0);

    const Vector& udotSimbody = model.getMatterSubsystem().getUDot(state);
    const Vector& multipliers =
            model.getMatterSubsystem().getConstraintMultipliers(state);
    Vector udotMultipliers;
    calcAccelerationsFromMultipliers(
            model, state, multipliers, udotMultipliers);
    // Check that accelerations calculated from Lagrange multipliers match
    // Simbody's accelerations.
    MACHINE_TEST(udotSimbody, udotMultipliers);
}

TEST_CASE("PointOnLineConstraint", "") {
    State state;
    Model model = createModel();
    const Body& firstBody = model.getBodySet().get(0);
    const Body& lastBody = model.getBodySet().get(NUM_BODIES - 1);
    PointOnLineConstraint* constraint = new PointOnLineConstraint(
            firstBody, Vec3(1, 0, 0), Vec3(0), lastBody, Vec3(0));
    model.addConstraint(constraint);
    createState(model, state);
    // Check that constraint was added successfully.
    SimTK_TEST(state.getNMultipliers() > 0);

    const Vector& udotSimbody = model.getMatterSubsystem().getUDot(state);
    const Vector& multipliers =
            model.getMatterSubsystem().getConstraintMultipliers(state);
    Vector udotMultipliers;
    calcAccelerationsFromMultipliers(
            model, state, multipliers, udotMultipliers);
    // Check that accelerations calculated from Lagrange multipliers match
    // Simbody's accelerations.
    MACHINE_TEST(udotSimbody, udotMultipliers);
}

TEST_CASE("ConstantDistanceConstraint", "") {
    State state;
    Model model = createModel();
    const Body& firstBody = model.getBodySet().get(0);
    const Body& lastBody = model.getBodySet().get(NUM_BODIES - 1);
    ConstantDistanceConstraint* constraint = new ConstantDistanceConstraint(
            firstBody, Vec3(0), lastBody, Vec3(0), 4.56);
    model.addConstraint(constraint);
    createState(model, state);
    // Check that constraint was added successfully.
    SimTK_TEST(state.getNMultipliers() > 0);

    const Vector& udotSimbody = model.getMatterSubsystem().getUDot(state);
    const Vector& multipliers =
            model.getMatterSubsystem().getConstraintMultipliers(state);
    Vector udotMultipliers;
    calcAccelerationsFromMultipliers(
            model, state, multipliers, udotMultipliers);
    // Check that accelerations calculated from Lagrange multipliers match
    // Simbody's accelerations.
    MACHINE_TEST(udotSimbody, udotMultipliers);
}

TEST_CASE("LockedCoordinate", "") {
    State state;
    Model model = createModel();
    CoordinateSet& coordSet = model.updCoordinateSet();
    coordSet.getLast()->set_locked(true);
    createState(model, state);
    // Check that constraint was added successfully.
    SimTK_TEST(state.getNMultipliers() > 0);

    const Vector& udotSimbody = model.getMatterSubsystem().getUDot(state);
    const Vector& multipliers =
            model.getMatterSubsystem().getConstraintMultipliers(state);
    Vector udotMultipliers;
    calcAccelerationsFromMultipliers(
            model, state, multipliers, udotMultipliers);
    // Check that accelerations calculated from Lagrange multipliers match
    // Simbody's accelerations.
    MACHINE_TEST(udotSimbody, udotMultipliers);
}

TEST_CASE("CoordinateCouplerConstraint", "") {
    State state;
    Model model = createModel();
    CoordinateSet& coordSet = model.updCoordinateSet();
    CoordinateCouplerConstraint* constraint = new CoordinateCouplerConstraint();
    Array<std::string> names;
    coordSet.getNames(names);
    constraint->setIndependentCoordinateNames(
            Array<std::string>(names.get(0), 1));
    constraint->setDependentCoordinateName(names.getLast());
    LinearFunction func(1.0, 0.0);
    constraint->setFunction(func);
    model.addConstraint(constraint);
    createState(model, state);
    // Check that constraint was added successfully.
    SimTK_TEST(state.getNMultipliers() > 0);

    const Vector& udotSimbody = model.getMatterSubsystem().getUDot(state);
    const Vector& multipliers =
            model.getMatterSubsystem().getConstraintMultipliers(state);
    Vector udotMultipliers;
    calcAccelerationsFromMultipliers(
            model, state, multipliers, udotMultipliers);
    // Check that accelerations calculated from Lagrange multipliers match
    // Simbody's accelerations.
    MACHINE_TEST(udotSimbody, udotMultipliers);
}

TEST_CASE("PrescribedMotion", "") {
    State state;
    Model model = createModel();
    CoordinateSet& coordSet = model.updCoordinateSet();
    LinearFunction func(1.0, 0.0);
    coordSet.getLast()->setPrescribedFunction(func);
    coordSet.getLast()->setDefaultIsPrescribed(true);
    createState(model, state);
    // Check that constraint was added successfully.
    SimTK_TEST(state.getNMultipliers() > 0);

    const Vector& udotSimbody = model.getMatterSubsystem().getUDot(state);
    const Vector& multipliers =
            model.getMatterSubsystem().getConstraintMultipliers(state);
    Vector udotMultipliers;
    calcAccelerationsFromMultipliers(
            model, state, multipliers, udotMultipliers);
    // Check that accelerations calculated from Lagrange multipliers match
    // Simbody's accelerations.
    MACHINE_TEST(udotSimbody, udotMultipliers);
}

/// Create a torque-actuated double pendulum model. Each subtest will add to the
/// model the relevant constraint(s).
std::unique_ptr<Model> createDoublePendulumModel() {
    auto model = make_unique<Model>();
    model->setName("double_pendulum");

    using SimTK::Inertia;
    using SimTK::Vec3;

    // Create two links, each with a mass of 1 kg, center of mass at the body's
    // origin, and moments and products of inertia of zero.
    auto* b0 = new OpenSim::Body("b0", 1, Vec3(0), Inertia(1));
    model->addBody(b0);
    auto* b1 = new OpenSim::Body("b1", 1, Vec3(0), Inertia(1));
    model->addBody(b1);

    // Add station representing the model end-effector.
    auto* endeff = new Station(*b1, Vec3(0));
    endeff->setName("endeff");
    model->addComponent(endeff);

    // Connect the bodies with pin joints. Assume each body is 1 m long.
    auto* j0 = new PinJoint("j0", model->getGround(), Vec3(0), Vec3(0), *b0,
            Vec3(-1, 0, 0), Vec3(0));
    auto& q0 = j0->updCoordinate();
    q0.setName("q0");
    q0.setDefaultValue(0);
    auto* j1 = new PinJoint(
            "j1", *b0, Vec3(0), Vec3(0), *b1, Vec3(-1, 0, 0), Vec3(0));
    auto& q1 = j1->updCoordinate();
    q1.setName("q1");
    q1.setDefaultValue(SimTK::Pi);
    model->addJoint(j0);
    model->addJoint(j1);

    // Add coordinate actuators.
    auto* tau0 = new CoordinateActuator();
    tau0->setCoordinate(&j0->updCoordinate());
    tau0->setName("tau0");
    tau0->setOptimalForce(1);
    model->addComponent(tau0);
    auto* tau1 = new CoordinateActuator();
    tau1->setCoordinate(&j1->updCoordinate());
    tau1->setName("tau1");
    tau1->setOptimalForce(1);
    model->addComponent(tau1);

    // Add display geometry.
    Ellipsoid bodyGeometry(0.5, 0.1, 0.1);
    SimTK::Transform transform(SimTK::Vec3(-0.5, 0, 0));
    auto* b0Center = new PhysicalOffsetFrame("b0_center", *b0, transform);
    b0->addComponent(b0Center);
    b0Center->attachGeometry(bodyGeometry.clone());
    auto* b1Center = new PhysicalOffsetFrame("b1_center", *b1, transform);
    b1->addComponent(b1Center);
    b1Center->attachGeometry(bodyGeometry.clone());

    return model;
}

/// Run a forward simulation using controls from an OCP solution and compare the
/// state trajectories.
MocoTrajectory runForwardSimulation(
        Model model, const MocoSolution& solution, const double& tol) {

    // Get actuator names.
    model.initSystem();
    OpenSim::Array<std::string> actuNames;
    const auto modelPath = model.getAbsolutePath();
    for (const auto& actu : model.getComponentList<Actuator>()) {
        actuNames.append(actu.getAbsolutePathString());
    }

    // Add prescribed controllers to actuators in the model, where the control
    // functions are splined versions of the actuator controls from the OCP
    // solution.
    const SimTK::Vector& time = solution.getTime();
    auto* controller = new PrescribedController();
    controller->setName("prescribed_controller");
    for (int i = 0; i < actuNames.size(); ++i) {
        const auto control = solution.getControl(actuNames[i]);
        auto* controlFunction =
                new GCVSpline(5, time.nrow(), &time[0], &control[0]);
        const auto& actu = model.getComponent<Actuator>(actuNames[i]);
        controller->addActuator(actu);
        controller->prescribeControlForActuator(
                actu.getName(), controlFunction);
    }
    model.addController(controller);

    // Add states reporter to the model.
    auto* statesRep = new StatesTrajectoryReporter();
    statesRep->setName("states_reporter");
    statesRep->set_report_time_interval(0.001);
    model.addComponent(statesRep);

    // Add a TableReporter to collect the controls.
    auto* controlsRep = new TableReporter();
    for (int i = 0; i < actuNames.size(); ++i) {
        controlsRep->addToReport(
                model.getComponent(actuNames[i]).getOutput("actuation"),
                actuNames[i]);
    }
    model.addComponent(controlsRep);

    // Simulate!
    SimTK::State state = model.initSystem();
    state.setTime(time[0]);
    Manager manager(model);
    manager.getIntegrator().setAccuracy(1e-9);
    manager.initialize(state);
    state = manager.integrate(time[time.size() - 1]);

    // Export results from states reporter to a TimeSeries Table
    TimeSeriesTable states;
    states = statesRep->getStates().exportToTable(model);

    TimeSeriesTable controls;
    controls = controlsRep->getTable();

    // Create a MocoTrajectory to facilitate states trajectory comparison (with
    // dummy data for the multipliers, which we'll ignore).
    const auto& statesTimes = states.getIndependentColumn();
    SimTK::Vector timeVec((int)statesTimes.size(), statesTimes.data(), true);
    auto forwardSolution = MocoTrajectory(timeVec, states.getColumnLabels(),
            controls.getColumnLabels(), states.getColumnLabels(), {},
            states.getMatrix(), controls.getMatrix(), states.getMatrix(),
            SimTK::RowVector(0));

    // Compare controls between foward simulation and OCP solution. These
    // should match very closely, since the foward simulation controls are
    // created from splines of the OCP solution controls
    SimTK_TEST_EQ_TOL(solution.compareContinuousVariablesRMS(
                              forwardSolution, {{"controls", {}}}),
            0, 1e-9);

    // Compare states trajectory between forward simulation and OCP solution.
    // The states trajectory may not match as well as the controls.
    SimTK_TEST_EQ_TOL(solution.compareContinuousVariablesRMS(
                              forwardSolution, {{"states", {}}}),
            0, tol);

    return forwardSolution;
}

/// Direct collocation subtests.
/// ----------------------------

/// Solve an optimal control problem where a double pendulum must reach a
/// specified final configuration while subject to a constraint that its
/// end-effector must lie on a vertical line through the origin and minimize
/// control effort.
template <typename TestType>
void testDoublePendulumPointOnLine(
        bool enforce_constraint_derivatives, std::string dynamics_mode) {
    MocoStudy study;
    study.setName("double_pendulum_point_on_line");
    MocoProblem& mp = study.updProblem();
    // Create double pendulum model and add the point-on-line constraint. The
    // constraint consists of a vertical line in the y-direction (defined in
    // ground) and the model end-effector point (the origin of body "b1").
    auto model = createDoublePendulumModel();
    const Body& b1 = model->getBodySet().get("b1");
    const Station& endeff = model->getComponent<Station>("endeff");

    PointOnLineConstraint* constraint =
            new PointOnLineConstraint(model->getGround(), Vec3(0, 1, 0),
                    Vec3(0), b1, endeff.get_location());
    model->addConstraint(constraint);
    model->finalizeConnections();
    mp.setModelCopy(*model);

    mp.setTimeBounds(0, 1);
    // Coordinate value state boundary conditions are consistent with the
    // point-on-line constraint.
    const double theta_i = 0.5;
    const double theta_f = SimTK::Pi / 2;
    mp.setStateInfo(
            "/jointset/j0/q0/value", {theta_i, theta_f}, theta_i, theta_f);
    mp.setStateInfo("/jointset/j0/q0/speed", {-50, 50});
    {
        double initial = SimTK::Pi - 2 * theta_i;
        double final = SimTK::Pi - 2 * theta_f;
        mp.setStateInfo(
                "/jointset/j1/q1/value", {final, initial}, initial, final);
    }
    mp.setStateInfo("/jointset/j1/q1/speed", {-50, 50});
    mp.setControlInfo("/tau0", {-100, 100});
    mp.setControlInfo("/tau1", {-100, 100});

    mp.addGoal<MocoControlGoal>();

    auto& ms = study.initSolver<TestType>();
    ms.set_num_mesh_intervals(20);
    ms.set_verbosity(2);
    ms.set_optim_solver("ipopt");
    ms.set_optim_convergence_tolerance(1e-3);
    ms.set_transcription_scheme("hermite-simpson");
    ms.set_enforce_constraint_derivatives(enforce_constraint_derivatives);
    ms.set_minimize_lagrange_multipliers(true);
    ms.set_lagrange_multiplier_weight(10);
    ms.set_multibody_dynamics_mode(dynamics_mode);
    ms.setGuess("bounds");

    MocoSolution solution = study.solve();
    solution.write("testConstraints_testDoublePendulumPointOnLine.sto");
    // moco.visualize(solution);

    model->initSystem();
    StatesTrajectory states = solution.exportToStatesTrajectory(mp);
    for (int i = 0; i < (int)states.getSize(); ++i) {
        const auto& s = states.get(i);
        model->realizePosition(s);
        const SimTK::Vec3& loc = endeff.getLocationInGround(s);

        // The end-effector should not have moved in the x- or z-directions.
        SimTK_TEST_EQ_TOL(loc[0], 0, 1e-2);
        SimTK_TEST_EQ_TOL(loc[2], 0, 1e-2);
    }

    // Run a forward simulation using the solution controls in prescribed
    // controllers for the model actuators and see if we get the correct states
    // trajectory back.
    runForwardSimulation(*model, solution, 2);
}

/// Solve an optimal control problem where a double pendulum must reach a
/// specified final configuration while subject to a constraint that couples
/// its two coordinates together via a linear relationship and minimizing
/// control effort.
template <typename SolverType>
void testDoublePendulumCoordinateCoupler(MocoSolution& solution,
        bool enforce_constraint_derivatives, std::string dynamics_mode) {
    std::cout.rdbuf(LogManager::cout.rdbuf());
    std::cerr.rdbuf(LogManager::cerr.rdbuf());
    MocoStudy study;
    study.setName("double_pendulum_coordinate_coupler");

    // Create double pendulum model and add the coordinate coupler constraint.
    auto model = createDoublePendulumModel();
    const Coordinate& q0 = model->getCoordinateSet().get("q0");
    const Coordinate& q1 = model->getCoordinateSet().get("q1");
    CoordinateCouplerConstraint* constraint = new CoordinateCouplerConstraint();
    Array<std::string> indepCoordNames;
    indepCoordNames.append("q0");
    constraint->setIndependentCoordinateNames(indepCoordNames);
    constraint->setDependentCoordinateName("q1");
    // Represented by the following equation,
    //      q1 = m*q0 + b
    // this linear function couples the two model coordinates such that given
    // the boundary conditions for q0 from testDoublePendulumPointOnLine, the
    // same boundary conditions for q1 should be achieved without imposing
    // bounds for this coordinate.
    const SimTK::Real m = -2;
    const SimTK::Real b = SimTK::Pi;
    LinearFunction linFunc(m, b);
    // Avoid CoordinateCoupler::setFunction(const Function&); it has a leak.
    constraint->setFunction(&linFunc);
    model->addConstraint(constraint);
    model->finalizeConnections();

    MocoProblem& mp = study.updProblem();
    mp.setModelCopy(*model);
    mp.setTimeBounds(0, 1);
    // Boundary conditions are only enforced for the first coordinate, so we can
    // test that the second coordinate is properly coupled.
    mp.setStateInfo("/jointset/j0/q0/value", {-5, 5}, 0, SimTK::Pi / 2);
    mp.setStateInfo("/jointset/j0/q0/speed", {-10, 10}, 0, 0);
    mp.setStateInfo("/jointset/j1/q1/value", {-10, 10});
    mp.setStateInfo("/jointset/j1/q1/speed", {-5, 5}, 0, 0);
    mp.setControlInfo("/tau0", {-50, 50});
    mp.setControlInfo("/tau1", {-50, 50});
    mp.addGoal<MocoControlGoal>();

    auto& ms = study.initSolver<SolverType>();
    ms.set_num_mesh_intervals(20);
    ms.set_verbosity(2);
    ms.set_optim_solver("ipopt");
    ms.set_optim_convergence_tolerance(1e-3);
    ms.set_transcription_scheme("hermite-simpson");
    ms.set_enforce_constraint_derivatives(enforce_constraint_derivatives);
    ms.set_minimize_lagrange_multipliers(true);
    ms.set_lagrange_multiplier_weight(10);
    ms.set_multibody_dynamics_mode(dynamics_mode);
    ms.setGuess("bounds");

    solution = study.solve();
    solution.write("testConstraints_testDoublePendulumCoordinateCoupler.sto");
    // moco.visualize(solution);

    model->initSystem();
    StatesTrajectory states = solution.exportToStatesTrajectory(mp);
    for (int i = 0; i < (int)states.getSize(); ++i) {
        const auto& s = states.get(i);
        model->realizePosition(s);

        // The coordinates should be coupled according to the linear function
        // described above.
        SimTK_TEST_EQ_TOL(q1.getValue(s), m * q0.getValue(s) + b, 1e-2);
    }

    // Run a forward simulation using the solution controls in prescribed
    // controllers for the model actuators and see if we get the correct states
    // trajectory back.
    runForwardSimulation(*model, solution, 1e-1);
}

/// Solve an optimal control problem where a double pendulum must follow a
/// prescribed motion based on the previous test case (see
/// testDoublePendulumCoordinateCoupler).
template <typename SolverType>
void testDoublePendulumPrescribedMotion(MocoSolution& couplerSolution,
        bool enforce_constraint_derivatives, std::string dynamics_mode) {
    MocoStudy study;
    study.setName("double_pendulum_prescribed_motion");
    MocoProblem& mp = study.updProblem();

    // Create double pendulum model.
    auto model = createDoublePendulumModel();
    // Create a spline set for the model states from the previous solution. We
    // need to call initSystem() and set the model here in order to convert the
    // solution from the previous problem to a StatesTrajectory.
    model->initSystem();
    mp.setModelCopy(*model);

    TimeSeriesTable statesTrajCoupler =
            couplerSolution.exportToStatesTrajectory(mp).exportToTable(*model);
    GCVSplineSet statesSpline(statesTrajCoupler);

    // Apply the prescribed motion constraints.
    Coordinate& q0 = model->updJointSet().get("j0").updCoordinate();
    q0.setPrescribedFunction(statesSpline.get("/jointset/j0/q0/value"));
    q0.setDefaultIsPrescribed(true);
    Coordinate& q1 = model->updJointSet().get("j1").updCoordinate();
    q1.setPrescribedFunction(statesSpline.get("/jointset/j1/q1/value"));
    q1.setDefaultIsPrescribed(true);
    // Set the model again after implementing the constraints.
    mp.setModelCopy(*model);

    mp.setTimeBounds(0, 1);
    // No bounds here, since the problem is already highly constrained by the
    // prescribed motion constraints on the coordinates.
    mp.setStateInfo("/jointset/j0/q0/value", {-10, 10});
    mp.setStateInfo("/jointset/j0/q0/speed", {-50, 50});
    mp.setStateInfo("/jointset/j1/q1/value", {-10, 10});
    mp.setStateInfo("/jointset/j1/q1/speed", {-50, 50});
    mp.setControlInfo("/tau0", {-25, 25});
    mp.setControlInfo("/tau1", {-25, 25});

    mp.addGoal<MocoControlGoal>();

    auto& ms = study.initSolver<SolverType>();
    ms.set_num_mesh_intervals(20);
    ms.set_verbosity(2);
    ms.set_optim_solver("ipopt");
    ms.set_optim_convergence_tolerance(1e-3);
    ms.set_transcription_scheme("hermite-simpson");
    ms.set_enforce_constraint_derivatives(enforce_constraint_derivatives);
    ms.set_minimize_lagrange_multipliers(true);
    ms.set_lagrange_multiplier_weight(10);
    ms.set_multibody_dynamics_mode(dynamics_mode);

    // Set guess based on coupler solution trajectory.
    MocoTrajectory guess(ms.createGuess("bounds"));
    guess.setStatesTrajectory(statesTrajCoupler);
    ms.setGuess(guess);

    MocoSolution solution = study.solve();
    solution.write("testConstraints_testDoublePendulumPrescribedMotion.sto");
    // study.visualize(solution);

    // Create a TimeSeriesTable containing the splined state data from
    // testDoublePendulumCoordinateCoupler. Since this splined data could be
    // somewhat different from the coordinate coupler OCP solution, we use this
    // to create a direct comparison between the prescribed motion OCP solution
    // states and exactly what the PrescribedMotion constraints should be
    // enforcing.
    auto statesTraj = solution.exportToStatesTrajectory(mp);
    // Initialize data structures to use in the TimeSeriesTable
    // convenience constructor.
    std::vector<double> indVec((int)statesTraj.getSize());
    SimTK::Matrix depData(
            (int)statesTraj.getSize(), (int)solution.getStateNames().size());
    Vector timeVec(1);
    for (int i = 0; i < (int)statesTraj.getSize(); ++i) {
        const auto& s = statesTraj.get(i);
        const SimTK::Real& time = s.getTime();
        indVec[i] = time;
        timeVec.updElt(0, 0) = time;
        depData.set(i, 0,
                statesSpline.get("/jointset/j0/q0/value").calcValue(timeVec));
        depData.set(i, 1,
                statesSpline.get("/jointset/j1/q1/value").calcValue(timeVec));
        // The values for the speed states are created from the spline
        // derivative values.
        depData.set(i, 2,
                statesSpline.get("/jointset/j0/q0/value")
                        .calcDerivative({0}, timeVec));
        depData.set(i, 3,
                statesSpline.get("/jointset/j1/q1/value")
                        .calcDerivative({0}, timeVec));
    }
    TimeSeriesTable splineStateValues(
            indVec, depData, solution.getStateNames());

    // Create a MocoTrajectory containing the splined state values. The splined
    // state values are also set for the controls and adjuncts as dummy data.
    const auto& statesTimes = splineStateValues.getIndependentColumn();
    SimTK::Vector time((int)statesTimes.size(), statesTimes.data(), true);
    auto mocoIterSpline = MocoTrajectory(time, splineStateValues.getColumnLabels(),
            splineStateValues.getColumnLabels(),
            splineStateValues.getColumnLabels(), {},
            splineStateValues.getMatrix(), splineStateValues.getMatrix(),
            splineStateValues.getMatrix(), SimTK::RowVector(0));

    // Only compare the position-level values between the current solution
    // states and the states from the previous test (original and splined).
    // These should match well, since position-level values are enforced
    // directly via a path constraint in the current problem formulation (see
    // MocoTropterSolver for details).

    SimTK_TEST_EQ_TOL(solution.compareContinuousVariablesRMS(mocoIterSpline,
                              {{"states", {"/jointset/j0/q0/value",
                                                  "/jointset/j1/q1/value"}}}),
            0, 1e-3);
    SimTK_TEST_EQ_TOL(solution.compareContinuousVariablesRMS(couplerSolution,
                              {{"states", {"/jointset/j0/q0/value",
                                                  "/jointset/j1/q1/value"}}}),
            0, 1e-3);
    // Only compare the velocity-level values between the current solution
    // states and the states from the previous test (original and splined).
    // These won't match as well as the position-level values, since velocity-
    // level errors are not enforced in the current problem formulation.
    SimTK_TEST_EQ_TOL(solution.compareContinuousVariablesRMS(mocoIterSpline,
                              {{"states", {"/jointset/j0/q0/speed",
                                                  "/jointset/j1/q1/speed"}}}),
            0, 1e-1);
    SimTK_TEST_EQ_TOL(solution.compareContinuousVariablesRMS(couplerSolution,
                              {{"states", {"/jointset/j0/q0/speed",
                                                  "/jointset/j1/q1/speed"}}}),
            0, 1e-1);
    // Compare only the actuator controls. These match worse compared to the
    // velocity-level states. It is currently unclear to what extent this is
    // related to velocity-level states not matching well or the how the model
    // constraints are enforced in the current formulation.
    SimTK_TEST_EQ_TOL(solution.compareContinuousVariablesRMS(couplerSolution,
                              {{"controls", {"/tau0", "/tau1"}}}),
            0, 5);

    // Run a forward simulation using the solution controls in prescribed
    // controllers for the model actuators and see if we get the correct states
    // trajectory back.
    runForwardSimulation(*model, solution, 1e-1);
}

TEMPLATE_TEST_CASE("DoublePendulum with and without constraint derivatives",
        "[explicit]", MocoTropterSolver, MocoCasADiSolver) {
    SECTION("DoublePendulum without constraint derivatives") {
        MocoSolution couplerSol;
        testDoublePendulumCoordinateCoupler<TestType>(
                couplerSol, false, "explicit");
        testDoublePendulumPrescribedMotion<TestType>(
                couplerSol, false, "explicit");
    }

    SECTION("DoublePendulum with constraint derivatives") {
        MocoSolution couplerSol;
        testDoublePendulumCoordinateCoupler<TestType>(
                couplerSol, true, "explicit");
        testDoublePendulumPrescribedMotion<TestType>(
                couplerSol, true, "explicit");
    }
}

TEST_CASE("DoublePendulum with and without constraint derivatives",
        "[implicit]") {
    SECTION("DoublePendulum without constraint derivatives") {
        MocoSolution couplerSol;
        testDoublePendulumCoordinateCoupler<MocoCasADiSolver>(
                couplerSol, false, "implicit");
        testDoublePendulumPrescribedMotion<MocoCasADiSolver>(
                couplerSol, false, "implicit");
    }

    SECTION("DoublePendulum with constraint derivatives") {
        MocoSolution couplerSol;
        testDoublePendulumCoordinateCoupler<MocoCasADiSolver>(
                couplerSol, true, "implicit");
        testDoublePendulumPrescribedMotion<MocoCasADiSolver>(
                couplerSol, true, "implicit");
    }
}

TEMPLATE_TEST_CASE("DoublePendulumPointOnLine without constraint derivatives",
        "[explicit]", MocoTropterSolver, MocoCasADiSolver) {
    testDoublePendulumPointOnLine<TestType>(false, "explicit");
}

TEMPLATE_TEST_CASE("DoublePendulumPointOnLine with constraint derivatives",
        "[explicit]", MocoTropterSolver, MocoCasADiSolver) {
    testDoublePendulumPointOnLine<TestType>(true, "explicit");
}

TEST_CASE("DoublePendulumPointOnLine without constraint derivatives",
        "[implicit]") {
    testDoublePendulumPointOnLine<MocoCasADiSolver>(false, "implicit");
}

TEST_CASE(
        "DoublePendulumPointOnLine with constraint derivatives", "[implicit]") {
    testDoublePendulumPointOnLine<MocoCasADiSolver>(true, "implicit");
}

class EqualControlConstraint : public MocoPathConstraint {
    OpenSim_DECLARE_CONCRETE_OBJECT(EqualControlConstraint, MocoPathConstraint);

protected:
    void initializeOnModelImpl(
            const Model& model, const MocoProblemInfo&) const override {
        // Make sure the model generates a state object with the two controls we
        // expect, no more and no less.
        const auto state = model.getWorkingState();
        model.realizeVelocity(state);
        OPENSIM_THROW_IF(model.getControls(state).size() != 2, Exception,
                "State has incorrect number of controls (two expected).");

        // There is only constraint equation: match the two model controls.
        setNumEquations(1);
    }
    void calcPathConstraintErrorsImpl(
            const SimTK::State& state, SimTK::Vector& errors) const override {
        getModel().realizeVelocity(state);

        const auto& controls = getModel().getControls(state);
        // In the problem below, the actuators are bilateral and act in
        // opposite directions, so we use addition to create the residual here.
        errors[0] = controls[1] + controls[0];
    }
};

/// Solve an optimal control problem where a double pendulum must reach a
/// specified final configuration while subject to a constraint that its
/// actuators must produce an equal control trajectory.
TEMPLATE_TEST_CASE(
        "DoublePendulumEqualControl", "", MocoTropterSolver, MocoCasADiSolver) {
    std::cout.rdbuf(LogManager::cout.rdbuf());
    std::cerr.rdbuf(LogManager::cerr.rdbuf());
    OpenSim::Object::registerType(EqualControlConstraint());
    MocoStudy study;
    study.setName("double_pendulum_equal_control");
    MocoProblem& mp = study.updProblem();
    auto model = createDoublePendulumModel();
    model->finalizeConnections();
    mp.setModelCopy(*model);

    auto* equalControlConstraint =
            mp.addPathConstraint<EqualControlConstraint>();
    MocoConstraintInfo cInfo;
    cInfo.setBounds(std::vector<MocoBounds>(1, {0, 0}));
    equalControlConstraint->setConstraintInfo(cInfo);

    mp.setTimeBounds(0, 1);
    // Coordinate value state boundary conditions are consistent with the
    // point-on-line constraint and should require the model to "unfold" itself.
    mp.setStateInfo("/jointset/j0/q0/value", {-10, 10}, 0, SimTK::Pi / 2);
    mp.setStateInfo("/jointset/j0/q0/speed", {-50, 50});
    mp.setStateInfo("/jointset/j1/q1/value", {-10, 10}, SimTK::Pi, 0);
    mp.setStateInfo("/jointset/j1/q1/speed", {-50, 50});
    mp.setControlInfo("/tau0", {-50, 50});
    mp.setControlInfo("/tau1", {-50, 50});

    mp.addGoal<MocoControlGoal>();

    auto& ms = study.initSolver<TestType>();
    ms.set_num_mesh_intervals(25);
    ms.set_verbosity(2);
    ms.set_optim_solver("ipopt");
    ms.set_optim_convergence_tolerance(1e-3);
    ms.setGuess("bounds");

    MocoSolution solution = study.solve();
    solution.write("testConstraints_testDoublePendulumEqualControl.sto");
    // moco.visualize(solution);

    const auto& control_tau0 = solution.getControl("/tau0");
    const auto& control_tau1 = solution.getControl("/tau1");
    const auto& control_res = control_tau1.abs() - control_tau0.abs();
    SimTK_TEST_EQ_TOL(control_res.normRMS(), 0, 1e-6);

    // Run a forward simulation using the solution controls in prescribed
    // controllers for the model actuators and see if we get the correct states
    // trajectory back.
    // TODO why does the forward solution match so poorly here?
    MocoTrajectory forwardSolution = runForwardSimulation(*model, solution, 2);
    // moco.visualize(forwardSolution);

    // Test de/serialization.
    // ======================
    std::string setup_fname =
            "testConstraints_testDoublePendulumEqualControl.omoco";
    study.print(setup_fname);
    MocoSolution solutionDeserialized;
    MocoStudy mocoDeserialize(setup_fname);
    solutionDeserialized = mocoDeserialize.solve();
    SimTK_TEST(solution.isNumericallyEqual(solutionDeserialized));
}

// This problem is a point mass welded to ground, with gravity. We are
// solving for the mass that allows the point mass to obey the constraint
// of staying in place. This checks that the parameters are applied to both
// ModelBase and ModelDisabledConstraints.
TEMPLATE_TEST_CASE(
        "Parameters are set properly for Base and DisabledConstraints", "",
        MocoTropterSolver /*, too damn slow: MocoCasADiSolver*/) {
    std::cout.rdbuf(LogManager::cout.rdbuf());
    std::cerr.rdbuf(LogManager::cerr.rdbuf());
    Model model;
    auto* body = new Body("b", 0.7, SimTK::Vec3(0), SimTK::Inertia(1));
    model.addBody(body);

    auto* joint = new FreeJoint("j", model.getGround(), *body);
    model.addJoint(joint);

    auto* constraint = new WeldConstraint("weld", model.getGround(),
            SimTK::Transform(), *body, SimTK::Transform());
    model.addConstraint(constraint);
    model.finalizeConnections();

    MocoStudy study;
    auto& problem = study.updProblem();
    problem.setModelCopy(model);
    problem.setTimeBounds(0, 1);
    problem.addParameter("mass", "/bodyset/b", "mass", MocoBounds(0.5, 1.5));
    auto& solver = study.initSolver<TestType>();
    solver.set_num_mesh_intervals(10);
    MocoSolution solution = study.solve();
    CHECK(solution.getParameter("mass") == Approx(1.0).epsilon(1e-3));
}

class MocoJointReactionComponentGoal : public MocoGoal {
    OpenSim_DECLARE_CONCRETE_OBJECT(MocoJointReactionComponentGoal, MocoGoal);

public:
    void initializeOnModelImpl(const Model&) const override {
        setNumIntegralsAndOutputs(1, 1);
    }
    void calcIntegrandImpl(
            const SimTK::State& state, double& integrand) const override {
        getModel().realizeAcceleration(state);
        const auto& joint = getModel().getComponent<Joint>("jointset/j1");
        // Minus sign since we are maximizing.
        integrand = -joint.calcReactionOnChildExpressedInGround(state)[0][0];
    }
    void calcGoalImpl(
            const GoalInput& input, SimTK::Vector& cost) const override {
        cost[0] = input.integral;
    }
};

template <typename TestType>
void testDoublePendulumPointOnLineJointReaction(
        bool enforce_constraint_derivatives, std::string dynamics_mode) {
    MocoStudy study;
    study.setName("double_pendulum_point_on_line");
    MocoProblem& mp = study.updProblem();
    // Create double pendulum model and add the point-on-line constraint. The
    // constraint consists of a vertical line in the y-direction (defined in
    // ground) and the model end-effector point (the origin of body "b1").
    // TODO: Choose a function with acceleration to ensure that accelerations
    // are propagated successfully.
    const auto pi = SimTK::Pi;
    auto model = createDoublePendulumModel();
    model->updCoordinateSet().get("q0").setPrescribedFunction(
            Constant(0.25 * pi));
    model->updCoordinateSet().get("q0").setDefaultIsPrescribed(true);
    model->updCoordinateSet().get("q1").setPrescribedFunction(
            Constant(0.5 * pi));
    model->updCoordinateSet().get("q1").setDefaultIsPrescribed(true);

    const Station& endeff = model->getComponent<Station>("endeff");
    auto* actuator = new PointActuator("b1");
    actuator->setName("push");
    actuator->set_point(endeff.get_location());
    actuator->set_point_is_global(false);
    actuator->set_direction(Vec3(0, 0, -1));
    actuator->set_force_is_global(true);
    model->addComponent(actuator);

    model->finalizeConnections();
    mp.setModelCopy(*model);

    mp.setTimeBounds(0, 1);
    mp.setStateInfo("/jointset/j0/q0/value", {-0.6 * pi, 0.6 * pi});
    mp.setStateInfo("/jointset/j0/q0/speed", {-10, 10});
    mp.setStateInfo("/jointset/j1/q1/value", {0, pi});
    mp.setStateInfo("/jointset/j1/q1/speed", {-10, 10});
    mp.setControlInfo("/tau0", {-20, 20});
    mp.setControlInfo("/tau1", {-20, 20});
    mp.setControlInfo("/push", {-20, 20});

    // This cost tries to *maximize* joint j1's reaction torque in the
    // x-direction, which should cause the actuator "push" to hit its upper
    // bound.
    mp.addGoal<MocoJointReactionComponentGoal>();

    auto& ms = study.initSolver<TestType>();
    int N = 5;
    ms.set_num_mesh_intervals(N);
    ms.set_verbosity(2);
    ms.set_optim_solver("ipopt");
    ms.set_optim_convergence_tolerance(1e-6);
    ms.set_transcription_scheme("hermite-simpson");
    ms.set_enforce_constraint_derivatives(enforce_constraint_derivatives);
    ms.set_minimize_lagrange_multipliers(true);
    ms.set_lagrange_multiplier_weight(10);
    ms.set_multibody_dynamics_mode(dynamics_mode);
    ms.setGuess("bounds");

    MocoSolution solution = study.solve().unseal();
    solution.write(
            "testConstraints_testDoublePendulumPointOnLineJointReaction.sto");

    // Check that the actuator "push" is hitting its upper bound.
    CHECK(solution.getControl("/push")[0] == Approx(20).epsilon(1e-4));
    // Check that j1's x-direction reaction torque (the only objective term)
    // is the proper value.
    CHECK(solution.getObjective() == Approx(-1. / sqrt(2) * 20).epsilon(1e-2));
}

TEMPLATE_TEST_CASE(
        "DoublePendulumPointOnLineJointReaction with constraint derivatives",
        "[explicit]", MocoTropterSolver, MocoCasADiSolver) {
    testDoublePendulumPointOnLineJointReaction<TestType>(true, "explicit");
}

TEMPLATE_TEST_CASE("DoublePendulumPointOnLineJointReaction implicit with "
                   "constraint derivatives",
        "[implicit]", MocoCasADiSolver) {
    testDoublePendulumPointOnLineJointReaction<TestType>(true, "implicit");
}

TEST_CASE("Multipliers are correct", "") {
    std::cout.rdbuf(LogManager::cout.rdbuf());
    std::cerr.rdbuf(LogManager::cerr.rdbuf());
    SECTION("Body welded to ground") {
        auto dynamics_mode =
                GENERATE(as<std::string>{}, "implicit", "explicit");

        Model model;
        const double mass = 1.3169;
        auto* body = new Body("body", mass, SimTK::Vec3(0), SimTK::Inertia(1));
        model.addBody(body);

        auto* joint = new FreeJoint("joint", model.getGround(), *body);
        model.addJoint(joint);

        auto* constr = new WeldConstraint("constraint", model.getGround(),
                SimTK::Transform(), *body, SimTK::Transform());
        model.addConstraint(constr);
        model.finalizeConnections();

        MocoStudy study;
        auto& problem = study.updProblem();
        problem.setModelCopy(model);

        problem.setTimeBounds(0, 0.5);

        auto& solver = study.initCasADiSolver();
        solver.set_num_mesh_intervals(5);
        solver.set_multibody_dynamics_mode(dynamics_mode);
        solver.set_transcription_scheme("hermite-simpson");
        solver.set_enforce_constraint_derivatives(true);

        MocoSolution solution = study.solve();

        // Constraints 0 through 5 are the locks for the 6 DOFs.
        const auto MX = solution.getMultiplier("lambda_cid6_p0");
        SimTK::Vector zero(MX);
        zero.setToZero();
        OpenSim_CHECK_MATRIX_TOL(MX, zero, 1e-5);
        const auto MY = solution.getMultiplier("lambda_cid6_p1");
        OpenSim_CHECK_MATRIX_TOL(MY, zero, 1e-5);
        const auto MZ = solution.getMultiplier("lambda_cid6_p2");
        OpenSim_CHECK_MATRIX_TOL(MZ, zero, 1e-5);
        const auto FX = solution.getMultiplier("lambda_cid6_p3");
        OpenSim_CHECK_MATRIX_TOL(FX, zero, 1e-5);
        const auto FY = solution.getMultiplier("lambda_cid6_p4");
        SimTK::Vector g(zero.size(), model.get_gravity()[1]);
        OpenSim_CHECK_MATRIX_TOL(FY, mass * g, 1e-5);
        const auto FZ = solution.getMultiplier("lambda_cid6_p5");
        OpenSim_CHECK_MATRIX_TOL(FZ, zero, 1e-5);
    }

    // This problem is a point mass constrained to the line 0 = x - y.
    // constraint Jacobian G is [1, -1].
    //      m xdd + G(0) * lambda = Fx  -> m xdd + lambda = Fx
    //      m ydd + G(1) * lambda = Fy  -> m ydd - lambda = Fy
    // Since xdd = ydd, we have:
    //      lambda = 0.5 * (Fx - Fy).
    // This test ensures that the multiplier has the correct value.
    SECTION("Planar point mass with CoordinateCouplerConstraint") {

        auto dynamics_mode =
                GENERATE(as<std::string>{}, "implicit", "explicit");

        Model model = ModelFactory::createPlanarPointMass();
        model.set_gravity(Vec3(0));
        CoordinateCouplerConstraint* constraint =
                new CoordinateCouplerConstraint();
        Array<std::string> names;
        names.append("tx");
        constraint->setIndependentCoordinateNames(names);
        constraint->setDependentCoordinateName("ty");
        LinearFunction func(1.0, 0.0);
        constraint->setFunction(func);
        model.addConstraint(constraint);

        model.finalizeConnections();

        MocoStudy study;
        auto& problem = study.updProblem();
        problem.setModelCopy(model);

        problem.setTimeBounds(0, 1);
        problem.setStateInfo("/jointset/tx/tx/value", {-5, 5}, 0, 3);
        problem.setStateInfo("/jointset/tx/tx/speed", {-5, 5}, 0, 0);
        problem.setControlInfo("/forceset/force_x", 0.5);

        problem.addGoal<MocoControlGoal>();

        auto& solver = study.initCasADiSolver();
        solver.set_num_mesh_intervals(10);
        solver.set_multibody_dynamics_mode(dynamics_mode);
        solver.set_transcription_scheme("hermite-simpson");
        solver.set_enforce_constraint_derivatives(true);
        MocoSolution solution = study.solve();
        const auto Fx = solution.getControl("/forceset/force_x");
        const auto Fy = solution.getControl("/forceset/force_y");
        const auto lambda = solution.getMultiplier("lambda_cid2_p0");

        OpenSim_CHECK_MATRIX_TOL(lambda, 0.5 * (Fx - Fy), 1e-5);
    }
}

// Ensure that we correctly handle the combination of prescribed kinematics
// (PositionMotion) and kinematic constraints. This test is similar to the one
// above except that we prescribe motions for tx and ty.
TEST_CASE("Prescribed kinematics with kinematic constraints", "") {
    std::cout.rdbuf(LogManager::cout.rdbuf());
    std::cerr.rdbuf(LogManager::cerr.rdbuf());
    Model model = ModelFactory::createPlanarPointMass();
    model.set_gravity(Vec3(0));
    CoordinateCouplerConstraint* constraint = new CoordinateCouplerConstraint();
    Array<std::string> names;
    names.append("tx");
    constraint->setIndependentCoordinateNames(names);
    constraint->setDependentCoordinateName("ty");
    LinearFunction func(1.0, 0.0);
    constraint->setFunction(func);
    model.addConstraint(constraint);

    auto* posmot = new PositionMotion();
    Sine function = Sine(1.0, 1.0, 0, 1.0);
    posmot->setPositionForCoordinate(model.getCoordinateSet().get(0), function);
    posmot->setPositionForCoordinate(model.getCoordinateSet().get(1), function);
    model.addComponent(posmot);

    model.finalizeConnections();

    MocoStudy study;
    auto& problem = study.updProblem();
    problem.setModelCopy(model);

    problem.setTimeBounds(0, 3);
    problem.setControlInfo("/forceset/force_x", 0.5);

    problem.addGoal<MocoControlGoal>();

    auto& solver = study.initCasADiSolver();
    solver.set_num_mesh_intervals(10);
    solver.set_multibody_dynamics_mode("implicit");
    solver.set_interpolate_control_midpoints(false);
    MocoSolution solution = study.solve();
    const auto Fx = solution.getControl("/forceset/force_x");
    const auto Fy = solution.getControl("/forceset/force_y");
    const auto lambda = solution.getMultiplier("lambda_cid2_p0");

    OpenSim_CHECK_MATRIX_TOL(lambda, 0.5 * (Fx - Fy), 1e-5);
}

TEMPLATE_TEST_CASE(
        "MocoControlBoundConstraint", "", MocoTropterSolver, MocoCasADiSolver) {
    SECTION("Lower bound only") {
        MocoStudy study;
        auto& problem = study.updProblem();
        problem.setModelCopy(ModelFactory::createPendulum());
        problem.setTimeBounds(0, 1);
        problem.setStateInfo("/jointset/j0/q0/value", {-10, 10}, 0);
        problem.setStateInfo("/jointset/j0/q0/speed", {-10, 10}, 0);
        problem.setControlInfo("/tau0", {-5, 5});
        problem.addGoal<MocoControlGoal>();
        auto* constr = problem.addPathConstraint<MocoControlBoundConstraint>();
        const double lowerBound = 0.1318;
        constr->addControlPath("/tau0");
        constr->setLowerBound(Constant(lowerBound));

<<<<<<< HEAD
        moco.initSolver<TestType>();
        MocoSolution solution = moco.solve();
=======
        auto& solver = study.initSolver<TestType>();
        MocoSolution solution = study.solve();
>>>>>>> 19abc27e
        SimTK::Vector expected(solution.getNumTimes());
        expected = lowerBound;
        OpenSim_CHECK_MATRIX_ABSTOL(
                solution.getControlsTrajectory(), expected, 1e-6);
    }

    SECTION("Upper bound only") {
        MocoStudy study;
        auto& problem = study.updProblem();
        problem.setModelCopy(ModelFactory::createPendulum());
        problem.setTimeBounds(0, {0.1, 10});
        problem.setStateInfo("/jointset/j0/q0/value", {0, 1}, 0, 0.53);
        problem.setStateInfo("/jointset/j0/q0/speed", {-10, 10}, 0, 0);
        problem.setControlInfo("/tau0", {-20, 20});
        problem.addGoal<MocoFinalTimeGoal>();
        auto* constr = problem.addPathConstraint<MocoControlBoundConstraint>();
        constr->addControlPath("/tau0");
        const double upperBound = 11.236;
        constr->setUpperBound(Constant(upperBound));

<<<<<<< HEAD
        moco.initSolver<TestType>();
        MocoSolution solution = moco.solve();
=======
        auto& solver = study.initSolver<TestType>();
        MocoSolution solution = study.solve();
>>>>>>> 19abc27e
        SimTK::Vector expected(solution.getNumTimes());
        expected = upperBound;
        CHECK(SimTK::max(solution.getControlsTrajectory())[0] ==
                Approx(upperBound).margin(1e-6));
        CHECK(SimTK::min(solution.getControlsTrajectory())[0] ==
                Approx(-20).margin(1e-6));
    }

    SECTION("Upper and lower bounds are the same") {
        MocoStudy study;
        auto& problem = study.updProblem();
        problem.setModelCopy(ModelFactory::createPendulum());
        problem.setTimeBounds(0, 1);
        problem.setStateInfo("/jointset/j0/q0/value", {-10, 10}, 0);
        problem.setStateInfo("/jointset/j0/q0/speed", {-10, 10}, 0);
        problem.setControlInfo("/tau0", {-5, 5});
        problem.addGoal<MocoControlGoal>();
        PiecewiseLinearFunction violateLower;
        violateLower.addPoint(0, 0);
        violateLower.addPoint(0.2, 0.5316);
        violateLower.addPoint(0.7, -0.3137);
        violateLower.addPoint(1, .0319);
        auto* constr = problem.addPathConstraint<MocoControlBoundConstraint>();
        constr->addControlPath("/tau0");
        constr->setLowerBound(violateLower);
        constr->setEqualityWithLower(true);
<<<<<<< HEAD
        moco.initSolver<TestType>();
        MocoSolution solution = moco.solve();
=======
        auto& solver = study.initSolver<TestType>();
        MocoSolution solution = study.solve();
>>>>>>> 19abc27e
        SimTK::Vector expectedV(solution.getNumTimes());
        for (int itime = 0; itime < expectedV.size(); ++itime) {
            SimTK::Vector arg(1);
            arg[0] = solution.getTime()[itime];
            expectedV[itime] = violateLower.calcValue(arg);
        }
        MocoTrajectory expected = solution;
        expected.setControl("/tau0", expectedV);

        CHECK(solution.compareContinuousVariablesRMS(
                      expected, {{"controls", {}}}) < 1e-3);
    }

    SECTION("Time range of bounds function is too small.") {
        MocoStudy study;
        auto& problem = study.updProblem();
        problem.setModelCopy(ModelFactory::createPendulum());
        problem.setTimeBounds({-31, 0}, {1, 50});
        problem.addGoal<MocoControlGoal>();
        GCVSpline violateLower;
        violateLower.setDegree(5);
        violateLower.addPoint(-30.9999, 0);
        violateLower.addPoint(0, 0);
        violateLower.addPoint(0.5, 0);
        violateLower.addPoint(0.7, 0);
        violateLower.addPoint(0.8, 0);
        violateLower.addPoint(0.9, 0);
        violateLower.addPoint(50, 0.319);
        auto* constr = problem.addPathConstraint<MocoControlBoundConstraint>();
        constr->addControlPath("/tau0");
        constr->setLowerBound(violateLower);
        CHECK_THROWS_WITH(study.solve(),
                Contains("must be less than or equal to the minimum"));
        constr->clearLowerBound();
        GCVSpline violateUpper;
        violateUpper.setDegree(5);
        violateUpper.addPoint(-31, 0);
        violateUpper.addPoint(0, 0);
        violateUpper.addPoint(0.5, 0);
        violateUpper.addPoint(0.7, 0);
        violateUpper.addPoint(0.8, 0);
        violateUpper.addPoint(0.9, 0);
        violateUpper.addPoint(49.99999, .0319);
        constr->setUpperBound(violateUpper);
        CHECK_THROWS_WITH(study.solve(),
                Contains("must be greater than or equal to the maximum"));
    }

    SECTION("Can omit both bounds.") {
        MocoStudy study;
        auto& problem = study.updProblem();
        problem.setModelCopy(ModelFactory::createPendulum());
        problem.setTimeBounds(0, 1);
        problem.setStateInfo("/jointset/j0/q0/value", {-10, 10}, 0);
        problem.setStateInfo("/jointset/j0/q0/speed", {-10, 10}, 0);
        problem.setControlInfo("/tau0", {-5, 5});
        problem.addGoal<MocoControlGoal>();
        auto* constr = problem.addPathConstraint<MocoControlBoundConstraint>();
        study.solve();
        constr->addControlPath("/tau0");
        study.solve();
    }
}<|MERGE_RESOLUTION|>--- conflicted
+++ resolved
@@ -1293,13 +1293,8 @@
         constr->addControlPath("/tau0");
         constr->setLowerBound(Constant(lowerBound));
 
-<<<<<<< HEAD
-        moco.initSolver<TestType>();
-        MocoSolution solution = moco.solve();
-=======
         auto& solver = study.initSolver<TestType>();
         MocoSolution solution = study.solve();
->>>>>>> 19abc27e
         SimTK::Vector expected(solution.getNumTimes());
         expected = lowerBound;
         OpenSim_CHECK_MATRIX_ABSTOL(
@@ -1320,13 +1315,8 @@
         const double upperBound = 11.236;
         constr->setUpperBound(Constant(upperBound));
 
-<<<<<<< HEAD
-        moco.initSolver<TestType>();
-        MocoSolution solution = moco.solve();
-=======
         auto& solver = study.initSolver<TestType>();
         MocoSolution solution = study.solve();
->>>>>>> 19abc27e
         SimTK::Vector expected(solution.getNumTimes());
         expected = upperBound;
         CHECK(SimTK::max(solution.getControlsTrajectory())[0] ==
@@ -1353,13 +1343,8 @@
         constr->addControlPath("/tau0");
         constr->setLowerBound(violateLower);
         constr->setEqualityWithLower(true);
-<<<<<<< HEAD
-        moco.initSolver<TestType>();
-        MocoSolution solution = moco.solve();
-=======
         auto& solver = study.initSolver<TestType>();
         MocoSolution solution = study.solve();
->>>>>>> 19abc27e
         SimTK::Vector expectedV(solution.getNumTimes());
         for (int itime = 0; itime < expectedV.size(); ++itime) {
             SimTK::Vector arg(1);
