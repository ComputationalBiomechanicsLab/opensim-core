--- conflicted
+++ resolved
@@ -395,31 +395,6 @@
                 SimTK_TEST_EQ(info.getBounds().getUpper(), 15);
             }
         }
-<<<<<<< HEAD
-=======
-
-        problem.setControlInfo("/residuals_0", {-5, 5});
-        problem.setControlInfo("/residuals_3", {-7.5, 10});
-        {
-            {
-                const auto& probinfo0 = phase0.getControlInfo("/residuals_0");
-                SimTK_TEST_EQ(probinfo0.getBounds().getLower(), -5);
-                SimTK_TEST_EQ(probinfo0.getBounds().getUpper(), 5);
-                const auto& probinfo3 = phase0.getControlInfo("/residuals_3");
-                SimTK_TEST_EQ(probinfo3.getBounds().getLower(), -7.5);
-                SimTK_TEST_EQ(probinfo3.getBounds().getUpper(), 10);
-            }
-            MocoProblemRep rep = problem.createRep();
-            {
-                const auto& info0 = rep.getControlInfo("/residuals_0");
-                SimTK_TEST_EQ(info0.getBounds().getLower(), -5);
-                SimTK_TEST_EQ(info0.getBounds().getUpper(), 5);
-                const auto& info3 = rep.getControlInfo("/residuals_3");
-                SimTK_TEST_EQ(info3.getBounds().getLower(), -7.5);
-                SimTK_TEST_EQ(info3.getBounds().getUpper(), 10);
-            }
-        }
->>>>>>> 2d3e7d32
         SECTION("Setting only initial/final bounds explicitly.") {
             SECTION("Initial coordinate value") {
                 problem.setStateInfo("/slider/position/value", {}, {-5.0, 3.6});
@@ -459,12 +434,140 @@
                 SimTK_TEST_EQ(info.getFinalBounds().getUpper(), 2.5);
             }
             SECTION("Initial coordinate speed") {
-<<<<<<< HEAD
                 problem.setStateInfo(
                         "/slider/position/speed", {}, {-4.1, 3.9});
-=======
+                {
+                    const auto& info =
+                            phase0.getStateInfo("/slider/position/speed");
+                    SimTK_TEST(!info.getBounds().isSet());
+                    SimTK_TEST_EQ(info.getInitialBounds().getLower(), -4.1);
+                    SimTK_TEST_EQ(info.getInitialBounds().getUpper(), 3.9);
+                    SimTK_TEST(!info.getFinalBounds().isSet());
+                }
+                MocoProblemRep rep = problem.createRep();
+                const auto& info = rep.getStateInfo("/slider/position/speed");
+                SimTK_TEST_EQ(info.getBounds().getLower(), -50);
+                SimTK_TEST_EQ(info.getBounds().getUpper(), 50);
+                SimTK_TEST_EQ(info.getInitialBounds().getLower(), -4.1);
+                SimTK_TEST_EQ(info.getInitialBounds().getUpper(), 3.9);
+                SimTK_TEST(!info.getFinalBounds().isSet());
+            }
+            SECTION("Final coordinate speed") {
+                problem.setStateInfo(
+                        "/slider/position/speed", {}, {}, {0.1, 0.8});
+                {
+                    const auto& info =
+                            phase0.getStateInfo("/slider/position/speed");
+                    SimTK_TEST(!info.getBounds().isSet());
+                    SimTK_TEST(!info.getInitialBounds().isSet());
+                    SimTK_TEST_EQ(info.getFinalBounds().getLower(), 0.1);
+                    SimTK_TEST_EQ(info.getFinalBounds().getUpper(), 0.8);
+                }
+                MocoProblemRep rep = problem.createRep();
+                const auto& info = rep.getStateInfo("/slider/position/speed");
+                SimTK_TEST_EQ(info.getBounds().getLower(), -50);
+                SimTK_TEST_EQ(info.getBounds().getUpper(), 50);
+                SimTK_TEST(!info.getInitialBounds().isSet());
+                SimTK_TEST_EQ(info.getFinalBounds().getLower(), 0.1);
+                SimTK_TEST_EQ(info.getFinalBounds().getUpper(), 0.8);
+            }
+            SECTION("Initial control") {
+                problem.setControlInfo("/actuator", {}, {-4.1, 3.9});
+                {
+                    const auto& info = phase0.getControlInfo("/actuator");
+                    SimTK_TEST(!info.getBounds().isSet());
+                    SimTK_TEST_EQ(info.getInitialBounds().getLower(), -4.1);
+                    SimTK_TEST_EQ(info.getInitialBounds().getUpper(), 3.9);
+                    SimTK_TEST(!info.getFinalBounds().isSet());
+                }
+                MocoProblemRep rep = problem.createRep();
+                const auto& info = rep.getControlInfo("/actuator");
+                SimTK_TEST_EQ(info.getBounds().getLower(), 35);
+                SimTK_TEST_EQ(info.getBounds().getUpper(), 56);
+                SimTK_TEST_EQ(info.getInitialBounds().getLower(), -4.1);
+                SimTK_TEST_EQ(info.getInitialBounds().getUpper(), 3.9);
+                SimTK_TEST(!info.getFinalBounds().isSet());
+            }
+            SECTION("Final control") {
+                problem.setControlInfo("/actuator", {}, {}, {0.1, 0.8});
+                {
+                    const auto& info = phase0.getControlInfo("/actuator");
+                    SimTK_TEST(!info.getBounds().isSet());
+                    SimTK_TEST(!info.getInitialBounds().isSet());
+                    SimTK_TEST_EQ(info.getFinalBounds().getLower(), 0.1);
+                    SimTK_TEST_EQ(info.getFinalBounds().getUpper(), 0.8);
+                }
+                MocoProblemRep rep = problem.createRep();
+                const auto& info = rep.getControlInfo("/actuator");
+                SimTK_TEST_EQ(info.getBounds().getLower(), 35);
+                SimTK_TEST_EQ(info.getBounds().getUpper(), 56);
+                SimTK_TEST(!info.getInitialBounds().isSet());
+                SimTK_TEST_EQ(info.getFinalBounds().getLower(), 0.1);
+                SimTK_TEST_EQ(info.getFinalBounds().getUpper(), 0.8);
+            }
+        }
+
+        problem.setControlInfo("/residuals_0", {-5, 5});
+        problem.setControlInfo("/residuals_3", {-7.5, 10});
+        {
+            {
+                const auto& probinfo0 = phase0.getControlInfo("/residuals_0");
+                SimTK_TEST_EQ(probinfo0.getBounds().getLower(), -5);
+                SimTK_TEST_EQ(probinfo0.getBounds().getUpper(), 5);
+                const auto& probinfo3 = phase0.getControlInfo("/residuals_3");
+                SimTK_TEST_EQ(probinfo3.getBounds().getLower(), -7.5);
+                SimTK_TEST_EQ(probinfo3.getBounds().getUpper(), 10);
+            }
+            MocoProblemRep rep = problem.createRep();
+            {
+                const auto& info0 = rep.getControlInfo("/residuals_0");
+                SimTK_TEST_EQ(info0.getBounds().getLower(), -5);
+                SimTK_TEST_EQ(info0.getBounds().getUpper(), 5);
+                const auto& info3 = rep.getControlInfo("/residuals_3");
+                SimTK_TEST_EQ(info3.getBounds().getLower(), -7.5);
+                SimTK_TEST_EQ(info3.getBounds().getUpper(), 10);
+            }
+        }
+        SECTION("Setting only initial/final bounds explicitly.") {
+            SECTION("Initial coordinate value") {
+                problem.setStateInfo("/slider/position/value", {}, {-5.0, 3.6});
+                {
+                    const auto& info =
+                            phase0.getStateInfo("/slider/position/value");
+                    SimTK_TEST(!info.getBounds().isSet());
+                    SimTK_TEST_EQ(info.getInitialBounds().getLower(), -5.0);
+                    SimTK_TEST_EQ(info.getInitialBounds().getUpper(), 3.6);
+                    SimTK_TEST(!info.getFinalBounds().isSet());
+                }
+                MocoProblemRep rep = problem.createRep();
+                const auto& info = rep.getStateInfo("/slider/position/value");
+                SimTK_TEST_EQ(info.getBounds().getLower(), -10);
+                SimTK_TEST_EQ(info.getBounds().getUpper(), 15);
+                SimTK_TEST_EQ(info.getInitialBounds().getLower(), -5.0);
+                SimTK_TEST_EQ(info.getInitialBounds().getUpper(), 3.6);
+                SimTK_TEST(!info.getFinalBounds().isSet());
+            }
+            SECTION("Final coordinate value") {
+                problem.setStateInfo(
+                        "/slider/position/value", {}, {}, {1.3, 2.5});
+                {
+                    const auto& info =
+                            phase0.getStateInfo("/slider/position/value");
+                    SimTK_TEST(!info.getBounds().isSet());
+                    SimTK_TEST(!info.getInitialBounds().isSet());
+                    SimTK_TEST_EQ(info.getFinalBounds().getLower(), 1.3);
+                    SimTK_TEST_EQ(info.getFinalBounds().getUpper(), 2.5);
+                }
+                MocoProblemRep rep = problem.createRep();
+                const auto& info = rep.getStateInfo("/slider/position/value");
+                SimTK_TEST_EQ(info.getBounds().getLower(), -10);
+                SimTK_TEST_EQ(info.getBounds().getUpper(), 15);
+                SimTK_TEST(!info.getInitialBounds().isSet());
+                SimTK_TEST_EQ(info.getFinalBounds().getLower(), 1.3);
+                SimTK_TEST_EQ(info.getFinalBounds().getUpper(), 2.5);
+            }
+            SECTION("Initial coordinate speed") {
                 problem.setStateInfo("/slider/position/speed", {}, {-4.1, 3.9});
->>>>>>> 2d3e7d32
                 {
                     const auto& info =
                             phase0.getStateInfo("/slider/position/speed");
