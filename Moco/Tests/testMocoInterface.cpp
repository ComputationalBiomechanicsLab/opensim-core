--- conflicted
+++ resolved
@@ -1217,17 +1217,10 @@
                         SimTK::RowVector());
                 // If error is constant:
                 // sqrt(1/(T*N) * integral_t (sum_i^N (err_{i,t}^2))) = err
-<<<<<<< HEAD
                 auto rmsBA = b.compareContinuousVariablesRMS(a,
                         {{"states", statesToCompare},
                          {"controls", controlsToCompare},
                          {"multipliers", multipliersToCompare}});
-=======
-                auto rmsBA = b.compareContinuousVariablesRMS(
-                        a, {{"states", statesToCompare},
-                                   {"controls", controlsToCompare},
-                                   {"multipliers", multipliersToCompare}});
->>>>>>> 39a418cb
                 int N = 0;
                 if (statesToCompare.empty())
                     N += NS;
@@ -1249,17 +1242,10 @@
                     N += (int)multipliersToCompare.size();
                 auto rmsExpected = N == 0 ? 0 : error;
                 SimTK_TEST_EQ(rmsBA, rmsExpected);
-<<<<<<< HEAD
                 auto rmsAB = a.compareContinuousVariablesRMS(b,
                         {{"states", statesToCompare},
                          {"controls", controlsToCompare},
                          {"multipliers", multipliersToCompare}});
-=======
-                auto rmsAB = a.compareContinuousVariablesRMS(
-                        b, {{"states", statesToCompare},
-                                   {"controls", controlsToCompare},
-                                   {"multipliers", multipliersToCompare}});
->>>>>>> 39a418cb
                 SimTK_TEST_EQ(rmsAB, rmsExpected);
             };
 
