/* -------------------------------------------------------------------------- *
 * OpenSim Moco: testDeGrooteFregly2016Muscle.cpp                             *
 * -------------------------------------------------------------------------- *
 * Copyright (c) 2019 Stanford University and the Authors                     *
 *                                                                            *
 * Author(s): Christopher Dembia                                              *
 *                                                                            *
 * Licensed under the Apache License, Version 2.0 (the "License"); you may    *
 * not use this file except in compliance with the License. You may obtain a  *
 * copy of the License at http://www.apache.org/licenses/LICENSE-2.0          *
 *                                                                            *
 * Unless required by applicable law or agreed to in writing, software        *
 * distributed under the License is distributed on an "AS IS" BASIS,          *
 * WITHOUT WARRANTIES OR CONDITIONS OF ANY KIND, either express or implied.   *
 * See the License for the specific language governing permissions and        *
 * limitations under the License.                                             *
 * -------------------------------------------------------------------------- */

// Some of this code is based on testSingleMuscle,
// testSingleMuscleDeGrooteFregly2016.

#include <Moco/osimMoco.h>

#include <OpenSim/Common/GCVSpline.h>
#include <OpenSim/Common/LogManager.h>
#include <OpenSim/Simulation/Model/Model.h>
#include <OpenSim/Simulation/SimbodyEngine/SliderJoint.h>

#define CATCH_CONFIG_MAIN
#include "Testing.h"

using namespace OpenSim;

// Function to compute fiber force (or fiber force along tendon) versus fiber
// length (or fiber length along tendon). This checks fiber stiffness
// calculations in DeGrooteFregly2016Muscle.
class FiberForceFunction : public SimTK::Differentiator::ScalarFunction {

public:
    FiberForceFunction(const DeGrooteFregly2016Muscle& muscle,
            const SimTK::State& state, bool alongTendon)
            : SimTK::Differentiator::ScalarFunction(), m_muscle(&muscle),
              m_state(&state), m_alongTendon(alongTendon) {}

    int f(SimTK::Real x, SimTK::Real& fx) const override {
        using SimTK::square;

        const auto& s = *m_state;
        const auto& optimalFiberLength = m_muscle->get_optimal_fiber_length();
        const auto fiberWidth =
                sin(m_muscle->get_pennation_angle_at_optimal()) *
                optimalFiberLength;
        SimTK::Real fiberLength = 0.0;
        SimTK::Real fiberLengthAlongTendon = 0.0;
        SimTK::Real cosPennationAngle = 0.0;
        if (m_alongTendon) {
            fiberLengthAlongTendon = x;
            fiberLength = sqrt(square(fiberWidth) + square(x));
            cosPennationAngle = fiberLengthAlongTendon / fiberLength;
        } else {
            fiberLength = x;
            fiberLengthAlongTendon = sqrt(square(x) - square(fiberWidth));
        }

        const auto& normFiberVelocity = m_muscle->getNormalizedFiberVelocity(s);
        const auto& normFiberLength = fiberLength / optimalFiberLength;

        const auto& activation = m_muscle->getActivation(s);
        const auto& activeForceLengthMultiplier =
                m_muscle->calcActiveForceLengthMultiplier(normFiberLength);
        const auto& forceVelocityMultiplier =
                m_muscle->calcForceVelocityMultiplier(normFiberVelocity);
        const auto& normPassiveFiberForce =
                m_muscle->calcPassiveForceMultiplier(normFiberLength);

        SimTK::Real activeFiberForce;
        SimTK::Real conPassiveFiberForce;
        SimTK::Real nonConPassiveFiberForce;
        SimTK::Real totalFiberForce;
        m_muscle->calcFiberForce(activation, activeForceLengthMultiplier,
                forceVelocityMultiplier, normPassiveFiberForce,
                normFiberVelocity, activeFiberForce, conPassiveFiberForce,
                nonConPassiveFiberForce, totalFiberForce);

        if (m_alongTendon) {
            fx = cosPennationAngle * totalFiberForce;
        } else {
            fx = totalFiberForce;
        }

        return EXIT_SUCCESS;
    }

private:
    SimTK::ReferencePtr<const DeGrooteFregly2016Muscle> m_muscle;
    SimTK::ReferencePtr<const SimTK::State> m_state;
    bool m_alongTendon = false;
};

// Function to compute tendon force versus tendon length. This checks tendon
// stiffness calculations in DeGrooteFregly2016Muscle.
class TendonForceFunction : public SimTK::Differentiator::ScalarFunction {

public:
    TendonForceFunction(const DeGrooteFregly2016Muscle& muscle)
            : SimTK::Differentiator::ScalarFunction(), m_muscle(&muscle) {}

    int f(SimTK::Real x, SimTK::Real& fx) const override {

        const auto& tendonLength = x;
        const auto& normTendonLength =
                tendonLength / m_muscle->get_tendon_slack_length();
        const auto& normTendonForce =
                m_muscle->calcTendonForceMultiplier(normTendonLength);
        const auto& tendonForce =
                m_muscle->get_max_isometric_force() * normTendonForce;

        fx = tendonForce;

        return EXIT_SUCCESS;
    }

private:
    SimTK::ReferencePtr<const DeGrooteFregly2016Muscle> m_muscle;
};

TEST_CASE("DeGrooteFregly2016Muscle basics") {

    Model model;
    model.setName("muscle");
    auto* body = new Body("body", 0.5, SimTK::Vec3(0), SimTK::Inertia(0));
    model.addComponent(body);
    auto* joint = new SliderJoint("joint", model.getGround(), *body);
    auto& coord = joint->updCoordinate(SliderJoint::Coord::TranslationX);
    coord.setName("x");
    model.addComponent(joint);
    auto* musclePtr = new DeGrooteFregly2016Muscle();
    musclePtr->set_ignore_tendon_compliance(true);
    musclePtr->set_fiber_damping(0);
    musclePtr->setName("muscle");
    musclePtr->addNewPathPoint("origin", model.updGround(), SimTK::Vec3(0));
    musclePtr->addNewPathPoint("insertion", *body, SimTK::Vec3(0));
    model.addComponent(musclePtr);
    auto& muscle = model.getComponent<DeGrooteFregly2016Muscle>("muscle");

    SECTION("Property value bounds") {
        DeGrooteFregly2016Muscle musc = muscle;

        SECTION("optimal_force") {
            musc.set_optimal_force(1.5);
            REQUIRE_THROWS_AS(musc.finalizeFromProperties(), Exception);
        }
        SECTION("activation_time_constant") {
            musc.set_activation_time_constant(0);
            REQUIRE_THROWS_AS(musc.finalizeFromProperties(),
                    SimTK::Exception::ErrorCheck);
        }
        SECTION("deactivation_time_constant") {
            musc.set_deactivation_time_constant(0);
            REQUIRE_THROWS_AS(musc.finalizeFromProperties(),
                    SimTK::Exception::ErrorCheck);
        }
        SECTION("default_activation") {
            musc.set_default_activation(-0.0001);
            REQUIRE_THROWS_AS(musc.finalizeFromProperties(),
                    SimTK::Exception::ErrorCheck);
        }
        SECTION("default_normalized_tendon_force") {
            musc.set_default_normalized_tendon_force(5.00001);
            REQUIRE_THROWS_AS(musc.finalizeFromProperties(),
                    SimTK::Exception::ErrorCheck);
        }
        SECTION("active_force_width_scale") {
            DeGrooteFregly2016Muscle musc = muscle;
            musc.set_active_force_width_scale(0.99999999);
            SimTK_TEST_MUST_THROW_EXC(musc.finalizeFromProperties(),
                    SimTK::Exception::ErrorCheck);
        }
        SECTION("fiber_damping") {
            DeGrooteFregly2016Muscle musc = muscle;
            musc.set_fiber_damping(-0.0001);
            REQUIRE_THROWS_AS(musc.finalizeFromProperties(),
                    SimTK::Exception::ErrorCheck);
        }
        SECTION("tendon_strain_at_one_norm_force") {
            musc.set_tendon_strain_at_one_norm_force(0);
            REQUIRE_THROWS_AS(musc.finalizeFromProperties(),
                    SimTK::Exception::ErrorCheck);
        }
    }

    SECTION("printCurvesToSTOFiles") { muscle.printCurvesToSTOFiles(); }

    SECTION("Curve values") {
        CHECK(muscle.calcTendonForceMultiplier(1) == 0);
        CHECK(muscle.calcPassiveForceMultiplier(1) ==
                Approx(0.018567).epsilon(1e-4));
        CHECK(muscle.calcActiveForceLengthMultiplier(1) == Approx(1));
        CHECK(muscle.calcForceVelocityMultiplier(-1) == 0);
        CHECK(muscle.calcForceVelocityMultiplier(0) == Approx(1));
        CHECK(muscle.calcForceVelocityMultiplier(1) ==
                Approx(1.794).epsilon(1e-3));
    }

    SECTION("Verify computed values") {
        auto state = model.initSystem();
        SECTION("(length) = (optimal fiber length) + (tendon slack length)") {

            double activation = 1.0;
            double fiberLength = muscle.get_optimal_fiber_length();
            double tendonLength = muscle.get_tendon_slack_length();
            double speed = 0.0;

            muscle.setActivation(state, activation);
            coord.setValue(state, fiberLength + tendonLength);
            coord.setSpeedValue(state, speed);

            model.realizePosition(state);
            CHECK(muscle.getFiberLength(state) ==
                    Approx(muscle.get_optimal_fiber_length()));
            CHECK(muscle.getNormalizedFiberLength(state) == Approx(1.0));
            CHECK(muscle.getPennationAngle(state) == Approx(0.0));
            CHECK(muscle.getCosPennationAngle(state) == 1.0);
            CHECK(muscle.getTendonLength(state) ==
                    muscle.get_tendon_slack_length());
            CHECK(muscle.getFiberLengthAlongTendon(state) ==
                    Approx(muscle.get_optimal_fiber_length()));
            CHECK(muscle.getTendonStrain(state) == 0.0);
            CHECK(muscle.getPassiveForceMultiplier(state) ==
                    Approx(muscle.calcPassiveForceMultiplier(1.0)));
            CHECK(muscle.getActiveForceLengthMultiplier(state) == Approx(1.0));
            const auto fiberPotentialEnergy =
                    muscle.calcPassiveForceMultiplierIntegral(1.0) *
                    muscle.get_optimal_fiber_length() *
                    muscle.get_max_isometric_force();
            CHECK(muscle.getFiberPotentialEnergy(state) ==
                    Approx(fiberPotentialEnergy));
            const auto tendonPotentialEnergy = 0.0;
            CHECK(muscle.getTendonPotentialEnergy(state) ==
                    Approx(tendonPotentialEnergy));
            CHECK(muscle.getMusclePotentialEnergy(state) ==
                    Approx(fiberPotentialEnergy + tendonPotentialEnergy));

            model.realizeVelocity(state);
            CHECK(muscle.getFiberVelocity(state) == 0);
            CHECK(muscle.getNormalizedFiberVelocity(state) == 0);
            CHECK(muscle.getFiberVelocityAlongTendon(state) == 0);
            CHECK(muscle.getPennationAngularVelocity(state) == 0);
            CHECK(muscle.getTendonVelocity(state) == 0);
            CHECK(muscle.getForceVelocityMultiplier(state) == Approx(1.0));

            model.realizeDynamics(state);
            const auto Fmax = muscle.getMaxIsometricForce();
            const auto fpass = muscle.calcPassiveForceMultiplier(1.0);
            CHECK(muscle.getActiveFiberForce(state) == Approx(Fmax));
            CHECK(muscle.getActiveFiberForceAlongTendon(state) == Approx(Fmax));
            CHECK(muscle.getPassiveFiberForce(state) == Approx(Fmax * fpass));
            CHECK(muscle.getPassiveFiberForceAlongTendon(state) ==
                    Approx(Fmax * fpass));
            const auto fiberForce = Fmax * (1 + fpass);
            CHECK(muscle.getFiberForce(state) == Approx(fiberForce));
            CHECK(muscle.getFiberForceAlongTendon(state) ==
                    Approx(Fmax * (1 + fpass)));
            CHECK(muscle.getTendonForce(state) == Approx(Fmax * (1 + fpass)));

            FiberForceFunction fiberForceFunc(muscle, state, false);
            SimTK::Differentiator diffFiberStiffness(fiberForceFunc);
            SimTK::Real fiberStiffness = diffFiberStiffness.calcDerivative(
                    muscle.get_optimal_fiber_length());
            CHECK(muscle.getFiberStiffness(state) == Approx(fiberStiffness));

            FiberForceFunction fiberForceFuncAlongTendon(muscle, state, true);
            SimTK::Differentiator diffFiberStiffnessAlongTendon(
                    fiberForceFuncAlongTendon);
            SimTK::Real fiberStiffnessAlongTendon =
                    diffFiberStiffnessAlongTendon.calcDerivative(
                            muscle.get_optimal_fiber_length());
            CHECK(muscle.getFiberStiffnessAlongTendon(state) ==
                    Approx(fiberStiffnessAlongTendon));

            SimTK::Real tendonStiffness = SimTK::Infinity;
            CHECK(muscle.getTendonStiffness(state) == SimTK::Infinity);
            CHECK(muscle.getMuscleStiffness(state) ==
                    Approx(muscle.calcMuscleStiffness(
                            tendonStiffness, fiberStiffnessAlongTendon)));

            CHECK(muscle.getFiberActivePower(state) == Approx(0.0));
            CHECK(muscle.getFiberPassivePower(state) == Approx(0.0));
            CHECK(muscle.getTendonPower(state) == Approx(0.0));
            CHECK(muscle.getMusclePower(state) == Approx(0.0));
            CHECK(muscle.getStress(state) == Approx(1 + fpass));

            activation = 0.38;
            muscle.setActivation(state, activation);
            model.realizeDynamics(state);
            CHECK(muscle.getActiveFiberForce(state) ==
                    Approx(activation * Fmax));
            CHECK(muscle.getActiveFiberForceAlongTendon(state) ==
                    Approx(activation * Fmax));
            CHECK(muscle.getPassiveFiberForce(state) == Approx(Fmax * fpass));
            CHECK(muscle.getPassiveFiberForceAlongTendon(state) ==
                    Approx(Fmax * fpass));
            CHECK(muscle.getFiberForce(state) ==
                    Approx(Fmax * (activation + fpass)));
            CHECK(muscle.getFiberForceAlongTendon(state) ==
                    Approx(Fmax * (activation + fpass)));
            CHECK(muscle.getTendonForce(state) ==
                    Approx(Fmax * (activation + fpass)));
        }

        SECTION("(length) = 0.5*(optimal fiber length) + (tendon slack "
                "length)") {
            double activation = 1.0;
            double fiberLength = 0.5 * muscle.get_optimal_fiber_length();
            double tendonLength = muscle.get_tendon_slack_length();
            double speed = 0.0;

            muscle.setActivation(state, activation);
            coord.setValue(state, fiberLength + tendonLength);
            coord.setSpeedValue(state, speed);

            model.realizePosition(state);
            CHECK(muscle.getFiberLength(state) ==
                    Approx(0.5 * muscle.get_optimal_fiber_length()));
            CHECK(muscle.getNormalizedFiberLength(state) == Approx(0.5));
            CHECK(muscle.getPennationAngle(state) == 0.0);
            CHECK(muscle.getCosPennationAngle(state) == Approx(1.0));
            CHECK(muscle.getTendonLength(state) ==
                    muscle.get_tendon_slack_length());
            CHECK(muscle.getFiberLengthAlongTendon(state) ==
                    Approx(0.5 * muscle.get_optimal_fiber_length()));
            CHECK(muscle.getTendonStrain(state) == 0.0);
            CHECK(muscle.getPassiveForceMultiplier(state) ==
                    Approx(muscle.calcPassiveForceMultiplier(0.5)));
            CHECK(muscle.getActiveForceLengthMultiplier(state) ==
                    Approx(muscle.calcActiveForceLengthMultiplier(0.5)));
            const auto fiberPotentialEnergy =
                    muscle.calcPassiveForceMultiplierIntegral(0.5) *
                    muscle.get_optimal_fiber_length() *
                    muscle.get_max_isometric_force();
            CHECK(muscle.getFiberPotentialEnergy(state) ==
                    Approx(fiberPotentialEnergy));
            const auto tendonPotentialEnergy = 0.0;
            CHECK(muscle.getTendonPotentialEnergy(state) ==
                    Approx(tendonPotentialEnergy));
            CHECK(muscle.getMusclePotentialEnergy(state) ==
                    Approx(fiberPotentialEnergy + tendonPotentialEnergy));

            model.realizeVelocity(state);
            CHECK(muscle.getFiberVelocity(state) == 0);
            CHECK(muscle.getNormalizedFiberVelocity(state) == 0);
            CHECK(muscle.getFiberVelocityAlongTendon(state) == 0);
            CHECK(muscle.getPennationAngularVelocity(state) == 0);
            CHECK(muscle.getTendonVelocity(state) == 0);
            CHECK(muscle.getForceVelocityMultiplier(state) == Approx(1.0));

            model.realizeDynamics(state);
            const auto Fmax = muscle.getMaxIsometricForce();
            const auto fl = muscle.calcActiveForceLengthMultiplier(0.5);
            const auto fpass = muscle.calcPassiveForceMultiplier(0.5);
            CHECK(muscle.getActiveFiberForce(state) == Approx(Fmax * fl));
            CHECK(muscle.getActiveFiberForceAlongTendon(state) ==
                    Approx(Fmax * fl));
            CHECK(muscle.getPassiveFiberForce(state) == Approx(Fmax * fpass));
            CHECK(muscle.getPassiveFiberForceAlongTendon(state) ==
                    Approx(Fmax * fpass));
            CHECK(muscle.getFiberForce(state) == Approx(Fmax * (fl + fpass)));
            CHECK(muscle.getFiberForceAlongTendon(state) ==
                    Approx(Fmax * (fl + fpass)));
            CHECK(muscle.getTendonForce(state) == Approx(Fmax * (fl + fpass)));

            FiberForceFunction fiberForceFunc(muscle, state, false);
            SimTK::Differentiator diffFiberStiffness(fiberForceFunc);
            SimTK::Real fiberStiffness = diffFiberStiffness.calcDerivative(
                    0.5 * muscle.get_optimal_fiber_length());
            CHECK(muscle.getFiberStiffness(state) == Approx(fiberStiffness));

            FiberForceFunction fiberForceFuncAlongTendon(muscle, state, true);
            SimTK::Differentiator diffFiberStiffnessAlongTendon(
                    fiberForceFuncAlongTendon);
            SimTK::Real fiberStiffnessAlongTendon =
                    diffFiberStiffnessAlongTendon.calcDerivative(
                            0.5 * muscle.get_optimal_fiber_length());
            CHECK(muscle.getFiberStiffnessAlongTendon(state) ==
                    Approx(fiberStiffnessAlongTendon));

            SimTK::Real tendonStiffness = SimTK::Infinity;
            CHECK(muscle.getTendonStiffness(state) == SimTK::Infinity);
            CHECK(muscle.getMuscleStiffness(state) ==
                    Approx(muscle.calcMuscleStiffness(
                            tendonStiffness, fiberStiffnessAlongTendon)));

            CHECK(muscle.getFiberActivePower(state) == Approx(0.0));
            CHECK(muscle.getFiberPassivePower(state) == Approx(0.0));
            CHECK(muscle.getTendonPower(state) == Approx(0.0));
            CHECK(muscle.getMusclePower(state) == Approx(0.0));

            CHECK(muscle.getStress(state) == Approx(fl + fpass));
        }

        SECTION("(normalized fiber velocity) = 0.21") {
            muscle.setActivation(state, 1.0);
            coord.setValue(state, muscle.get_optimal_fiber_length() +
                                          muscle.get_tendon_slack_length());
            const double Vmax = muscle.get_optimal_fiber_length() *
                                muscle.get_max_contraction_velocity();
            coord.setSpeedValue(state, 0.21 * Vmax);
            model.realizePosition(state);
            CHECK(muscle.getFiberLength(state) ==
                    Approx(muscle.get_optimal_fiber_length()));
            CHECK(muscle.getNormalizedFiberLength(state) == Approx(1.0));
            CHECK(muscle.getPennationAngle(state) == 0.0);
            CHECK(muscle.getCosPennationAngle(state) == Approx(1.0));
            CHECK(muscle.getTendonLength(state) ==
                    muscle.get_tendon_slack_length());
            CHECK(muscle.getFiberLengthAlongTendon(state) ==
                    Approx(muscle.get_optimal_fiber_length()));
            CHECK(muscle.getTendonStrain(state) == 0.0);
            CHECK(muscle.getPassiveForceMultiplier(state) ==
                    Approx(muscle.calcPassiveForceMultiplier(1.0)));
            CHECK(muscle.getActiveForceLengthMultiplier(state) == Approx(1.0));
            const auto fiberPotentialEnergy =
                    muscle.calcPassiveForceMultiplierIntegral(1.0) *
                    muscle.get_optimal_fiber_length() *
                    muscle.get_max_isometric_force();
            CHECK(muscle.getFiberPotentialEnergy(state) ==
                    Approx(fiberPotentialEnergy));
            const auto tendonPotentialEnergy = 0.0;
            CHECK(muscle.getTendonPotentialEnergy(state) ==
                    Approx(tendonPotentialEnergy));
            CHECK(muscle.getMusclePotentialEnergy(state) ==
                    Approx(fiberPotentialEnergy + tendonPotentialEnergy));

            model.realizeVelocity(state);
            CHECK(muscle.getFiberVelocity(state) == 0.21 * Vmax);
            CHECK(muscle.getNormalizedFiberVelocity(state) == 0.21);
            CHECK(muscle.getFiberVelocityAlongTendon(state) == 0.21 * Vmax);
            CHECK(muscle.getPennationAngularVelocity(state) == 0);
            CHECK(muscle.getTendonVelocity(state) == 0);
            CHECK(muscle.getForceVelocityMultiplier(state) ==
                    muscle.calcForceVelocityMultiplier(0.21));

            model.realizeDynamics(state);
            const auto Fmax = muscle.getMaxIsometricForce();
            const auto fv = muscle.calcForceVelocityMultiplier(0.21);
            const auto fpass = muscle.calcPassiveForceMultiplier(1.0);
            CHECK(muscle.getActiveFiberForce(state) == Approx(Fmax * fv));
            CHECK(muscle.getActiveFiberForceAlongTendon(state) ==
                    Approx(Fmax * fv));
            CHECK(muscle.getPassiveFiberForce(state) == Approx(Fmax * fpass));
            CHECK(muscle.getPassiveFiberForceAlongTendon(state) ==
                    Approx(Fmax * fpass));
            CHECK(muscle.getFiberForce(state) == Approx(Fmax * (fv + fpass)));
            CHECK(muscle.getFiberForceAlongTendon(state) ==
                    Approx(Fmax * (fv + fpass)));
            CHECK(muscle.getTendonForce(state) == Approx(Fmax * (fv + fpass)));

            FiberForceFunction fiberForceFunc(muscle, state, false);
            SimTK::Differentiator diffFiberStiffness(fiberForceFunc);
            SimTK::Real fiberStiffness = diffFiberStiffness.calcDerivative(
                    muscle.get_optimal_fiber_length());
            CHECK(muscle.getFiberStiffness(state) == Approx(fiberStiffness));

            FiberForceFunction fiberForceFuncAlongTendon(muscle, state, true);
            SimTK::Differentiator diffFiberStiffnessAlongTendon(
                    fiberForceFuncAlongTendon);
            SimTK::Real fiberStiffnessAlongTendon =
                    diffFiberStiffnessAlongTendon.calcDerivative(
                            muscle.get_optimal_fiber_length());
            CHECK(muscle.getFiberStiffnessAlongTendon(state) ==
                    Approx(fiberStiffnessAlongTendon));

            SimTK::Real tendonStiffness = SimTK::Infinity;
            CHECK(muscle.getTendonStiffness(state) == SimTK::Infinity);
            CHECK(muscle.getMuscleStiffness(state) ==
                    Approx(muscle.calcMuscleStiffness(
                            tendonStiffness, fiberStiffnessAlongTendon)));

            CHECK(muscle.getFiberActivePower(state) ==
                    Approx(-0.21 * Vmax * Fmax * fv));
            CHECK(muscle.getFiberPassivePower(state) ==
                    Approx(-0.21 * Vmax * Fmax * fpass));
            CHECK(muscle.getTendonPower(state) == Approx(0.0));
            CHECK(muscle.getMusclePower(state) ==
                    Approx(-0.21 * Vmax * Fmax * (fv + fpass)));
            CHECK(muscle.getStress(state) == Approx(fv + fpass));

            double a = 0.38;
            muscle.setActivation(state, a);
            model.realizeDynamics(state);
            CHECK(muscle.getActiveFiberForce(state) == Approx(a * fv * Fmax));
            CHECK(muscle.getActiveFiberForceAlongTendon(state) ==
                    Approx(a * fv * Fmax));
            CHECK(muscle.getPassiveFiberForce(state) == Approx(Fmax * fpass));
            CHECK(muscle.getPassiveFiberForceAlongTendon(state) ==
                    Approx(Fmax * fpass));
            CHECK(muscle.getFiberForce(state) ==
                    Approx(Fmax * (a * fv + fpass)));
            CHECK(muscle.getFiberForceAlongTendon(state) ==
                    Approx(Fmax * (a * fv + fpass)));
            CHECK(muscle.getTendonForce(state) ==
                    Approx(Fmax * (a * fv + fpass)));
        }

        SECTION("(normalized fiber velocity) = -1") {
            muscle.setActivation(state, 1.0);
            coord.setValue(state, muscle.get_optimal_fiber_length() +
                                          muscle.get_tendon_slack_length());
            const double Vmax = muscle.get_optimal_fiber_length() *
                                muscle.get_max_contraction_velocity();
            coord.setSpeedValue(state, -1.0 * Vmax);
            model.realizePosition(state);
            CHECK(muscle.getFiberLength(state) ==
                    Approx(muscle.get_optimal_fiber_length()));
            CHECK(muscle.getNormalizedFiberLength(state) == Approx(1.0));
            CHECK(muscle.getPennationAngle(state) == 0.0);
            CHECK(muscle.getCosPennationAngle(state) == 1.0);
            CHECK(muscle.getTendonLength(state) ==
                    muscle.get_tendon_slack_length());
            CHECK(muscle.getFiberLengthAlongTendon(state) ==
                    Approx(muscle.get_optimal_fiber_length()));
            CHECK(muscle.getTendonStrain(state) == 0.0);
            CHECK(muscle.getPassiveForceMultiplier(state) ==
                    Approx(muscle.calcPassiveForceMultiplier(1.0)));
            CHECK(muscle.getActiveForceLengthMultiplier(state) == Approx(1.0));
            const auto fiberPotentialEnergy =
                    muscle.calcPassiveForceMultiplierIntegral(1.0) *
                    muscle.get_optimal_fiber_length() *
                    muscle.get_max_isometric_force();
            CHECK(muscle.getFiberPotentialEnergy(state) ==
                    Approx(fiberPotentialEnergy));
            const auto tendonPotentialEnergy = 0.0;
            CHECK(muscle.getTendonPotentialEnergy(state) ==
                    Approx(tendonPotentialEnergy));
            CHECK(muscle.getMusclePotentialEnergy(state) ==
                    Approx(fiberPotentialEnergy + tendonPotentialEnergy));

            model.realizeVelocity(state);
            CHECK(muscle.getFiberVelocity(state) == -1.0 * Vmax);
            CHECK(muscle.getNormalizedFiberVelocity(state) == -1);
            CHECK(muscle.getFiberVelocityAlongTendon(state) == -1 * Vmax);
            CHECK(muscle.getPennationAngularVelocity(state) == 0);
            CHECK(muscle.getTendonVelocity(state) == 0);
            CHECK(muscle.getForceVelocityMultiplier(state) == 0);

            model.realizeDynamics(state);
            const auto Fmax = muscle.getMaxIsometricForce();
            const auto fpass = muscle.calcPassiveForceMultiplier(1.0);
            CHECK(muscle.getActiveFiberForce(state) == 0);
            CHECK(muscle.getActiveFiberForceAlongTendon(state) == 0);
            CHECK(muscle.getPassiveFiberForce(state) == Approx(Fmax * fpass));
            CHECK(muscle.getPassiveFiberForceAlongTendon(state) ==
                    Approx(Fmax * fpass));
            CHECK(muscle.getFiberForce(state) == Approx(Fmax * fpass));
            CHECK(muscle.getFiberForceAlongTendon(state) ==
                    Approx(Fmax * fpass));
            CHECK(muscle.getTendonForce(state) == Approx(Fmax * fpass));

            FiberForceFunction fiberForceFunc(muscle, state, false);
            SimTK::Differentiator diffFiberStiffness(fiberForceFunc);
            SimTK::Real fiberStiffness = diffFiberStiffness.calcDerivative(
                    muscle.get_optimal_fiber_length());
            CHECK(muscle.getFiberStiffness(state) == Approx(fiberStiffness));

            FiberForceFunction fiberForceFuncAlongTendon(muscle, state, true);
            SimTK::Differentiator diffFiberStiffnessAlongTendon(
                    fiberForceFuncAlongTendon);
            SimTK::Real fiberStiffnessAlongTendon =
                    diffFiberStiffnessAlongTendon.calcDerivative(
                            muscle.get_optimal_fiber_length());
            CHECK(muscle.getFiberStiffnessAlongTendon(state) ==
                    Approx(fiberStiffnessAlongTendon));

            SimTK::Real tendonStiffness = SimTK::Infinity;
            CHECK(muscle.getTendonStiffness(state) == SimTK::Infinity);
            CHECK(muscle.getMuscleStiffness(state) ==
                    Approx(muscle.calcMuscleStiffness(
                            tendonStiffness, fiberStiffnessAlongTendon)));

            CHECK(muscle.getFiberActivePower(state) == Approx(0.0));
            CHECK(muscle.getFiberPassivePower(state) ==
                    Approx(Vmax * Fmax * fpass));
            CHECK(muscle.getTendonPower(state) == Approx(0.0));
            CHECK(muscle.getMusclePower(state) == Approx(Vmax * Fmax * fpass));
            CHECK(muscle.getStress(state) == Approx(fpass));
        }

        SECTION("(active force width scale) = 1.2") {
            auto& mutMuscle =
                    model.updComponent<DeGrooteFregly2016Muscle>("muscle");
            mutMuscle.set_active_force_width_scale(1.2);
            muscle.setActivation(state, 1.0);
            const double normFiberLength = 0.8;
            coord.setValue(state, 
                    normFiberLength * muscle.get_optimal_fiber_length() +
                                      muscle.get_tendon_slack_length());
            coord.setSpeedValue(state, 0.0);
            model.realizePosition(state);

            model.realizeDynamics(state);
            const auto Fmax = muscle.getMaxIsometricForce();
            const auto fpass =
                    muscle.calcPassiveForceMultiplier(normFiberLength);
            const auto fal =
                    muscle.calcActiveForceLengthMultiplier(normFiberLength);
            CHECK(muscle.getActiveFiberForce(state) == Approx(Fmax * fal));
            CHECK(muscle.getActiveFiberForceAlongTendon(state) ==
                    Approx(Fmax * fal));
            CHECK(muscle.getPassiveFiberForce(state) == Approx(Fmax * fpass));
            CHECK(muscle.getPassiveFiberForceAlongTendon(state) ==
                    Approx(Fmax * fpass));
            CHECK(muscle.getFiberForce(state) == Approx(Fmax * (fal + fpass)));
            CHECK(muscle.getFiberForceAlongTendon(state) ==
                    Approx(Fmax * (fal + fpass)));
            CHECK(muscle.getTendonForce(state) == Approx(Fmax * (fal + fpass)));

            FiberForceFunction fiberForceFunc(muscle, state, false);
            SimTK::Differentiator diffFiberStiffness(fiberForceFunc);
            SimTK::Real fiberStiffness = diffFiberStiffness.calcDerivative(
                   normFiberLength * muscle.get_optimal_fiber_length());
            CHECK(muscle.getFiberStiffness(state) == Approx(fiberStiffness));

            FiberForceFunction fiberForceFuncAlongTendon(muscle, state, true);
            SimTK::Differentiator diffFiberStiffnessAlongTendon(
                    fiberForceFuncAlongTendon);
            SimTK::Real fiberStiffnessAlongTendon =
                    diffFiberStiffnessAlongTendon.calcDerivative(
                        normFiberLength * muscle.get_optimal_fiber_length());
            CHECK(muscle.getFiberStiffnessAlongTendon(state) ==
                    Approx(fiberStiffnessAlongTendon));

            SimTK::Real tendonStiffness = SimTK::Infinity;
            CHECK(muscle.getTendonStiffness(state) == SimTK::Infinity);
            CHECK(muscle.getMuscleStiffness(state) ==
                    Approx(muscle.calcMuscleStiffness(
                            tendonStiffness, fiberStiffnessAlongTendon)));

            CHECK(muscle.getFiberActivePower(state) == Approx(0.0));
            CHECK(muscle.getFiberPassivePower(state) == Approx(0.0));
            CHECK(muscle.getTendonPower(state) == Approx(0.0));
            CHECK(muscle.getMusclePower(state) == Approx(0.0));
            CHECK(muscle.getStress(state) == Approx(fal + fpass));
        }

        SECTION("pennation") {
            auto& mutMuscle =
                    model.updComponent<DeGrooteFregly2016Muscle>("muscle");
            const double pennOpt = 0.12;
            const double cosPenn = cos(pennOpt);
            mutMuscle.set_pennation_angle_at_optimal(pennOpt);
            state = model.initSystem();
            muscle.setActivation(state, 1.0);
            coord.setValue(state, muscle.get_optimal_fiber_length() * cosPenn +
                                          muscle.get_tendon_slack_length());
            const double Vmax = muscle.get_optimal_fiber_length() *
                                muscle.get_max_contraction_velocity();
            coord.setSpeedValue(state, -1.0 * Vmax);

            model.realizePosition(state);
            CHECK(muscle.getFiberLength(state) ==
                    muscle.get_optimal_fiber_length());
            CHECK(muscle.getNormalizedFiberLength(state) == 1.0);
            CHECK(muscle.getPennationAngle(state) == Approx(pennOpt));
            CHECK(muscle.getCosPennationAngle(state) == Approx(cosPenn));
            CHECK(muscle.getTendonLength(state) ==
                    muscle.get_tendon_slack_length());
            CHECK(muscle.getFiberLengthAlongTendon(state) ==
                    Approx(muscle.get_optimal_fiber_length() * cosPenn));
            CHECK(muscle.getTendonStrain(state) == 0.0);
            CHECK(muscle.getPassiveForceMultiplier(state) ==
                    Approx(muscle.calcPassiveForceMultiplier(1.0)));
            CHECK(muscle.getActiveForceLengthMultiplier(state) == Approx(1.0));
            const auto fiberPotentialEnergy =
                    muscle.calcPassiveForceMultiplierIntegral(1.0) *
                    muscle.get_optimal_fiber_length() *
                    muscle.get_max_isometric_force();
            CHECK(muscle.getFiberPotentialEnergy(state) ==
                    Approx(fiberPotentialEnergy));
            const auto tendonPotentialEnergy = 0.0;
            CHECK(muscle.getTendonPotentialEnergy(state) ==
                    Approx(tendonPotentialEnergy));
            CHECK(muscle.getMusclePotentialEnergy(state) ==
                    Approx(fiberPotentialEnergy + tendonPotentialEnergy));

            model.realizeVelocity(state);
            CHECK(muscle.getFiberVelocity(state) == -Vmax * cosPenn);
            CHECK(muscle.getNormalizedFiberVelocity(state) == -cosPenn);
            CHECK(muscle.getFiberVelocityAlongTendon(state) == -Vmax); // VMT
            CHECK(muscle.getPennationAngularVelocity(state) ==
                    Approx(muscle.get_max_contraction_velocity() * cosPenn *
                            tan(pennOpt)));
            CHECK(muscle.getTendonVelocity(state) == 0);
            CHECK(muscle.getForceVelocityMultiplier(state) ==
                    Approx(muscle.calcForceVelocityMultiplier(-cosPenn)));

            model.realizeDynamics(state);
            const auto Fmax = muscle.getMaxIsometricForce();
            const auto fv = muscle.calcForceVelocityMultiplier(-cosPenn);
            const auto fpass = muscle.calcPassiveForceMultiplier(1.0);
            CHECK(muscle.getActiveFiberForce(state) == Approx(Fmax * fv));
            CHECK(muscle.getActiveFiberForceAlongTendon(state) ==
                    Approx(Fmax * fv * cosPenn));
            CHECK(muscle.getPassiveFiberForce(state) == Approx(Fmax * fpass));
            CHECK(muscle.getPassiveFiberForceAlongTendon(state) ==
                    Approx(Fmax * fpass * cosPenn));
            CHECK(muscle.getFiberForce(state) == Approx(Fmax * (fv + fpass)));
            CHECK(muscle.getFiberForceAlongTendon(state) ==
                    Approx(Fmax * (fv + fpass) * cosPenn));
            CHECK(muscle.getTendonForce(state) ==
                    Approx(Fmax * (fv + fpass) * cosPenn));

            FiberForceFunction fiberForceFunc(muscle, state, false);
            SimTK::Differentiator diffFiberStiffness(fiberForceFunc);
            SimTK::Real fiberStiffness = diffFiberStiffness.calcDerivative(
                    muscle.get_optimal_fiber_length());
            CHECK(muscle.getFiberStiffness(state) == Approx(fiberStiffness));

            FiberForceFunction fiberForceFuncAlongTendon(muscle, state, true);
            SimTK::Differentiator diffFiberStiffnessAlongTendon(
                    fiberForceFuncAlongTendon);
            SimTK::Real fiberStiffnessAlongTendon =
                    diffFiberStiffnessAlongTendon.calcDerivative(
                            muscle.get_optimal_fiber_length() * cosPenn);
            CHECK(muscle.getFiberStiffnessAlongTendon(state) ==
                    Approx(fiberStiffnessAlongTendon));

            SimTK::Real tendonStiffness = SimTK::Infinity;
            CHECK(muscle.getTendonStiffness(state) == SimTK::Infinity);
            CHECK(muscle.getMuscleStiffness(state) ==
                    Approx(muscle.calcMuscleStiffness(
                            tendonStiffness, fiberStiffnessAlongTendon)));

            CHECK(muscle.getFiberActivePower(state) ==
                    Approx(Vmax * cosPenn * Fmax * fv));
            CHECK(muscle.getFiberPassivePower(state) ==
                    Approx(Vmax * cosPenn * Fmax * fpass));
            CHECK(muscle.getTendonPower(state) == Approx(0.0));
            CHECK(muscle.getMusclePower(state) ==
                    Approx(Vmax * cosPenn * Fmax * (fv + fpass)));
            CHECK(muscle.getStress(state) == Approx((fv + fpass) * cosPenn));
        }

        SECTION("initial equilibrium") {
            auto& mutMuscle =
                    model.updComponent<DeGrooteFregly2016Muscle>("muscle");
            mutMuscle.set_ignore_tendon_compliance(false);
            mutMuscle.set_tendon_compliance_dynamics_mode("explicit");

            const double pennOpt = 0.12;
            double cosPenn = cos(pennOpt);
            mutMuscle.set_pennation_angle_at_optimal(pennOpt);
            state = model.initSystem();
            muscle.setActivation(state, 1.0);
            const double muscleLength =
                    muscle.get_optimal_fiber_length() * cosPenn +
                    muscle.get_tendon_slack_length();
            coord.setValue(state, muscleLength);
            const double Vmax = muscle.get_optimal_fiber_length() *
                                muscle.get_max_contraction_velocity();
            const double muscleTendonVelocity = -0.21 * Vmax;
            coord.setSpeedValue(state, muscleTendonVelocity);

            model.realizeDynamics(state);
            muscle.computeInitialFiberEquilibrium(state);

            const double normTendonForce =
                    muscle.getNormalizedTendonForce(state);

            model.realizeDynamics(state);
            CHECK(muscle.getNormalizedTendonForceDerivative(state) == 
                    Approx(0.0).margin(1e-6));

            mutMuscle.set_tendon_compliance_dynamics_mode("implicit");
            model.realizeDynamics(state);
            CHECK(muscle.getEquilibriumResidual(state) == Approx(0.0));
        }

        SECTION("tendon compliance") {
            auto& mutMuscle =
                    model.updComponent<DeGrooteFregly2016Muscle>("muscle");
            mutMuscle.set_ignore_tendon_compliance(false);
            mutMuscle.set_tendon_compliance_dynamics_mode("implicit");

            const double pennOpt = 0.12;
            double cosPenn = cos(pennOpt);
            mutMuscle.set_pennation_angle_at_optimal(pennOpt);
            state = model.initSystem();
            muscle.setActivation(state, 1.0);
            const double muscleLength =
                    muscle.get_optimal_fiber_length() * cosPenn +
                    muscle.get_tendon_slack_length();
            coord.setValue(state, muscleLength);
            const double Vmax = muscle.get_optimal_fiber_length() *
                                muscle.get_max_contraction_velocity();
            const double muscleTendonVelocity = -0.21 * Vmax;
            coord.setSpeedValue(state, muscleTendonVelocity);

            model.realizeDynamics(state);
            muscle.computeInitialFiberEquilibrium(state);

            model.realizePosition(state);
            const auto& normFiberLength =
                    muscle.getNormalizedFiberLength(state);
            const auto& fiberLength =
                    normFiberLength * muscle.get_optimal_fiber_length();
            const auto& pennationAngle = muscle.getPennationAngle(state);
            const auto& cosPennationAngle = cos(pennationAngle);
            const auto& fiberLengthAlongTendon =
                    fiberLength * cosPennationAngle;
            const auto& tendonLength = muscleLength - fiberLengthAlongTendon;
            const auto& normTendonLength =
                    tendonLength / muscle.get_tendon_slack_length();
            const auto& tendonStrain = normTendonLength - 1.0;
            const auto fpass =
                    muscle.calcPassiveForceMultiplier(normFiberLength);
            const auto& fal =
                    muscle.calcActiveForceLengthMultiplier(normFiberLength);

            CHECK(muscle.getFiberLength(state) == Approx(fiberLength));
            CHECK(muscle.getNormalizedFiberLength(state) == Approx(0.930485));
            CHECK(muscle.getPennationAngle(state) == Approx(pennationAngle));
            CHECK(muscle.getCosPennationAngle(state) ==
                    Approx(cosPennationAngle));
            CHECK(muscle.getTendonLength(state) == Approx(tendonLength));
            CHECK(muscle.getFiberLengthAlongTendon(state) ==
                    Approx(fiberLengthAlongTendon));
            CHECK(muscle.getTendonStrain(state) == Approx(tendonStrain));
            CHECK(muscle.getPassiveForceMultiplier(state) == Approx(fpass));
            CHECK(muscle.getActiveForceLengthMultiplier(state) == Approx(fal));
            const auto fiberPotentialEnergy =
                    muscle.calcPassiveForceMultiplierIntegral(normFiberLength) *
                    muscle.get_optimal_fiber_length() *
                    muscle.get_max_isometric_force();
            CHECK(muscle.getFiberPotentialEnergy(state) ==
                    Approx(fiberPotentialEnergy));
            const auto tendonPotentialEnergy =
                    muscle.calcTendonForceMultiplierIntegral(normTendonLength) *
                    muscle.get_tendon_slack_length() *
                    muscle.get_max_isometric_force();
            CHECK(muscle.getTendonPotentialEnergy(state) ==
                    Approx(tendonPotentialEnergy));
            CHECK(muscle.getMusclePotentialEnergy(state) ==
                    Approx(fiberPotentialEnergy + tendonPotentialEnergy));

            model.realizeVelocity(state);
            const auto& normFiberVelocity =
                    muscle.getNormalizedFiberVelocity(state);
            const auto& fiberVelocity = Vmax * normFiberVelocity;
            const auto& fiberVelocityAlongTendon =
                    fiberVelocity / cosPennationAngle;
            const auto& tendonVelocity =
                    muscleTendonVelocity - fiberVelocityAlongTendon;
            const auto& fv =
                    muscle.calcForceVelocityMultiplier(normFiberVelocity);

            CHECK(muscle.getFiberVelocity(state) == Approx(fiberVelocity));
            CHECK(muscle.getNormalizedFiberVelocity(state) ==
                    Approx(normFiberVelocity));
            CHECK(muscle.getFiberVelocityAlongTendon(state) ==
                    Approx(fiberVelocityAlongTendon));
            CHECK(muscle.getPennationAngularVelocity(state) ==
                    Approx(-fiberVelocity / fiberLength * tan(pennationAngle)));
            CHECK(muscle.getTendonVelocity(state) == Approx(tendonVelocity));
            CHECK(muscle.getForceVelocityMultiplier(state) == Approx(fv));

            model.realizeDynamics(state);
            const auto& Fmax = muscle.getMaxIsometricForce();
            const auto& activeFiberForce = Fmax * fal * fv;
            const auto& passiveFiberForce = Fmax * fpass;
            const auto& fiberForce = activeFiberForce + passiveFiberForce;
            const auto& fiberForceAlongTendon = fiberForce * cosPennationAngle;
            const auto& tendonForce = fiberForceAlongTendon;
            CHECK(muscle.getActiveFiberForce(state) ==
                    Approx(activeFiberForce));
            CHECK(muscle.getActiveFiberForceAlongTendon(state) ==
                    Approx(activeFiberForce * cosPennationAngle));
            CHECK(muscle.getPassiveFiberForce(state) ==
                    Approx(passiveFiberForce));
            CHECK(muscle.getPassiveFiberForceAlongTendon(state) ==
                    Approx(passiveFiberForce * cosPennationAngle));
            CHECK(muscle.getFiberForce(state) == Approx(fiberForce));
            CHECK(muscle.getFiberForceAlongTendon(state) ==
                    Approx(fiberForceAlongTendon));
            CHECK(muscle.getTendonForce(state) == Approx(tendonForce));

            FiberForceFunction fiberForceFunc(muscle, state, false);
            SimTK::Differentiator diffFiberStiffness(fiberForceFunc);
            SimTK::Real fiberStiffness =
                    diffFiberStiffness.calcDerivative(fiberLength);
            CHECK(muscle.getFiberStiffness(state) == Approx(fiberStiffness));

            FiberForceFunction fiberForceFuncAlongTendon(muscle, state, true);
            SimTK::Differentiator diffFiberStiffnessAlongTendon(
                    fiberForceFuncAlongTendon);
            SimTK::Real fiberStiffnessAlongTendon =
                    diffFiberStiffnessAlongTendon.calcDerivative(
                            fiberLengthAlongTendon);
            CHECK(muscle.getFiberStiffnessAlongTendon(state) ==
                    Approx(fiberStiffnessAlongTendon));

            TendonForceFunction tendonForceFunc(muscle);
            SimTK::Differentiator diffTendonStiffness(tendonForceFunc);
            SimTK::Real tendonStiffness =
                    diffTendonStiffness.calcDerivative(tendonLength);
            CHECK(muscle.getTendonStiffness(state) == Approx(tendonStiffness));
            CHECK(muscle.getMuscleStiffness(state) ==
                    Approx(muscle.calcMuscleStiffness(
                            tendonStiffness, fiberStiffnessAlongTendon)));

            CHECK(muscle.getFiberActivePower(state) ==
                    Approx(-activeFiberForce * fiberVelocity));
            // No damping, so we can use the total passive fiber force we
            // computed previously.
            CHECK(muscle.getFiberPassivePower(state) ==
                    Approx(-passiveFiberForce * fiberVelocity));
            CHECK(muscle.getTendonPower(state) ==
                    Approx(-tendonForce * tendonVelocity));
            CHECK(muscle.getMusclePower(state) ==
                    Approx(-tendonForce * muscleTendonVelocity));
            CHECK(muscle.getStress(state) == Approx(tendonForce / Fmax));
        }
    }

    SECTION("Force-velocity curve inverse") {

        // Test that the force-velocity curve inverse is correct.
        // ------------------------------------------------------
        const auto normFiberVelocity = createVectorLinspace(100, -1, 1);
        for (int i = 0; i < normFiberVelocity.nrow(); ++i) {
            const SimTK::Real& vMTilde = normFiberVelocity[i];
            CHECK(muscle.calcForceVelocityInverseCurve(
                          muscle.calcForceVelocityMultiplier(vMTilde)) ==
                    Approx(vMTilde));
        }
    }

    SECTION("solveBisection()") {

        // solveBisection().
        // -----------------
        {
            auto calcResidual = [](const SimTK::Real& x) { return x - 3.78; };
            {
                const auto root =
                        muscle.solveBisection(calcResidual, -5, 5, 1e-6, 1e-12);
                SimTK_TEST_EQ_TOL(root, 3.78, 1e-6);
                // Make sure the x tolerance has an effect.
                SimTK_TEST_NOTEQ_TOL(root, 3.78, 1e-10);
            }
            {
                const auto root = muscle.solveBisection(
                        calcResidual, -5, 5, 1e-10, 1e-12);
                SimTK_TEST_EQ_TOL(root, 3.78, 1e-10);
            }
            // Make sure the y tolerance has an effect.
            {
                const auto root =
                        muscle.solveBisection(calcResidual, -5, 5, 1e-12, 1e-4);
                const auto residual = calcResidual(root);
                SimTK_TEST_EQ_TOL(residual, 0, 1e-4);
                // Make sure the x tolerance has an effect.
                SimTK_TEST_NOTEQ_TOL(residual, 0, 1e-10);
            }
            {
                const auto root = muscle.solveBisection(
                        calcResidual, -5, 5, 1e-12, 1e-10);
                const auto residual = calcResidual(root);
                SimTK_TEST_EQ_TOL(residual, 0, 1e-10);
            }
        }
        // Multiple roots.
        {
            auto parabola = [](const SimTK::Real& x) {
                return SimTK::square(x - 2.5);
            };
            REQUIRE_THROWS_AS(
                    muscle.solveBisection(parabola, -5, 5), Exception);
        }
    }

    // getActivation(), setActivation()
    // --------------------------------
    SECTION("getActivation(), setActivation()") {
        SimTK::State state = model.initSystem();
        CHECK(muscle.getActivation(state) == muscle.get_default_activation());
        muscle.setActivation(state, 0.451);
        CHECK(muscle.getActivation(state) == Approx(0.451));
        CHECK(state.getY()[2] == Approx(0.451));
    }
}

Model createHangingMuscleModel(
        bool ignoreActivationDynamics, bool ignoreTendonCompliance, 
        bool isTendonDynamicsExplicit) {
    Model model;
    model.setName("isometric_muscle");
    model.set_gravity(SimTK::Vec3(9.81, 0, 0));
    auto* body = new Body("body", 0.5, SimTK::Vec3(0), SimTK::Inertia(0));
    model.addComponent(body);

    // Allows translation along x.
    auto* joint = new SliderJoint("joint", model.getGround(), *body);
    auto& coord = joint->updCoordinate(SliderJoint::Coord::TranslationX);
    coord.setName("height");
    model.addComponent(joint);

    auto* actu = new DeGrooteFregly2016Muscle();
    actu->setName("actuator");
    actu->set_max_isometric_force(30.0);
    actu->set_optimal_fiber_length(0.10);
    actu->set_tendon_slack_length(0.05);
    actu->set_tendon_strain_at_one_norm_force(0.10);
    actu->set_ignore_activation_dynamics(ignoreActivationDynamics);
    actu->set_ignore_tendon_compliance(ignoreTendonCompliance);
    if (!isTendonDynamicsExplicit) {
        actu->set_tendon_compliance_dynamics_mode("implicit");
    }
    actu->set_max_contraction_velocity(10);
    actu->set_pennation_angle_at_optimal(0.10);
    actu->addNewPathPoint("origin", model.updGround(), SimTK::Vec3(0));
    actu->addNewPathPoint("insertion", *body, SimTK::Vec3(0));
    model.addForce(actu);

    body->attachGeometry(new Sphere(0.05));

    return model;
}

TEMPLATE_TEST_CASE("Hanging muscle minimum time", "", MocoCasADiSolver) {
    auto ignoreActivationDynamics = GENERATE(true, false);
    auto ignoreTendonCompliance = GENERATE(true, false);
    auto isTendonDynamicsExplicit = GENERATE(true, false);

    // TODO: Some problem has a bad initial guess and the constraint violation
    // goes to 1e+14. Maybe the bounds on the coordinate should be tighter.

    std::cout.rdbuf(LogManager::cout.rdbuf());
    std::cout.rdbuf(LogManager::cout.rdbuf());

    CAPTURE(ignoreActivationDynamics);
    CAPTURE(ignoreTendonCompliance);
    CAPTURE(isTendonDynamicsExplicit);

    SimTK::Real initHeight = 0.15;
    SimTK::Real finalHeight = 0.14;

    Model model = createHangingMuscleModel(
            ignoreActivationDynamics, ignoreTendonCompliance,
            isTendonDynamicsExplicit);

    SimTK::State state = model.initSystem();

    // Minimum time trajectory optimization.
    // -------------------------------------
    const auto svn = model.getStateVariableNames();
    MocoSolution solutionTrajOpt;
    {
        MocoStudy moco;
        MocoProblem& problem = moco.updProblem();
        problem.setModelCopy(model);
        problem.setTimeBounds(0, {0.05, 1.0});
        problem.setStateInfo(
                "/joint/height/value", {0.10, 0.16}, initHeight, finalHeight);
        problem.setStateInfo("/joint/height/speed", {-10, 10}, 0, 0);
        if (!ignoreTendonCompliance) {
            problem.setStateInfo(
                    "/forceset/actuator/normalized_tendon_force", {0, 5});
        }
        if (!ignoreActivationDynamics) {
                problem.setStateInfo(
                        "/forceset/actuator/activation", {0.01, 1}, 0.01);
        }
        problem.setControlInfo("/forceset/actuator", {0.01, 1});

        // Initial state constraints/costs.
        if (!ignoreActivationDynamics) {
            auto* initial_activation =
                    problem.addGoal<MocoInitialActivationGoal>();
            initial_activation->setName("initial_activation");
        }
        if (!ignoreTendonCompliance) {
            if (isTendonDynamicsExplicit) {
                auto* initial_equilibrium = 
                    problem.addGoal<MocoInitialForceEquilibriumGoal>();
                initial_equilibrium->setName("initial_force_equilibrium");
            } else {
                // The problem performs better when this is in cost mode.
                auto* initial_equilibrium = problem.addGoal<
                        MocoInitialVelocityEquilibriumDGFGoal>();
                initial_equilibrium->setName("initial_velocity_equilibrium");
                initial_equilibrium->setMode("cost");
                initial_equilibrium->setWeight(0.001);
            }
        }

        problem.addGoal<MocoFinalTimeGoal>();

        auto& solver = moco.initSolver<TestType>();
<<<<<<< HEAD
        solver.set_num_mesh_intervals(40);
        solver.set_multibody_dynamics_mode("implicit");
        // solver.set_optim_convergence_tolerance(1e-4);
        // solver.set_optim_constraint_tolerance(1e-4);
=======
        solver.set_num_mesh_intervals(25);
        solver.set_dynamics_mode("implicit");
        solver.set_optim_convergence_tolerance(1e-4);
        solver.set_optim_constraint_tolerance(1e-4);
        solver.set_transcription_scheme("hermite-simpson");
>>>>>>> cd3b29d2

        solutionTrajOpt = moco.solve();
        std::string solutionFilename = "testDeGrooteFregly2016Muscle_solution";
        if (!ignoreActivationDynamics) solutionFilename += "_actdyn";
        if (ignoreTendonCompliance) solutionFilename += "_rigidtendon";
        if (isTendonDynamicsExplicit) solutionFilename += "_exptendyn";
        solutionFilename += ".sto";
        solutionTrajOpt.write(solutionFilename);
    }

    // Perform time stepping forward simulation using optimized controls.
    // ------------------------------------------------------------------
    // See if we end up at the correct final state.
    {
        // We need to temporarily switch the muscle in the model to explicit
        // tendon compliance dynamics mode to perform time stepping.
        auto* mutableDGFMuscle = dynamic_cast<DeGrooteFregly2016Muscle*>(
                &model.updComponent("forceset/actuator"));
        if (!ignoreTendonCompliance && !isTendonDynamicsExplicit) {
            mutableDGFMuscle->set_tendon_compliance_dynamics_mode("explicit");
        }
        const auto iterateSim =
                simulateIterateWithTimeStepping(solutionTrajOpt, model);
        std::string iterateFilename =
                "testDeGrooteFregly2016Muscle_timestepping";
        if (!ignoreActivationDynamics) iterateFilename += "_actdyn";
        if (ignoreTendonCompliance) iterateFilename += "_rigidtendon";
        iterateFilename += ".sto";
        iterateSim.write(iterateFilename);

        const double error = iterateSim.compareContinuousVariablesRMS(
                solutionTrajOpt, {{"states", {}}, {"controls", {}}});
        CHECK(error < 0.05);
        if (!ignoreTendonCompliance && !isTendonDynamicsExplicit) {
            mutableDGFMuscle->set_tendon_compliance_dynamics_mode("implicit");
        }
    }

    // Track the kinematics from the trajectory optimization.
    // ------------------------------------------------------
    // We will try to recover muscle activity.
    if (!isTendonDynamicsExplicit) {
        std::cout << "Tracking the trajectory optimization coordinate solution."
                  << std::endl;
        MocoStudy moco;
        MocoProblem& problem = moco.updProblem();
        problem.setModelCopy(model);
        // Using an equality constraint for the time bounds was essential for
        // recovering the correct excitation.
        const double finalTime =
                solutionTrajOpt.getTime()[solutionTrajOpt.getNumTimes() - 1];
        const double slop = 0; // TODO 1e-4;
        problem.setTimeBounds(0 + slop, finalTime - slop);
        problem.setStateInfo(
                "/joint/height/value", {0.10, 0.16}, initHeight, finalHeight);
        problem.setStateInfo("/joint/height/speed", {-10, 10}, 0, 0);
        if (!ignoreTendonCompliance) {
            problem.setStateInfo(
                    "/forceset/actuator/normalized_tendon_force", {0, 5});
        }
        if (!ignoreActivationDynamics) {
            problem.setStateInfo("/forceset/actuator/activation", {0.01, 1}, 0.01);
        }
        problem.setControlInfo("/forceset/actuator", {0.01, 1});

        // Initial state constraints/costs.
        if (!ignoreActivationDynamics) {
            auto* initial_activation =
                    problem.addGoal<MocoInitialActivationGoal>();
            initial_activation->setName("initial_activation");
        }
        if (!ignoreTendonCompliance) {
            if (isTendonDynamicsExplicit) {
                auto* initial_equilibrium =
                        problem.addGoal<MocoInitialForceEquilibriumGoal>();
                initial_equilibrium->setName("initial_force_equilibrium");
            } else {
                // The problem performs better when this is in cost mode.
                auto* initial_equilibrium = problem.addGoal<
                        MocoInitialVelocityEquilibriumDGFGoal>();
                initial_equilibrium->setName("initial_velocity_equilibrium");
                initial_equilibrium->setMode("cost");
                initial_equilibrium->setWeight(0.001);
            }
        }

        auto* tracking = problem.addGoal<MocoStateTrackingGoal>();
        tracking->setName("tracking");

        auto states = solutionTrajOpt.exportToStatesStorage().exportToTable();
        TimeSeriesTable ref(states.getIndependentColumn());
        ref.appendColumn("/joint/height/value",
                states.getDependentColumn("/joint/height/value"));
        // Tracking speed has a huge effect on getting a good solution for the
        // control signal.
        ref.appendColumn("/joint/height/speed",
                states.getDependentColumn("/joint/height/speed"));
        // Tracking joint/height/speed slightly increases the
        // iterations to converge, and tracking activation cuts the iterations
        // in half.
        tracking->setReference(ref);
        tracking->setAllowUnusedReferences(true);

        auto& solver = moco.initSolver<TestType>();
<<<<<<< HEAD
        solver.set_num_mesh_intervals(40);
        solver.set_multibody_dynamics_mode("implicit");
=======
        solver.set_num_mesh_intervals(25);
        solver.set_dynamics_mode("implicit");
        solver.set_transcription_scheme("hermite-simpson");
>>>>>>> cd3b29d2

        MocoSolution solutionTrack = moco.solve();
        std::string solutionFilename =
                "testDeGrooteFregly2016Muscle_track_solution";
        if (!ignoreActivationDynamics) solutionFilename += "_actdyn";
        if (ignoreTendonCompliance) solutionFilename += "_rigidtendon";
        if (isTendonDynamicsExplicit) solutionFilename += "_exptendyn";
        solutionFilename += ".sto";
        solutionTrack.write(solutionFilename);
        double error =
                solutionTrack.compareContinuousVariablesRMS(solutionTrajOpt);
        CHECK(error < 0.015);
    }
}<|MERGE_RESOLUTION|>--- conflicted
+++ resolved
@@ -1096,18 +1096,10 @@
         problem.addGoal<MocoFinalTimeGoal>();
 
         auto& solver = moco.initSolver<TestType>();
-<<<<<<< HEAD
-        solver.set_num_mesh_intervals(40);
+        solver.set_num_mesh_intervals(25);
         solver.set_multibody_dynamics_mode("implicit");
-        // solver.set_optim_convergence_tolerance(1e-4);
-        // solver.set_optim_constraint_tolerance(1e-4);
-=======
-        solver.set_num_mesh_intervals(25);
-        solver.set_dynamics_mode("implicit");
         solver.set_optim_convergence_tolerance(1e-4);
         solver.set_optim_constraint_tolerance(1e-4);
-        solver.set_transcription_scheme("hermite-simpson");
->>>>>>> cd3b29d2
 
         solutionTrajOpt = moco.solve();
         std::string solutionFilename = "testDeGrooteFregly2016Muscle_solution";
@@ -1212,14 +1204,8 @@
         tracking->setAllowUnusedReferences(true);
 
         auto& solver = moco.initSolver<TestType>();
-<<<<<<< HEAD
-        solver.set_num_mesh_intervals(40);
+        solver.set_num_mesh_intervals(25);
         solver.set_multibody_dynamics_mode("implicit");
-=======
-        solver.set_num_mesh_intervals(25);
-        solver.set_dynamics_mode("implicit");
-        solver.set_transcription_scheme("hermite-simpson");
->>>>>>> cd3b29d2
 
         MocoSolution solutionTrack = moco.solve();
         std::string solutionFilename =
