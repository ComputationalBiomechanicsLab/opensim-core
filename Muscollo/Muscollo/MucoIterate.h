#ifndef MUSCOLLO_MUCOITERATE_H
#define MUSCOLLO_MUCOITERATE_H
/* -------------------------------------------------------------------------- *
 * OpenSim Muscollo: MucoIterate.h                                           *
 * -------------------------------------------------------------------------- *
 * Copyright (c) 2017 Stanford University and the Authors                     *
 *                                                                            *
 * Author(s): Christopher Dembia                                              *
 *                                                                            *
 * Licensed under the Apache License, Version 2.0 (the "License"); you may    *
 * not use this file except in compliance with the License. You may obtain a  *
 * copy of the License at http://www.apache.org/licenses/LICENSE-2.0          *
 *                                                                            *
 * Unless required by applicable law or agreed to in writing, software        *
 * distributed under the License is distributed on an "AS IS" BASIS,          *
 * WITHOUT WARRANTIES OR CONDITIONS OF ANY KIND, either express or implied.   *
 * See the License for the specific language governing permissions and        *
 * limitations under the License.                                             *
 * -------------------------------------------------------------------------- */

#include <OpenSim/Simulation/StatesTrajectory.h>
#include <OpenSim/Common/Storage.h>

#include "osimMuscolloDLL.h"

namespace OpenSim {

class MucoProblem;
class MucoProblemRep;

/// This exception is thrown if you try to invoke most methods on MucoIterate
/// while the iterate is sealed.
class OSIMMUSCOLLO_API MucoIterateIsSealed : public Exception {
public:
    MucoIterateIsSealed(const std::string& file, size_t line,
            const std::string& func) : Exception(file, line, func) {
        addMessage("This iterate is sealed, to force you to acknowledge the "
                "solver failed; call unseal() to gain access.");
    }
};

/** The values of the variables in an optimal control problem.
This can be used for specifying an initial guess, or holding the solution
returned by a solver.

The file format for reading and writing a MucoIterate is comprised of a
file header followed by a row of column names and the stored data. The file
header contains the number of states, controls, and parameters (order does
not matter). Order does matter for the column names and corresponding data
columns. The columns *must* follow this order: time, states, controls,
parameters. For parameter columns, the value of the parameter is stored in
the first row of the column, while the rest of the rows are filled with
NaNs.
@samplefile
num_controls=<number-of-control-variables>
num_parameters=<number-of-parameter-variables>
num_states=<number-of-state-variables>
time,<state-0-name>,...,<control-0-name>,...,<multiplier-0-name>,...,
                                                         <parameter-0-name>,...
<#>,<#>,...,<#>,...,<#>,...,<#>,...
<#>,<#>,...,<#>,...,<#>,...,<NaN>,...
 : , : ,..., : ,..., : ,...,  :  ,...
<#>,<#>,...,<#>,...,<#>,...,<NaN>,...
@endsamplefile
(If stored in a STO file, the delimiters are tabs, not commas.) */
// Not using three-slash doxygen comments because that messes up verbatim.
class OSIMMUSCOLLO_API MucoIterate {
public:
    MucoIterate() = default;
    MucoIterate(const SimTK::Vector& time,
            std::vector<std::string> state_names,
            std::vector<std::string> control_names,
            std::vector<std::string> multiplier_names,
            std::vector<std::string> parameter_names,
            const SimTK::Matrix& statesTrajectory,
            const SimTK::Matrix& controlsTrajectory,
            const SimTK::Matrix& multipliersTrajectory,
            const SimTK::RowVector& parameters);
    /// Read a MucoIterate from a data file (e.g., STO, CSV). See output of
    /// write() for the correct format.
    explicit MucoIterate(const std::string& filepath);

    virtual ~MucoIterate() = default;

    /// Returns a dynamically-allocated copy of this iterate. You must manage
    /// the memory for return value.
    /// @note This works even if the iterate is sealed.
    virtual MucoIterate* clone() const { return new MucoIterate(*this); }

    bool empty() const {
        ensureUnsealed();
        return !(m_time.size() || m_states.nelt() || m_controls.nelt() ||
                m_multipliers.nelt() || m_parameters.nelt() || 
                m_state_names.size() || m_control_names.size() || 
                m_multiplier_names.size() || m_parameter_names.size());
    }

    /// @name Change the length of the trajectory
    /// @{

    /// setNumTimes() -> setNumNodes().

    /// Resize the time vector and the time dimension of the states and controls
    /// trajectories, and set all times, states, and controls to NaN.
    /// @note Parameters are NOT set to NaN.
    // TODO rename to setNumPoints() or setNumTimePoints().
    void setNumTimes(int numTimes)
    {
        ensureUnsealed();
        m_time.resize(numTimes);
        m_time.setToNaN();
        m_states.resize(numTimes, m_states.ncol());
        m_states.setToNaN();
        m_controls.resize(numTimes, m_controls.ncol());
        m_controls.setToNaN();
        m_multipliers.resize(numTimes, m_multipliers.ncol());
        m_multipliers.setToNaN();
    }
    /// Uniformly resample (interpolate) the iterate so that it retains the
    /// same initial and final times but now has the provided number of time
    /// points.
    /// Resampling is done by creating a 5-th degree GCV spline of the states
    /// and controls and evaluating the spline at the `numTimes` time points.
    /// The degree is reduced as necessary if getNumTimes() < 6, and
    /// resampling is not possible if getNumTimes() < 2.
    /// @returns the resulting time interval between time points.
    double resampleWithNumTimes(int numTimes);
    /// Uniformly resample (interpolate) the iterate to try to achieve the
    /// provided time interval between mesh points, while preserving the
    /// initial and final times. The resulting time interval may be shorter
    /// than what you request (in order to preserve initial and
    /// final times), and is returned by this function.
    /// Resampling is done by creating a 5-th degree GCV spline of the states
    /// and controls and evaluating the spline at the new time points.
    /// The degree is reduced as necessary if getNumTimes() < 6, and
    /// resampling is not possible if getNumTimes() < 2.
    double resampleWithInterval(double desiredTimeInterval);
    /// Uniformly resample (interpolate) the iterate to try to achieve the
    /// provided frequency of time points per second of the trajectory, while
    /// preserving the initial and final times. The resulting frequency may be
    /// higher than what you request (in order to preserve initial and final
    /// times), and is returned by this function.
    /// Resampling is done by creating a 5-th degree GCV spline of the states
    /// and controls and evaluating the spline at the new time points.
    /// The degree is reduced as necessary if getNumTimes() < 6, and
    /// resampling is not possible if getNumTimes() < 2.
    double resampleWithFrequency(double desiredNumTimePointsPerSecond);
    /// @}

    /// @name Set the data
    /// @{

    /// Set the time vector. The provided vector must have the same number of
    /// elements as the pre-existing time vector; use setNumTimes() or the
    /// "resample..." functions to change the number of times.
    /// @note Using `setTime({5, 10})` uses the initializer list overload
    /// below; it does *not* construct a 5-element vector with the value 10.
    void setTime(const SimTK::Vector& time);
    /// Set the value of a single state variable across time. The provided
    /// vector must have length getNumTimes().
    /// @note Using `setState(name, {5, 10})` uses the initializer list
    /// overload below; it does *not* construct a 5-element vector with the
    /// value 10.
    void setState(const std::string& name, const SimTK::Vector& trajectory);
    /// Set the value of a single control variable across time. The provided
    /// vector must have length getNumTimes().
    /// @note Using `setControl(name, {5, 10})` uses the initializer list
    /// overload below; it does *not* construct a 5-element vector with the
    /// value 10.
    void setControl(const std::string& name, const SimTK::Vector& trajectory);
    /// Set the value of a single Lagrange multiplier variable across time. The
    /// provided vector must have length getNumTimes().
    /// @note Using `setMultiplier(name, {5, 10})` uses the initializer list
    /// overload below; it does *not* construct a 5-element vector with the 
    /// value 10.
    void setMultiplier(const std::string& name, 
                       const SimTK::Vector& trajectory);
    /// Set the value of a single parameter variable. This value is invariant
    /// across time.
    void setParameter(const std::string& name, const SimTK::Real& value);

    /// Set the time vector. The provided vector must have the same number of
    /// elements as the pre-existing time vector; use setNumTimes() or the
    /// "resample..." functions to change the number of times.
    /// This variant supports use of an initializer list. Example:
    /// @code{.cpp}
    /// iterate.setTime({0, 0.5, 1.0});
    /// @endcode
    void setTime(std::initializer_list<double> time) {
        ensureUnsealed();
        SimTK::Vector v((int)time.size());
        int i = 0;
        for (auto it = time.begin(); it != time.end(); ++it, ++i)
            v[i] = *it;
        setTime(v);
    }
    /// Set the value of a single state variable across time. The provided
    /// vector must have length getNumTimes().
    /// This variant supports use of an initializer list:
    /// @code{.cpp}
    /// iterate.setState("knee/flexion/value", {0, 0.5, 1.0});
    /// @endcode
    void setState(const std::string& name,
            std::initializer_list<double> trajectory) {
        ensureUnsealed();
        SimTK::Vector v((int)trajectory.size());
        int i = 0;
        for (auto it = trajectory.begin(); it != trajectory.end(); ++it, ++i)
            v[i] = *it;
        setState(name, v);
    }
    /// Set the value of a single control variable across time. The provided
    /// vector must have length getNumTimes().
    /// This variant supports use of an initializer list:
    /// @code{.cpp}
    /// iterate.setControl("soleus", {0, 0.5, 1.0});
    /// @endcode
    void setControl(const std::string& name,
            std::initializer_list<double> trajectory) {
        ensureUnsealed();
        SimTK::Vector v((int)trajectory.size());
        int i = 0;
        for (auto it = trajectory.begin(); it != trajectory.end(); ++it, ++i)
            v[i] = *it;
        setControl(name, v);
    }
    /// Set the value of a single Lagrange multiplier variable across time. The
    /// provided vector must have length getNumTimes().
    /// This variant supports use of an initializer list:
    /// @code{.cpp}
    /// iterate.setMultiplier("lambda_cid0_p0", {0, 0.5, 1.0});
    /// @endcode
    void setMultiplier(const std::string& name,
            std::initializer_list<double> trajectory) {
        ensureUnsealed();
        SimTK::Vector v((int)trajectory.size());
        int i = 0;
        for (auto it = trajectory.begin(); it != trajectory.end(); ++it, ++i)
            v[i] = *it;
        setMultiplier(name, v);
    }

    /// Set the states trajectory. The provided data is interpolated at the
    /// times contained within this iterate. The controls trajectory is not
    /// altered. If the table only contains a subset of the states in the
    /// iterate (and allowMissingColumns is true), the unspecified states
    /// preserve their pre-existing values.
    ///
    /// This function might be helpful if you generate a guess using a
    /// forward simulation; you can access the forward simulation's states
    /// trajectory using Manager::getStateStorage() or
    /// Manager::getStatesTable().
    ///
    /// @param states
    ///     The column labels of the table should match the state
    ///     names (see getStateNames()). By default, the table must provide all
    ///     state variables. Any data outside the time range of this guess's
    ///     times are ignored.
    /// @param allowMissingColumns
    ///     If false, an exception is thrown if there are states in the
    ///     iterate that are not in the table.
    /// @param allowExtraColumns
    ///     If false, an exception is thrown if there are states in the
    ///     table that are not in the iterate.
    /// @see createFromStatesControlsTables.
    // TODO add tests in testMuscolloInterface.
    // TODO add setStatesTrajectory(const StatesTrajectory&)
    // TODO handle rotational coordinates specified in degrees.
    void setStatesTrajectory(const TimeSeriesTable& states,
            bool allowMissingColumns = false, bool allowExtraColumns = false);
    /// @}

    /// @name Accessors
    /// @{

    int getNumTimes() const
    {   ensureUnsealed(); return m_time.size(); }
    const SimTK::Vector& getTime() const
    {   ensureUnsealed(); return m_time; }
    /// The first time in the time vector.
    /// @throws Exception If numTimes is 0.
<<<<<<< HEAD
    const SimTK::Vector& getInitialTime() const;
    /// The last time in the time vector.
    /// @throws Exception If numTimes is 0.
    const SimTK::Vector& getFinalTime() const;
=======
    double getInitialTime() const;
    /// The last time in the time vector.
    /// @throws Exception If numTimes is 0.
    double getFinalTime() const;
>>>>>>> 04fe52e8
    // TODO inconsistent plural "state names" vs "states trajectory"
    const std::vector<std::string>& getStateNames() const
    {   ensureUnsealed(); return m_state_names; }
    const std::vector<std::string>& getControlNames() const
    {   ensureUnsealed(); return m_control_names; }
    const std::vector<std::string>& getMultiplierNames() const
    {   ensureUnsealed(); return m_multiplier_names; }
    const std::vector<std::string>& getParameterNames() const
    {   ensureUnsealed(); return m_parameter_names; }
    SimTK::VectorView_<double> getState(const std::string& name) const;
    SimTK::VectorView_<double> getControl(const std::string& name) const;
    SimTK::VectorView_<double> getMultiplier(const std::string& name) const;
    const SimTK::Real& getParameter(const std::string& name) const;
    const SimTK::Matrix& getStatesTrajectory() const
    {   ensureUnsealed(); return m_states; }
    const SimTK::Matrix& getControlsTrajectory() const
    {   ensureUnsealed(); return m_controls; }
    const SimTK::Matrix& getMultipliersTrajectory() const
    {   ensureUnsealed(); return m_multipliers; }
    const SimTK::RowVector& getParameters() const
    {   ensureUnsealed(); return m_parameters; }

    /// @}

    /// @name Comparisons
    /// @{

    /// Do the state and control names in this iterate match those in the
    /// problem? This may not catch all possible incompatibilities.
    bool isCompatible(const MucoProblemRep&, bool throwOnError = false) const;
    /// Check if this iterate is numerically equal to another iterate.
    /// This uses SimTK::Test::numericallyEqual() internally.
    /// Accordingly, the tolerance is both a relative and absolute tolerance
    /// (depending on the magnitude of quantities being compared).
    bool isNumericallyEqual(const MucoIterate& other,
            double tol = SimTK::NTraits<SimTK::Real>::getDefaultTolerance())
            const;
    /// Compute the root-mean-square error between the continuous variables of
    /// this iterate and another. The RMS is computed by numerically integrating 
    /// the sum of squared error across states, controls, and Lagrange 
    /// multipliers and dividing by the larger of the two time ranges. When one 
    /// iterate does not cover the same time range as the other, we assume 
    /// values of 0 for the iterate with "missing" time. Numerical integration 
    /// is performed using the trapezoidal rule. By default, all states, 
    /// controls, and multipliers are compared, and it is expected that both 
    /// iterates have the same states, controls, and multipliers. Alternatively,
    /// you can specify the specific states, controls, and multipliers to 
    /// compare. To skip over all states, specify a single element of "none" for 
    /// stateNames; likewise for controlNames and multiplierNames. Both iterates 
    /// must have at least 6 time nodes.
    double compareContinuousVariablesRMS(const MucoIterate& other,
            std::vector<std::string> stateNames = {},
            std::vector<std::string> controlNames = {},
            std::vector<std::string> multiplierNames = {}) const;
    /// Compute the root-mean-square error between the parameters in this
    /// iterate and another. The RMS is computed by dividing the the sum of the
    /// squared errors between corresponding parameters and then dividing by the
    /// number of parameters compared.
    /// By default, all parameters are compared, and it is expected that both
    /// iterates have the same parameters. Alternatively, you can specify the
    /// specific parameters to compare.
    double compareParametersRMS(const MucoIterate& other,
        std::vector<std::string> parameterNames = {}) const;
    /// @}

    /// @name Convert to other formats
    /// @{

    /// Save the iterate to file(s). Use a ".sto" file extension.
    void write(const std::string& filepath) const;

    /// The Storage can be used in the OpenSim GUI to visualize a motion, or
    /// as input to OpenSim's conventional tools (e.g., AnalyzeTool).
    ///
    /// Controls are not carried over to the states storage.
    Storage exportToStatesStorage() const;
    /// Same as exportToStatesStorage() except using TimeSeriesTable.
    TimeSeriesTable exportToStatesTable() const;
    /// Controls are not carried over to the StatesTrajectory.
    /// The MucoProblem is necessary because we need the underlying Model to
    /// order the state variables correctly.
    StatesTrajectory exportToStatesTrajectory(const MucoProblem&) const;
    /// @}

    /// @name Convert from other formats
    /// @{

    /// (Experimental) Create an iterate from a states trajectory and controls
    /// trajectory (i.e, from Manager::getStatesTable() and
    /// Model::getControlsTable()). The time columns from the two tables must
    /// match exactly. The times in the iterate will be those from the tables.
    /// This does not (yet) handle parameters.
    static MucoIterate createFromStatesControlsTables(
            const MucoProblemRep&,
            const TimeSeriesTable& statesTrajectory,
            const TimeSeriesTable& controlsTrajectory);
    /// @}

protected:
    void setSealed(bool sealed) { m_sealed = sealed; }
    bool isSealed() const { return m_sealed; }
    /// @throws MucoIterateIsSealed if the iterate is sealed.
    void ensureUnsealed() const;

private:
    TimeSeriesTable convertToTable() const;
    // TODO std::string m_name;
    SimTK::Vector m_time;
    std::vector<std::string> m_state_names;
    std::vector<std::string> m_control_names;
    std::vector<std::string> m_multiplier_names;
    std::vector<std::string> m_parameter_names;
    // Dimensions: time x states
    SimTK::Matrix m_states;
    // Dimensions: time x controls
    SimTK::Matrix m_controls;
    // Dimensions: time x multipliers
    SimTK::Matrix m_multipliers;
    // Dimensions: 1 x parameters
    SimTK::RowVector m_parameters;

    // We use "seal" instead of "lock" because locks have a specific meaning
    // with threading (e.g., std::unique_lock()).
    bool m_sealed = false;
};

/// Return type for MucoTool::solve(). Use success() to check if the solver
/// succeeded. You can also use this object as a boolean in an if-statement:
/// @code
/// auto solution = muco.solve();
/// if (solution) {
///     std::cout << solution.getStatus() << std::endl;
/// }
/// @endcode
/// You can use getStatus() to get more details about the return status of
/// the optimizer.
/// If the solver was not successful, then this object is "sealed", which
/// means you cannot do anything with it until calling `unseal()`. This
/// prevents you from silently proceeding with a failed solution.
class OSIMMUSCOLLO_API MucoSolution : public MucoIterate {
public:
    /// Returns a dynamically-allocated copy of this solution. You must manage
    /// the memory for return value.
    /// @note This works even if the iterate is sealed.
    virtual MucoSolution* clone() const { return new MucoSolution(*this); }
    /// Was the problem solved successfully? If not, then you cannot access
    /// the solution until you call unlock().
    bool success() const { return m_success; }
    /// Same as success().
    explicit operator bool() const { return success(); }
    /// Obtain a solver-dependent string describing the return status of the
    /// optimization.
    const std::string& getStatus() const { return m_status; }
    /// Number of solver iterations at which this solution was obtained
    /// (-1 if not set).
    int getNumIterations() const { return m_numIterations; }

    /// @name Access control
    /// @{

    /// If the solver did not succeed, call this to enable read and write
    /// access to the (failed) solution. If the solver succeeded, then the
    /// solution is already unsealed.
    MucoSolution& unseal() { MucoIterate::setSealed(false); return *this; }
    MucoSolution& seal() { MucoIterate::setSealed(true); return *this; }
    bool isSealed() const { return MucoIterate::isSealed(); }
    /// @}

    // TODO num_iterations
    // TODO store the optimizer settings that were used.
private:
    using MucoIterate::MucoIterate;
    void setSuccess(bool success) {
        if (!success) setSealed(true);
        m_success = success;
    }
    void setStatus(std::string status) { m_status = std::move(status); }
    void setNumIterations(int numIterations)
    {   m_numIterations = numIterations; };
    bool m_success = true;
    std::string m_status;
    int m_numIterations = -1;
    // Allow solvers to set success, status, and construct a solution.
    friend class MucoSolver;
};

} // namespace OpenSim

#endif // MUSCOLLO_MUCOITERATE_H<|MERGE_RESOLUTION|>--- conflicted
+++ resolved
@@ -279,17 +279,10 @@
     {   ensureUnsealed(); return m_time; }
     /// The first time in the time vector.
     /// @throws Exception If numTimes is 0.
-<<<<<<< HEAD
-    const SimTK::Vector& getInitialTime() const;
-    /// The last time in the time vector.
-    /// @throws Exception If numTimes is 0.
-    const SimTK::Vector& getFinalTime() const;
-=======
     double getInitialTime() const;
     /// The last time in the time vector.
     /// @throws Exception If numTimes is 0.
     double getFinalTime() const;
->>>>>>> 04fe52e8
     // TODO inconsistent plural "state names" vs "states trajectory"
     const std::vector<std::string>& getStateNames() const
     {   ensureUnsealed(); return m_state_names; }
