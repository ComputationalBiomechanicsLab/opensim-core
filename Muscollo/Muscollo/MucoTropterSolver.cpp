/* -------------------------------------------------------------------------- *
 * OpenSim Muscollo: MucoTropterSolver.cpp                                               *
 * -------------------------------------------------------------------------- *
 * Copyright (c) 2017 Stanford University and the Authors                     *
 *                                                                            *
 * Author(s): Christopher Dembia                                              *
 *                                                                            *
 * Licensed under the Apache License, Version 2.0 (the "License"); you may    *
 * not use this file except in compliance with the License. You may obtain a  *
 * copy of the License at http://www.apache.org/licenses/LICENSE-2.0          *
 *                                                                            *
 * Unless required by applicable law or agreed to in writing, software        *
 * distributed under the License is distributed on an "AS IS" BASIS,          *
 * WITHOUT WARRANTIES OR CONDITIONS OF ANY KIND, either express or implied.   *
 * See the License for the specific language governing permissions and        *
 * limitations under the License.                                             *
 * -------------------------------------------------------------------------- */
#include "MucoTropterSolver.h"
#include "MucoProblem.h"
#include "MuscolloUtilities.h"

#include <OpenSim/Simulation/Manager/Manager.h>
#include <simbody/internal/Constraint.h>

#include <tropter/tropter.h>

using namespace OpenSim;

using tropter::VectorX;

/// The map provides the index of each state variable in
/// SimTK::State::getY() from its each state variable path string.
std::vector<std::string> createStateVariableNamesInSystemOrder(
        const Model& model) {
    std::vector<std::string> svNamesInSysOrder;
    auto s = model.getWorkingState();
    const auto svNames = model.getStateVariableNames();
    s.updY() = 0;
    for (int iy = 0; iy < s.getNY(); ++iy) {
        s.updY()[iy] = SimTK::NaN;
        const auto svValues = model.getStateVariableValues(s);
        for (int isv = 0; isv < svNames.size(); ++isv) {
            if (SimTK::isNaN(svValues[isv])) {
                svNamesInSysOrder.push_back(svNames[isv]);
                s.updY()[iy] = 0;
                break;
            }
        }
    }
    SimTK_ASSERT2_ALWAYS((size_t)svNames.size() == svNamesInSysOrder.size(),
            "Expected to get %i state names but found %i.", svNames.size(),
            svNamesInSysOrder.size());
    return svNamesInSysOrder;
}

template <typename MucoIterateType, typename tropIterateType>
MucoIterateType convert(const tropIterateType& tropSol) {
    const auto& tropTime = tropSol.time;
    SimTK::Vector time((int)tropTime.size(), tropTime.data());
    const auto& state_names = tropSol.state_names;
    const auto& control_names = tropSol.control_names;
    const auto& multiplier_names = tropSol.adjunct_names;
    const auto& parameter_names = tropSol.parameter_names;

    int numTimes = (int)time.size();
    int numStates = (int)state_names.size();
    int numControls = (int)control_names.size();
    int numMultipliers = (int)multiplier_names.size();
    int numParameters = (int)parameter_names.size();
    // Create and populate states matrix.
    SimTK::Matrix states(numTimes, numStates);
    for (int itime = 0; itime < numTimes; ++itime) {
        for (int istate = 0; istate < numStates; ++istate) {
            states(itime, istate) = tropSol.states(istate, itime);
        }
    }
    // Instantiating a SimTK::Matrix with a zero row or column does not create
    // an empty matrix. For example,
    //      SimTK::Matrix controls(5, 0);
    // will create a matrix with five empty rows. So, for variables other than 
    // states, only allocate memory if necessary. Otherwise, return an empty 
    // matrix. This will prevent weird comparison errors between two iterates 
    // that should be equal but have slightly different "empty" values.
    SimTK::Matrix controls;
    if (numControls) {
        controls.resize(numTimes, numControls);
        for (int itime = 0; itime < numTimes; ++itime) {
            for (int icontrol = 0; icontrol < numControls; ++icontrol) {
                controls(itime, icontrol) = tropSol.controls(icontrol, itime);
            }
        }
    }
    SimTK::Matrix multipliers;
    if (numMultipliers) {
        multipliers.resize(numTimes, numMultipliers);
        for (int itime = 0; itime < numTimes; ++itime) {
            for (int imultiplier = 0; imultiplier < numMultipliers; 
                    ++imultiplier) {
                multipliers(itime, imultiplier) = tropSol.adjuncts(imultiplier, 
                    itime);
            }
        }
    }
    // This produces an empty RowVector if numParameters is zero.
    SimTK::RowVector parameters(numParameters, tropSol.parameters.data());
    return {time, state_names, control_names, multiplier_names, parameter_names, 
            states, controls, multipliers, parameters};
}

MucoSolution convert(const tropter::Solution& tropSol) {
    // TODO enhance when solution contains more info than iterate.
    return convert<MucoSolution, tropter::Solution>(tropSol);
}

tropter::Iterate convert(const MucoIterate& mucoIter) {
    tropter::Iterate tropIter;
    if (mucoIter.empty()) return tropIter;

    using Eigen::Map;
    using Eigen::RowVectorXd;
    using Eigen::MatrixXd;
    using Eigen::VectorXd;

    const auto& time = mucoIter.getTime();
    tropIter.time = Map<const RowVectorXd>(&time[0], time.size());

    tropIter.state_names = mucoIter.getStateNames();
    tropIter.control_names = mucoIter.getControlNames();
    tropIter.adjunct_names = mucoIter.getMultiplierNames();
    tropIter.parameter_names = mucoIter.getParameterNames();

    int numTimes = (int)time.size();
    int numStates = (int)tropIter.state_names.size();
    int numControls = (int)tropIter.control_names.size();
    int numMultipliers = (int)tropIter.adjunct_names.size();
    int numParameters = (int)tropIter.parameter_names.size();
    const auto& states = mucoIter.getStatesTrajectory();
    const auto& controls = mucoIter.getControlsTrajectory();
    const auto& multipliers = mucoIter.getMultipliersTrajectory();
    const auto& parameters = mucoIter.getParameters();
    // Muscollo's matrix is numTimes x numStates;
    // tropter's is numStates x numTimes.
    tropIter.states = Map<const MatrixXd>(
            &states(0, 0), numTimes, numStates).transpose();
    if (numControls) {
        tropIter.controls = Map<const MatrixXd>(
                &controls(0, 0), numTimes, numControls).transpose();
    } else {
        tropIter.controls.resize(numControls, numTimes);
    }
    if (numMultipliers) {
        tropIter.adjuncts = Map<const MatrixXd>(
                &multipliers(0, 0), numTimes, numMultipliers).transpose();
    } else {
        tropIter.adjuncts.resize(numMultipliers, numTimes);
    }
    if (numParameters) {
        tropIter.parameters = Map<const VectorXd>(
                &parameters(0), numParameters);
    } else {
        tropIter.parameters.resize(numParameters);
    }
    return tropIter;
}

tropter::Bounds convert(const MucoBounds& mb) {
    return {mb.getLower(), mb.getUpper()};
}
tropter::InitialBounds convert(const MucoInitialBounds& mb) {
    return {mb.getLower(), mb.getUpper()};
}
tropter::FinalBounds convert(const MucoFinalBounds& mb) {
    return {mb.getLower(), mb.getUpper()};
}

template <typename T>
class MucoTropterSolver::OCProblem : public tropter::Problem<T> {
public:
    OCProblem(const MucoTropterSolver& solver)
            // TODO set name properly.
            : tropter::Problem<T>(solver.getProblem().getName()),
              m_mucoTropterSolver(solver),
              m_mucoProb(solver.getProblem()),
              m_phase0(m_mucoProb.getPhase(0)) {
        m_model = m_phase0.getModel();
        // Disable all controllers.
        // TODO temporary; don't want to actually do this.
        m_model.finalizeFromProperties();
        auto controllers = m_model.updComponentList<Controller>();
        for (auto& controller : controllers) {
            controller.set_enabled(false);
        }
        m_state = m_model.initSystem();
        // TODO avoid multiple calls to initialize
        m_mucoProb.initialize(m_model);

        this->set_time(convert(m_phase0.getTimeInitialBounds()),
                convert(m_phase0.getTimeFinalBounds()));
        auto svNamesInSysOrder = createStateVariableNamesInSystemOrder(m_model);
        for (const auto& svName : svNamesInSysOrder) {
            const auto& info = m_phase0.getStateInfo(svName);
            this->add_state(svName, convert(info.getBounds()),
                    convert(info.getInitialBounds()),
                    convert(info.getFinalBounds()));
        }

        // Add any scalar constraints associated with multibody constraints in 
        // the model as path constraints in the problem.
        int cid, mp, mv, ma, numEquationsEnforced, multIndexThisConstraint;
        std::vector<MucoBounds> bounds;
        std::vector<std::string> labels;
        std::vector<KinematicLevel> kinLevels;
        std::vector<std::string> mcNames = 
            m_phase0.createMultibodyConstraintNames();
        for (const auto& mcName : mcNames) {
            const auto& mc = m_phase0.getMultibodyConstraint(mcName);
            const auto& multInfos = m_phase0.getMultiplierInfos(mcName);
            cid = mc.getSimbodyConstraintIndex();
            mp = mc.getNumPositionEquations();
            mv = mc.getNumVelocityEquations();
            ma = mc.getNumAccelerationEquations();
            bounds = mc.getConstraintInfo().getBounds();
            labels = mc.getConstraintInfo().getConstraintLabels();
            kinLevels = mc.getKinematicLevels();

            m_mpSum += mp;
            // Only considering holonomic constraints for now.
            // TODO if (get_enforce_holonomic_constraints_only()) {
            OPENSIM_THROW_IF(mv != 0, Exception, "Only holonomic "
                "(position-level) constraints are currently supported. "
                "There are " + std::to_string(mv) + " velocity-level "
                "scalar constraints associated with the model Constraint "
                "at ConstraintIndex " + std::to_string(cid) + ".");
            OPENSIM_THROW_IF(ma != 0, Exception, "Only holonomic "
                "(position-level) constraints are currently supported. "
                "There are " + std::to_string(ma) + " acceleration-level "
                "scalar constraints associated with the model Constraint "
                "at ConstraintIndex " + std::to_string(cid) + ".");         
            // } else {
            //   m_mvSum += mv;
            //   m_maSum += ma;
            // }

            numEquationsEnforced = mp;
            //TODO numEquationsEnforced = 
            //    get_enforce_holonomic_constraints_only() 
            //        ? mp : mcInfo.getNumEquations();

            // Loop through all scalar constraints associated with the model 
            // constraint and corresponding path constraints to the optimal
            // control problem.
            //
            // We need a different index for the Lagrange multipliers since 
            // they are only added if the current constraint equation is not a
            // derivative of a position- or velocity-level equation.
            multIndexThisConstraint = 0;
            for (int i = 0; i < numEquationsEnforced; ++i) {
                
                // TODO name constraints based on model constraint names
                // or coordinate names if a locked or prescribed coordinate
                this->add_path_constraint(labels[i], convert(bounds[i]));

                // If the index for this path constraint represents an 
                // a non-derivative scalar constraint equation, also add a 
                // Lagrange multplier to the problem.
                if (kinLevels[i] == KinematicLevel::Position ||
                    kinLevels[i] == KinematicLevel::Velocity || 
                    kinLevels[i] == KinematicLevel::Acceleration) {

                    const auto& multInfo = multInfos[multIndexThisConstraint];
                    this->add_adjunct(multInfo.getName(), 
                                      convert(multInfo.getBounds()), 
                                      convert(multInfo.getInitialBounds()),
                                      convert(multInfo.getFinalBounds()));
                    ++multIndexThisConstraint;
                }
            }

            m_numMultibodyConstraintEqs += numEquationsEnforced;
        }
        
        // Add any generic path constraints included in the problem. 
        for (std::string pcName : m_phase0.createPathConstraintNames()) {
            const MucoPathConstraint& constraint = 
                m_phase0.getPathConstraint(pcName);
            auto pcInfo = constraint.getConstraintInfo();
            auto labels = pcInfo.getConstraintLabels();
            auto bounds = pcInfo.getBounds();
            for (int i = 0; i < pcInfo.getNumEquations(); ++i) {
                this->add_path_constraint(labels[i], convert(bounds[i])); 
            }
        }
        m_numPathConstraintEqs = m_phase0.getNumPathConstraintEquations();
        // Allocate path constraint error memory.
        m_pathConstraintErrors.resize(m_numPathConstraintEqs);
        m_pathConstraintErrors.setToZero();

        for (const auto& actu : m_model.getComponentList<Actuator>()) {
            // TODO handle a variable number of control signals.
            const auto& actuName = actu.getAbsolutePathString();
            const auto& info = m_phase0.getControlInfo(actuName);
            this->add_control(actuName, convert(info.getBounds()),
                    convert(info.getInitialBounds()),
                    convert(info.getFinalBounds()));
        }
        for (std::string name : m_phase0.createParameterNames()) {
            const MucoParameter& parameter = m_phase0.getParameter(name);
            this->add_parameter(name, convert(parameter.getBounds()));
        }
    }
    void initialize_on_mesh(const Eigen::VectorXd&) const override {
        m_mucoProb.initialize(m_model);
    }
    void initialize_on_iterate(const Eigen::VectorXd& parameters)
            const override {
        // If they exist, apply parameter values to the model.
        this->applyParametersToModel(parameters);
    }
    void calc_differential_algebraic_equations(
            const tropter::Input<T>& in,
            tropter::Output<T> out) const override {

        // TODO convert to implicit formulation.

        const auto& states = in.states;
        const auto& controls = in.controls;
        const auto& adjuncts = in.adjuncts;

        m_state.setTime(in.time);
        std::copy(states.data(), states.data() + states.size(),
                &m_state.updY()[0]);
        //
        // TODO do not copy? I think this will still make a copy:
        // TODO use m_state.updY() = SimTK::Vector(states.size(), states.data(), true);
        //m_state.setY(SimTK::Vector(states.size(), states.data(), true));

        // Set the controls for actuators in the OpenSim model.
        if (m_model.getNumControls()) {
            auto& osimControls = m_model.updControls(m_state);
            std::copy(controls.data(), controls.data() + controls.size(),
                &osimControls[0]);
            m_model.realizeVelocity(m_state);
            m_model.setControls(m_state, osimControls);
        }

        // If enabled constraints exist in the model, compute accelerations
        // based on Lagrange multipliers.
        if (m_numMultibodyConstraintEqs && (out.path.size() != 0)) {
            // TODO Antoine and Gil said realizing Dynamics is a lot costlier than
            // realizing to Velocity and computing forces manually.
            m_model.realizeDynamics(m_state);

            const SimTK::MultibodySystem& multibody = 
                m_model.getMultibodySystem();
            const SimTK::Vector_<SimTK::SpatialVec>& appliedBodyForces =
                multibody.getRigidBodyForces(m_state, SimTK::Stage::Dynamics);
            const SimTK::Vector& appliedMobilityForces = 
                multibody.getMobilityForces(m_state, SimTK::Stage::Dynamics);

            const SimTK::SimbodyMatterSubsystem& matter = 
                m_model.getMatterSubsystem();
            SimTK::Vector_<SimTK::SpatialVec> constraintBodyForces;
            SimTK::Vector constraintMobilityForces;
            // Multipliers are negated so constraint forces can be used like 
            // applied forces.
            SimTK::Vector multipliers(m_numMultibodyConstraintEqs, 
                adjuncts.data());
            matter.calcConstraintForcesFromMultipliers(m_state, -multipliers,
                constraintBodyForces, constraintMobilityForces);

            SimTK::Vector& udot = m_state.updUDot();
            matter.calcAccelerationIgnoringConstraints(m_state,
                appliedMobilityForces + constraintMobilityForces,
                appliedBodyForces + constraintBodyForces, udot, A_GB);
           
            // Constraint errors.
            // TODO double-check that disabled constraints don't show up in 
            // state
            std::copy(&m_state.getQErr()[0], 
                &m_state.getQErr()[0] + m_mpSum,
                out.path.data());
            if (!get_enforce_holonomic_constraints_only()) {
                std::copy(&m_state.getUErr()[0],
                    &m_state.getUErr()[0] + m_mpSum + m_mvSum,
                    out.path.data() + m_mpSum);
                std::copy(&m_state.getUDotErr()[0],
                    &m_state.getUDotErr()[0] + m_mpSum + m_mvSum + m_maSum,
                    out.path.data() + 2*m_mpSum + m_mvSum);
             }

        } else {
            // TODO Antoine and Gil said realizing Dynamics is a lot costlier than
            // realizing to Velocity and computing forces manually.
            m_model.realizeAcceleration(m_state);
        }

        // Compute errors for generic path constraints.
        if (out.path.size() != 0) {
            m_phase0.calcPathConstraintErrors(m_state, m_pathConstraintErrors);
            std::copy(m_pathConstraintErrors.begin(),
                      m_pathConstraintErrors.end(),
                      out.path.data() + m_numMultibodyConstraintEqs);

            // Copy state derivative values to output struct.
            std::copy(&m_state.getYDot()[0], 
                      &m_state.getYDot()[0] + states.size(),
                      out.dynamics.data());   
        }
    }
    
    void calc_integral_cost(const tropter::Input<T>& in, 
            T& integrand) const override {
        // Unpack variables.
        const auto& time = in.time;
        const auto& states = in.states;
        const auto& controls = in.controls;
        const auto& adjuncts = in.adjuncts;

        // TODO would it make sense to a vector of States, one for each mesh
        // point, so that each can preserve their cache?
        m_state.setTime(time);
        std::copy(states.data(), states.data() + states.size(),
                &m_state.updY()[0]);

        // Set the controls for actuators in the OpenSim model. 
        if (m_model.getNumControls()) {
            auto& osimControls = m_model.updControls(m_state);
            std::copy(controls.data(), controls.data() + controls.size(),
                    &osimControls[0]);
            m_model.realizePosition(m_state);
            m_model.setControls(m_state, osimControls);
        } else {
            m_model.realizePosition(m_state);
        }

        integrand = m_phase0.calcIntegralCost(m_state);

        if (get_enforce_holonomic_constraints_only()) {
            // Add squared multiplers cost to integrand. Since we currently 
            // don't include the derivatives of the holonomic contraint 
            // equations as path constraints in the OCP, this term exists in 
            // order to impose uniqueness in the Lagrange multipliers. 
            for (int i = 0; i < m_numMultibodyConstraintEqs; ++i) {
                integrand += m_mucoTropterSolver.get_multiplier_weight() 
                    * adjuncts[i] * adjuncts[i];
            }
        }
        
    }
    void calc_endpoint_cost(const T& final_time, const VectorX<T>& states,
            const VectorX<T>& /*parameters*/, T& cost) const override {
        // TODO avoid all of this if there are no endpoint costs.
        m_state.setTime(final_time);
        std::copy(states.data(), states.data() + states.size(),
                &m_state.updY()[0]);
        // TODO cannot use control signals...
        m_model.updControls(m_state).setToNaN();
        cost = m_phase0.calcEndpointCost(m_state);
    }

private:
    const MucoTropterSolver& m_mucoTropterSolver;
    const MucoProblem& m_mucoProb;
    const MucoPhase& m_phase0;
    mutable Model m_model;
    mutable SimTK::State m_state;
    // This member variable avoids unnecessary extra allocation of memory for
    // spatial accelerations, which are incidental to the computation of
    // generalized accelerations when specifying the dynamics with model 
    // constraints present.
    mutable SimTK::Vector_<SimTK::SpatialVec> A_GB;
    // The number of scalar holonomic constraint equations enabled in the model. 
    // This does not count equations for derivatives of scalar holonomic 
    // constraints. 
    mutable int m_mpSum = 0;
    // TODO mutable int m_mvSum = 0; (nonholonomic constraints)
    // TODO mutable int m_maSum = 0; (acceleration-only constraints)

    // The total number of scalar constraint equations associated with model 
    // multibody constraints that the solver is responsible for enforcing.
    mutable int m_numMultibodyConstraintEqs = 0;
    // The total number of scalar constraint equations associated with
    // MucoPathConstraints added to the MucoProblem.
    mutable int m_numPathConstraintEqs = 0;
    // Cached path constraint errors.
    mutable SimTK::Vector m_pathConstraintErrors;

    void applyParametersToModel(const VectorX<T>& parameters) const
    {
        if (parameters.size()) {
            // Warning: memory borrowed, not copied (when third argument to
            // SimTK::Vector constructor is true)
            SimTK::Vector mucoParams(
                (int)m_phase0.createParameterNames().size(),
                parameters.data(), true);

            m_phase0.applyParametersToModel(mucoParams);
            m_model.initSystem();
        }
    }
};

MucoTropterSolver::MucoTropterSolver() {
    constructProperties();
}

void MucoTropterSolver::constructProperties() {
    constructProperty_num_mesh_points(100);
    constructProperty_verbosity(2);
    constructProperty_optim_solver("ipopt");
    constructProperty_optim_max_iterations(-1);
    constructProperty_optim_convergence_tolerance(-1);
    constructProperty_optim_constraint_tolerance(-1);
    constructProperty_optim_hessian_approximation("limited-memory");
    constructProperty_optim_sparsity_detection("random");
    constructProperty_optim_ipopt_print_level(-1);
    constructProperty_transcription_scheme("trapezoidal");
    constructProperty_multiplier_weight(100.0);
    constructProperty_enforce_holonomic_constraints_only(true);

    constructProperty_guess_file("");
}

std::shared_ptr<const tropter::Problem<double>>
MucoTropterSolver::getTropterProblem() const {
    if (!m_tropProblem) {
        m_tropProblem = std::make_shared<OCProblem<double>>(*this);
    }
    return m_tropProblem;
}

void MucoTropterSolver::clearProblemImpl() {
    clearGuess();
}

void MucoTropterSolver::setProblemImpl(const MucoProblem& /*problem*/) {
    clearProblemImpl();
}

MucoIterate MucoTropterSolver::createGuess(const std::string& type) const {
    OPENSIM_THROW_IF_FRMOBJ(
               type != "bounds"
            && type != "random"
            && type != "time-stepping",
            Exception,
            "Unexpected guess type '" + type +
            "'; supported types are 'bounds', 'random', and "
            "'time-stepping'.");
    auto ocp = getTropterProblem();

    if (type == "time-stepping") {
        return createGuessTimeStepping();
    }

    // TODO avoid performing error checks multiple times; use
    // isObjectUpToDateWithProperties();
    checkPropertyIsPositive(*this, getProperty_num_mesh_points());
    int N = get_num_mesh_points();

    checkPropertyInSet(*this, getProperty_optim_solver(), {"ipopt", "snopt"});
    checkPropertyInSet(*this, getProperty_transcription_scheme(), 
        {"trapezoidal", "hermite-simpson"});
    tropter::DirectCollocationSolver<double> dircol(ocp, 
            get_transcription_scheme(),
            get_optim_solver(), N);

    tropter::Iterate tropIter;
    if (type == "bounds") {
        tropIter = dircol.make_initial_guess_from_bounds();
    } else if (type == "random") {
        tropIter = dircol.make_random_iterate_within_bounds();
    }
    return convert<MucoIterate, tropter::Iterate>(tropIter);
}

MucoIterate MucoTropterSolver::createGuessTimeStepping() const {
    const auto& problem = getProblem();
    const auto& phase = problem.getPhase();
    const auto& initialTime = phase.getTimeInitialBounds().getUpper();
    const auto& finalTime = phase.getTimeFinalBounds().getLower();
    OPENSIM_THROW_IF_FRMOBJ(finalTime <= initialTime, Exception,
        "Expected lower bound on final time to be greater than "
        "upper bound on initial time, but "
        "final_time.lower: " + std::to_string(finalTime) + "; " +
        "initial_time.upper: " + std::to_string(initialTime) + ".");
    Model model(phase.getModel());

    // Disable all controllers?
    SimTK::State state = model.initSystem();

    // Modify initial state values as necessary.
    Array<std::string> svNames = model.getStateVariableNames();
    for (int isv = 0; isv < svNames.getSize(); ++isv) {
        const auto& svName = svNames[isv];
        const auto& initBounds = phase.getStateInfo(svName).getInitialBounds();
        const auto defaultValue = model.getStateVariableValue(state, svName);
        SimTK::Real valueToUse = defaultValue;
        if (initBounds.isEquality()) {
            valueToUse = initBounds.getLower();
        } else if (!initBounds.isWithinBounds(defaultValue)) {
            valueToUse = 0.5 * (initBounds.getLower() + initBounds.getUpper());
        }
        if (valueToUse != defaultValue) {
            model.setStateVariableValue(state, svName, valueToUse);
        }
    }

    // TODO Equilibrate fiber length?

    state.setTime(initialTime);
    Manager manager(model, state);
    manager.integrate(finalTime);

    const auto& statesTable = manager.getStatesTable();
    auto controlsTable = model.getControlsTable();

    // Fix column labels.
    auto labels = controlsTable.getColumnLabels();
    for (auto& label : labels) { label = "/forceset/" + label; }
    controlsTable.setColumnLabels(labels);

    // TODO handle parameters.
    return MucoIterate::createFromStatesControlsTables(
            problem, statesTable, controlsTable);
}

void MucoTropterSolver::setGuess(MucoIterate guess) {
    // Ensure the guess is compatible with this solver/problem.
    // Make sure to initialize the problem. TODO put in a better place.
    getTropterProblem();
    guess.isCompatible(getProblem(), true);
    clearGuess();
    m_guessFromAPI = std::move(guess);
}
void MucoTropterSolver::setGuessFile(const std::string& file) {
    clearGuess();
    set_guess_file(file);
}
void MucoTropterSolver::clearGuess() {
    m_guessFromAPI = MucoIterate();
    m_guessFromFile = MucoIterate();
    set_guess_file("");
    m_guessToUse.reset();
}
const MucoIterate& MucoTropterSolver::getGuess() const {
    if (!m_guessToUse) {
        if (get_guess_file() != "" && m_guessFromFile.empty()) {
            // The API should make it impossible for both guessFromFile and
            // guessFromAPI to be non-empty.
            assert(m_guessFromAPI.empty());
            // No need to load from file again if we've already loaded it.
            MucoIterate guessFromFile(get_guess_file());
            guessFromFile.isCompatible(getProblem(), true);
            m_guessFromFile = guessFromFile;
            m_guessToUse.reset(&m_guessFromFile);
        } else {
            // This will either be a guess specified via the API, or empty to
            // signal that tropter should use the default guess.
            m_guessToUse.reset(&m_guessFromAPI);
        }
    }
    return m_guessToUse.getRef();
}

void MucoTropterSolver::printOptimizationSolverOptions(std::string solver) {
    if (solver == "ipopt") {
        tropter::optimization::IPOPTSolver::print_available_options();
    } else {
        std::cout << "No info available for " << solver << " options." <<
                std::endl;
    }
}

MucoSolution MucoTropterSolver::solveImpl() const {
    const Stopwatch stopwatch;

    auto ocp = getTropterProblem();

    checkPropertyInSet(*this, getProperty_verbosity(), {0, 1, 2});

    if (get_verbosity()) {
        std::cout << std::string(79, '=') << "\n";
        std::cout << "MucoTropterSolver starting.\n";
        std::cout << std::string(79, '-') << std::endl;
        getProblem().printDescription();
        // We can provide more detail about our problem than tropter can.
        // ocp->print_description();
    }

    // Apply settings/options.
    // -----------------------
    checkPropertyIsPositive(*this, getProperty_num_mesh_points());
    int N = get_num_mesh_points();

    checkPropertyInSet(*this, getProperty_optim_solver(), {"ipopt", "snopt"});
<<<<<<< HEAD
    checkPropertyInSet(*this, getProperty_optim_transcription_scheme(),
        {"trapezoidal", "hermite-simpson"});
    OPENSIM_THROW_IF(get_optim_transcription_scheme() != "hermite-simpson" &&
        !get_enforce_holonomic_constraints_only(), Exception,
        "If enforcing all levels of model kinematic constraints, then the "
        "property 'optim_transcription_scheme' must be set to "
        "'hermite-simpson'. Currently, it is set to '" + 
        get_optim_transcription_scheme() + "'.");
=======
    checkPropertyInSet(*this, getProperty_transcription_scheme(),
        {"trapezoidal", "hermite-simpson"});    
>>>>>>> 570a1fe5
    tropter::DirectCollocationSolver<double> dircol(ocp, 
            get_transcription_scheme(),
            get_optim_solver(), N);

    dircol.set_verbosity(get_verbosity() >= 1);

    auto& optsolver = dircol.get_opt_solver();

    checkPropertyInRangeOrSet(*this, getProperty_optim_max_iterations(),
            0, std::numeric_limits<int>::max(), {-1});
    if (get_optim_max_iterations() != -1)
        optsolver.set_max_iterations(get_optim_max_iterations());

    checkPropertyInRangeOrSet(*this,
            getProperty_optim_convergence_tolerance(),
            0.0, SimTK::NTraits<double>::getInfinity(), {-1.0});
    if (get_optim_convergence_tolerance() != -1)
        optsolver.set_convergence_tolerance(get_optim_convergence_tolerance());
    checkPropertyInRangeOrSet(*this,
            getProperty_optim_constraint_tolerance(),
            0.0, SimTK::NTraits<double>::getInfinity(), {-1.0});
    if (get_optim_constraint_tolerance() != -1)
        optsolver.set_constraint_tolerance(get_optim_constraint_tolerance());

    optsolver.set_hessian_approximation(get_optim_hessian_approximation());

    if (get_optim_solver() == "ipopt") {
        checkPropertyInRangeOrSet(*this, getProperty_optim_ipopt_print_level(),
                0, 12, {-1});
        if (get_verbosity() < 2) {
            optsolver.set_advanced_option_int("print_level", 0);
        } else {
            if (get_optim_ipopt_print_level() != -1) {
                optsolver.set_advanced_option_int("print_level",
                        get_optim_ipopt_print_level());
            }
        }
    }

    checkPropertyInSet(*this, getProperty_optim_sparsity_detection(),
            {"random", "initial-guess"});
    optsolver.set_sparsity_detection(get_optim_sparsity_detection());

    // Set advanced settings.
    //for (int i = 0; i < getProperty_optim_solver_options(); ++i) {
    //    optsolver.set_advanced_option(TODO);
    //}

    tropter::Iterate tropIterate = convert(getGuess());
    tropter::Solution tropSolution = dircol.solve(tropIterate);

    if (get_verbosity()) {
        dircol.print_constraint_values(tropSolution);
    }

    MucoSolution mucoSolution = convert(tropSolution);

    // TODO move this to convert():
    MucoSolver::setSolutionStats(mucoSolution, tropSolution.success,
            tropSolution.status, tropSolution.num_iterations);

    if (get_verbosity()) {
        std::cout << std::string(79, '-') << "\n";
        std::cout << "Elapsed real time: "
                << stopwatch.getElapsedTimeFormatted() << ".\n";
        if (mucoSolution) {
            std::cout << "MucoTropterSolver succeeded!\n";
        } else {
            // TODO cout or cerr?
            std::cout << "MucoTropterSolver did NOT succeed:\n";
            std::cout << "  " << mucoSolution.getStatus() << "\n";
        }
        std::cout << std::string(79, '=') << std::endl;
    }

    return mucoSolution;
}<|MERGE_RESOLUTION|>--- conflicted
+++ resolved
@@ -693,19 +693,14 @@
     int N = get_num_mesh_points();
 
     checkPropertyInSet(*this, getProperty_optim_solver(), {"ipopt", "snopt"});
-<<<<<<< HEAD
-    checkPropertyInSet(*this, getProperty_optim_transcription_scheme(),
+    checkPropertyInSet(*this, getProperty_transcription_scheme(),
         {"trapezoidal", "hermite-simpson"});
-    OPENSIM_THROW_IF(get_optim_transcription_scheme() != "hermite-simpson" &&
+    OPENSIM_THROW_IF(get_transcription_scheme() != "hermite-simpson" &&
         !get_enforce_holonomic_constraints_only(), Exception,
         "If enforcing all levels of model kinematic constraints, then the "
-        "property 'optim_transcription_scheme' must be set to "
+        "property 'transcription_scheme' must be set to "
         "'hermite-simpson'. Currently, it is set to '" + 
-        get_optim_transcription_scheme() + "'.");
-=======
-    checkPropertyInSet(*this, getProperty_transcription_scheme(),
-        {"trapezoidal", "hermite-simpson"});    
->>>>>>> 570a1fe5
+        get_transcription_scheme() + "'.");    
     tropter::DirectCollocationSolver<double> dircol(ocp, 
             get_transcription_scheme(),
             get_optim_solver(), N);
