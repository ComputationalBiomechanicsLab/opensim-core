#ifndef MUSCOLLO_TROPTERPROBLEM_H
#define MUSCOLLO_TROPTERPROBLEM_H
/* -------------------------------------------------------------------------- *
 * OpenSim Muscollo: TropterProblem.h                                         *
 * -------------------------------------------------------------------------- *
 * Copyright (c) 2018 Stanford University and the Authors                     *
 *                                                                            *
 * Author(s): Christopher Dembia                                              *
 *                                                                            *
 * Licensed under the Apache License, Version 2.0 (the "License"); you may    *
 * not use this file except in compliance with the License. You may obtain a  *
 * copy of the License at http://www.apache.org/licenses/LICENSE-2.0          *
 *                                                                            *
 * Unless required by applicable law or agreed to in writing, software        *
 * distributed under the License is distributed on an "AS IS" BASIS,          *
 * WITHOUT WARRANTIES OR CONDITIONS OF ANY KIND, either express or implied.   *
 * See the License for the specific language governing permissions and        *
 * limitations under the License.                                             *
 * -------------------------------------------------------------------------- */

#include "../MucoBounds.h"
#include "../MucoTropterSolver.h"
#include "../MuscolloUtilities.h"

#include <simbody/internal/Constraint.h>
#include <OpenSim/Simulation/InverseDynamicsSolver.h>

#include <tropter/tropter.h>

namespace OpenSim {

inline tropter::Bounds convertBounds(const MucoBounds& mb) {
    return {mb.getLower(), mb.getUpper()};
}
inline tropter::InitialBounds convertBounds(const MucoInitialBounds& mb) {
    return {mb.getLower(), mb.getUpper()};
}
inline tropter::FinalBounds convertBounds(const MucoFinalBounds& mb) {
    return {mb.getLower(), mb.getUpper()};
}

template <typename T>
class MucoTropterSolver::TropterProblemBase
        : public tropter::Problem<T> {
protected:
    TropterProblemBase(const MucoTropterSolver& solver)
            : tropter::Problem<T>(solver.getProblemRep().getName()),
            m_mucoTropterSolver(solver),
            m_mucoProbRep(solver.getProblemRep()),
            m_model(m_mucoProbRep.getModel()) {
        // TODO set name properly.
        // Disable all controllers.
        // TODO temporary; don't want to actually do this.
        auto controllers = m_model.getComponentList<Controller>();
        for (auto& controller : controllers) {
            OPENSIM_THROW_IF(controller.get_enabled(), Exception,
                    "MucoTropterSolver does not support OpenSim Controllers. "
                    "Disable all controllers in the model.");
        }
        m_state = m_model.getWorkingState();
        m_svNamesInSysOrder = createStateVariableNamesInSystemOrder(m_model);

        addStateVariables();
        addControlVariables();
        addMultibodyConstraints();
        addGenericPathConstraints();
        addParameters();
    }

    void addStateVariables() {
        this->set_time(convertBounds(m_mucoProbRep.getTimeInitialBounds()),
                convertBounds(m_mucoProbRep.getTimeFinalBounds()));
        for (const auto& svName : m_svNamesInSysOrder) {
            const auto& info = m_mucoProbRep.getStateInfo(svName);
            this->add_state(svName, convertBounds(info.getBounds()),
                    convertBounds(info.getInitialBounds()),
                    convertBounds(info.getFinalBounds()));
        }
    }

    void addControlVariables() {
        for (const auto& actu : m_model.getComponentList<Actuator>()) {
            // TODO handle a variable number of control signals.
            const auto& actuName = actu.getAbsolutePathString();
            const auto& info = m_mucoProbRep.getControlInfo(actuName);
            this->add_control(actuName, convertBounds(info.getBounds()),
                    convertBounds(info.getInitialBounds()),
                    convertBounds(info.getFinalBounds()));
        }
    }

    void addMultibodyConstraints() {
        // Add any scalar constraints associated with multibody constraints in
        // the model as path constraints in the problem.
        int cid, mp, mv, ma, numEquationsEnforced, multIndexThisConstraint;
        std::vector<MucoBounds> bounds;
        std::vector<std::string> labels;
        std::vector<KinematicLevel> kinLevels;
        std::vector<std::string> mcNames =
                m_mucoProbRep.createMultibodyConstraintNames();
        for (const auto& mcName : mcNames) {
            const auto& mc = m_mucoProbRep.getMultibodyConstraint(mcName);
            const auto& multInfos = m_mucoProbRep.getMultiplierInfos(mcName);
            cid = mc.getSimbodyConstraintIndex();
            mp = mc.getNumPositionEquations();
            mv = mc.getNumVelocityEquations();
            ma = mc.getNumAccelerationEquations();
            bounds = mc.getConstraintInfo().getBounds();
            labels = mc.getConstraintInfo().getConstraintLabels();
            kinLevels = mc.getKinematicLevels();

            m_mpSum += mp;
            // Only considering holonomic constraints for now.
            // TODO if (get_enforce_holonomic_constraints_only()) {
            OPENSIM_THROW_IF(mv != 0, Exception,
                    "Only holonomic "
                    "(position-level) constraints are currently supported. "
                    "There are " + std::to_string(mv) + " velocity-level "
                    "scalar constraints associated with the model Constraint "
                    "at ConstraintIndex " + std::to_string(cid) + ".");
            OPENSIM_THROW_IF(ma != 0, Exception,
                    "Only holonomic "
                    "(position-level) constraints are currently supported. "
                    "There are " + std::to_string(ma) + " acceleration-level "
                    "scalar constraints associated with the model Constraint "
                    "at ConstraintIndex " + std::to_string(cid) + ".");
            // } else {
            //   m_mvSum += mv;
            //   m_maSum += ma;
            // }

            numEquationsEnforced = mp;
            //TODO numEquationsEnforced =
            //    get_enforce_holonomic_constraints_only()
            //        ? mp : mcInfo.getNumEquations();

            // Loop through all scalar constraints associated with the model
            // constraint and corresponding path constraints to the optimal
            // control problem.
            //
            // We need a different index for the Lagrange multipliers since
            // they are only added if the current constraint equation is not a
            // derivative of a position- or velocity-level equation.
            multIndexThisConstraint = 0;
            for (int i = 0; i < numEquationsEnforced; ++i) {

                // TODO name constraints based on model constraint names
                // or coordinate names if a locked or prescribed coordinate
                this->add_path_constraint(labels[i], convertBounds(bounds[i]));

                // If the index for this path constraint represents an
                // a non-derivative scalar constraint equation, also add a
                // Lagrange multplier to the problem.
                if (kinLevels[i] == KinematicLevel::Position ||
                        kinLevels[i] == KinematicLevel::Velocity ||
                        kinLevels[i] == KinematicLevel::Acceleration) {

                    const auto& multInfo = multInfos[multIndexThisConstraint];
                    this->add_adjunct(multInfo.getName(),
                            convertBounds(multInfo.getBounds()),
                            convertBounds(multInfo.getInitialBounds()),
                            convertBounds(multInfo.getFinalBounds()));
                    ++multIndexThisConstraint;
                }
            }

            m_numMultibodyConstraintEqs += numEquationsEnforced;
        }

    }

    /// Add any generic path constraints included in the problem.
    void addGenericPathConstraints() {
        for (std::string pcName : m_mucoProbRep.createPathConstraintNames()) {
            const MucoPathConstraint& constraint =
                    m_mucoProbRep.getPathConstraint(pcName);
            auto pcInfo = constraint.getConstraintInfo();
            auto labels = pcInfo.getConstraintLabels();
            auto bounds = pcInfo.getBounds();
            for (int i = 0; i < pcInfo.getNumEquations(); ++i) {
                this->add_path_constraint(labels[i], convertBounds(bounds[i]));
            }
        }
        m_numPathConstraintEqs = m_mucoProbRep.getNumPathConstraintEquations();
    }

    void addParameters() {
        for (std::string name : m_mucoProbRep.createParameterNames()) {
            const MucoParameter& parameter = m_mucoProbRep.getParameter(name);
            this->add_parameter(name, convertBounds(parameter.getBounds()));
        }
    }

    void initialize_on_iterate(const Eigen::VectorXd& parameters)
            const override final {
        // If they exist, apply parameter values to the model.
        this->applyParametersToModel(parameters);
    }

    void calc_integral_cost(const tropter::Input<T>& in,
            T& integrand) const override {
        // Unpack variables.
        const auto& time = in.time;
        const auto& states = in.states;
        const auto& controls = in.controls;
        const auto& adjuncts = in.adjuncts;

        // TODO would it make sense to a vector of States, one for each mesh
        // point, so that each can preserve their cache?
        m_state.setTime(time);
        std::copy_n(states.data(), states.size(),
                m_state.updY().updContiguousScalarData());

        // Set the controls for actuators in the OpenSim model.
        if (m_model.getNumControls()) {
            auto& osimControls = m_model.updControls(m_state);
            std::copy_n(controls.data(), controls.size(),
                    osimControls.updContiguousScalarData());
            m_model.realizePosition(m_state);
            m_model.setControls(m_state, osimControls);
        } else {
            m_model.realizePosition(m_state);
        }

        integrand = m_mucoProbRep.calcIntegralCost(m_state);

        // TODO if (get_enforce_holonomic_constraints_only()) {
        // Add squared multiplers cost to integrand. Since we currently don't
        // include the derivatives of the holonomic contraint equations as path
        // constraints in the OCP, this term exists in order to impose
        // uniqueness in the Lagrange multipliers.
        for (int i = 0; i < m_numMultibodyConstraintEqs; ++i) {
            // The first m_numMultibodyConstraintEqs adjuncts are the
            // multibody constraint multipliers.
            integrand += m_mucoTropterSolver.get_multiplier_weight()
                    * adjuncts[i] * adjuncts[i];
        }

    }

    void calc_endpoint_cost(const T& final_time,
            const tropter::VectorX<T>& states,
            const tropter::VectorX<T>& /*parameters*/,
            T& cost) const override {
        // TODO avoid all of this if there are no endpoint costs.
        m_state.setTime(final_time);
        std::copy(states.data(), states.data() + states.size(),
                m_state.updY().updContiguousScalarData());
        // TODO cannot use control signals...
        m_model.updControls(m_state).setToNaN();
        cost = m_mucoProbRep.calcEndpointCost(m_state);
    }

    const MucoTropterSolver& m_mucoTropterSolver;
    const MucoProblemRep& m_mucoProbRep;
    const Model& m_model;
    mutable SimTK::State m_state;

    std::vector<std::string> m_svNamesInSysOrder;

    // The number of scalar holonomic constraint equations enabled in the model.
    // This does not count equations for derivatives of scalar holonomic
    // constraints.
    mutable int m_mpSum = 0;
    // TODO mutable int m_mvSum = 0; (nonholonomic constraints)
    // TODO mutable int m_maSum = 0; (acceleration-only constraints)

    // The total number of scalar constraint equations associated with model
    // multibody constraints that the solver is responsible for enforcing.
    mutable int m_numMultibodyConstraintEqs = 0;
    // The total number of scalar constraint equations associated with
    // MucoPathConstraints added to the MucoProblem.
    mutable int m_numPathConstraintEqs = 0;

    void applyParametersToModel(const tropter::VectorX<T>& parameters) const
    {
        if (parameters.size()) {
            // Warning: memory borrowed, not copied (when third argument to
            // SimTK::Vector constructor is true)
            SimTK::Vector mucoParams(
                    (int)parameters.size(), parameters.data(), true);
<<<<<<< HEAD
=======

>>>>>>> 4f7c8892

            m_mucoProbRep.applyParametersToModel(mucoParams);
            // TODO: Avoid this const_cast.
            const_cast<Model&>(m_model).initSystem();
        }
    }

    void calcMultibodyConstraintForces(const tropter::Input<T>& in,
            const SimTK::State& state,
            SimTK::Vector_<SimTK::SpatialVec>& constraintBodyForces,
            SimTK::Vector& constraintMobilityForces) const {
        // If enabled constraints exist in the model, compute accelerations
        // based on Lagrange multipliers.
        const auto& matter = m_model.getMatterSubsystem();

        // Multipliers are negated so constraint forces can be used like
        // applied forces.
        SimTK::Vector multipliers(m_numMultibodyConstraintEqs,
                in.adjuncts.data(), true);
        matter.calcConstraintForcesFromMultipliers(state, -multipliers,
                constraintBodyForces, constraintMobilityForces);
    }

    void calcPathConstraintErrors(const SimTK::State& state,
            double* errorsBegin) const {
        // Copy errors from generic path constraints into output struct.
        SimTK::Vector pathConstraintErrors(
                this->m_numPathConstraintEqs, errorsBegin, true);
        m_mucoProbRep.calcPathConstraintErrors(state, pathConstraintErrors);
    }

public:
    template <typename MucoIterateType, typename tropIterateType>
    MucoIterateType
    convertIterateTropterToMuco(const tropIterateType& tropSol) const;

    MucoIterate
    convertToMucoIterate(const tropter::Iterate& tropSol) const;

    MucoSolution
    convertToMucoSolution(const tropter::Solution& tropSol) const;

    tropter::Iterate
    convertToTropterIterate(const MucoIterate& mucoIter) const;
};


template <typename T>
class MucoTropterSolver::ExplicitTropterProblem
        : public MucoTropterSolver::TropterProblemBase<T> {
public:
    ExplicitTropterProblem(const MucoTropterSolver& solver)
            : MucoTropterSolver::TropterProblemBase<T>(solver) {
    }
    void initialize_on_mesh(const Eigen::VectorXd&) const override {
    }
    void calc_differential_algebraic_equations(
            const tropter::Input<T>& in,
            tropter::Output<T> out) const override {

        // TODO convert to implicit formulation.

        const auto& states = in.states;
        const auto& controls = in.controls;

        auto& model = this->m_model;
        auto& simTKState = this->m_state;

        simTKState.setTime(in.time);
        std::copy_n(states.data(), states.size(),
                simTKState.updY().updContiguousScalarData());
        //
        // TODO do not copy? I think this will still make a copy:
        // TODO use m_state.updY() = SimTK::Vector(states.size(), states.data(), true);
        //m_state.setY(SimTK::Vector(states.size(), states.data(), true));

        // Set the controls for actuators in the OpenSim model.
        if (model.getNumControls()) {
            auto& osimControls = model.updControls(simTKState);
            std::copy_n(controls.data(), controls.size(),
                    osimControls.updContiguousScalarData());
            model.realizeVelocity(simTKState);
            model.setControls(simTKState, osimControls);
        }

        // If enabled constraints exist in the model, compute accelerations
        // based on Lagrange multipliers.
        if (this->m_numMultibodyConstraintEqs) {
            // TODO Antoine and Gil said realizing Dynamics is a lot costlier than
            // realizing to Velocity and computing forces manually.
            model.realizeDynamics(simTKState);

            const SimTK::MultibodySystem& multibody =
                    model.getMultibodySystem();
            const SimTK::Vector_<SimTK::SpatialVec>& appliedBodyForces =
                    multibody.getRigidBodyForces(simTKState,
                            SimTK::Stage::Dynamics);
            const SimTK::Vector& appliedMobilityForces =
                    multibody.getMobilityForces(simTKState,
                            SimTK::Stage::Dynamics);

            const SimTK::SimbodyMatterSubsystem& matter =
                    model.getMatterSubsystem();

            // TODO: Use working memory.
            SimTK::Vector_<SimTK::SpatialVec> constraintBodyForces;
            SimTK::Vector constraintMobilityForces;
            this->calcMultibodyConstraintForces(in, simTKState,
                    constraintBodyForces, constraintMobilityForces);

            SimTK::Vector udot;
            matter.calcAccelerationIgnoringConstraints(simTKState,
                    appliedMobilityForces + constraintMobilityForces,
                    appliedBodyForces + constraintBodyForces, udot, A_GB);

            // Constraint errors.
            // TODO double-check that disabled constraints don't show up in
            // state
            std::copy_n(simTKState.getQErr().getContiguousScalarData(),
                    this->m_mpSum, out.path.data());
            // TODO if (!get_enforce_holonomic_constraints_only()) {
            //    std::copy_n(simTKState.getUErr().getContiguousScalarData(),
            //          m_mpSum + m_mvSum, out.path.data() + m_mpSum);
            //    std::copy_n(simTKState.getUDotErr().getContiguousScalarData(),
            //        m_mpSum + m_mvSum + m_maSum,
            //        out.path.data() + 2*m_mpSum + m_mvSum);
            //}

            // Copy state derivative values to output struct. We cannot simply
            // use getYDot() because that requires realizing to Acceleration.
            const int nq = simTKState.getQ().size();
            const int nu = udot.size();
            const int nz = simTKState.getZ().size();
            std::copy_n(simTKState.getQDot().getContiguousScalarData(),
                    nq, out.dynamics.data());
            std::copy_n(udot.getContiguousScalarData(),
                    udot.size(), out.dynamics.data() + nq);
            std::copy_n(simTKState.getZDot().getContiguousScalarData(), nz,
                    out.dynamics.data() + nq + nu);

        } else {
            // TODO Antoine and Gil said realizing Dynamics is a lot costlier than
            // realizing to Velocity and computing forces manually.
            model.realizeAcceleration(simTKState);

            // Copy state derivative values to output struct.
            std::copy_n(simTKState.getYDot().getContiguousScalarData(),
                    states.size(), out.dynamics.data());
        }

        this->calcPathConstraintErrors(simTKState,
                out.path.data() + this->m_numMultibodyConstraintEqs);
    }
private:
    // This member variable avoids unnecessary extra allocation of memory for
    // spatial accelerations, which are incidental to the computation of
    // generalized accelerations when specifying the dynamics with model
    // constraints present.
    mutable SimTK::Vector_<SimTK::SpatialVec> A_GB;
};

template <typename T>
class MucoTropterSolver::ImplicitTropterProblem :
        public MucoTropterSolver::TropterProblemBase<T> {
public:
    ImplicitTropterProblem(const MucoTropterSolver& solver)
            : TropterProblemBase<T>(solver) {
        OPENSIM_THROW_IF(this->m_state.getNZ(), Exception,
                "Cannot use implicit dynamics mode if the system has auxiliary "
                "states.");
        OPENSIM_THROW_IF(this->m_numMultibodyConstraintEqs, Exception,
                "Cannot use implicit dynamics mode with multibody "
                "constraints.");
        // Add adjuncts for udot, which we call "w".
        int NU = this->m_state.getNU();
        OPENSIM_THROW_IF(NU != this->m_state.getNQ(), Exception,
                "Quaternions are not supported.");
        for (int iudot = 0; iudot < NU; ++iudot) {
            auto name = this->m_svNamesInSysOrder[iudot];
            auto leafpos = name.find("value");
            OPENSIM_THROW_IF(leafpos == std::string::npos, Exception,
                    "Internal error.");
            name.replace(leafpos, name.size(), "accel");
            // TODO: How to choose bounds on udot?
            this->add_adjunct(name, {-1000, 1000});
            this->add_path_constraint(name.substr(0, leafpos) + "residual", 0);
        }
    }
    void calc_differential_algebraic_equations(
            const tropter::Input<T>& in,
            tropter::Output<T> out) const override {

        const auto& states = in.states;
        const auto& controls = in.controls;
        const auto& adjuncts = in.adjuncts;

        auto& model = this->m_model;
        auto& simTKState = this->m_state;

        simTKState.setTime(in.time);
        const auto NQ = simTKState.getNQ(); // TODO we assume NQ = NU

        const auto& u = states.segment(NQ, NQ);
        const auto& w = adjuncts.segment(this->m_numMultibodyConstraintEqs, NQ);

        // Kinematic differential equations
        // --------------------------------
        // qdot = u
        // TODO does not work for quaternions!
        out.dynamics.head(NQ) = u;

        // Multibody dynamics: differential equations
        // ------------------------------------------
        // udot = w
        out.dynamics.segment(NQ, NQ) = w;


        // Multibody dynamics: "F - ma = 0"
        // --------------------------------
        std::copy_n(states.data(), states.size(),
                simTKState.updY().updContiguousScalarData());

        // TODO do not copy? I think this will still make a copy:
        // TODO use m_state.updY() = SimTK::Vector(states.size(), states.data(), true);
        //m_state.setY(SimTK::Vector(states.size(), states.data(), true));

        if (model.getNumControls()) {
            auto& osimControls = model.updControls(simTKState);
            std::copy_n(controls.data(), controls.size(),
                    osimControls.updContiguousScalarData());

            model.realizeVelocity(simTKState);
            model.setControls(simTKState, osimControls);
        }

        // TODO: Update to support multibody constraints, using
        // this->calcMultibodyConstraintForces()

        double* pathConstraintErrorBegin =
                out.path.data() + this->m_numMultibodyConstraintEqs;
        this->calcPathConstraintErrors(simTKState, pathConstraintErrorBegin);
        OPENSIM_THROW_IF(
                simTKState.getSystemStage() >= SimTK::Stage::Acceleration,
                Exception,
                "Cannot realize to Acceleration in implicit dynamics mode.");

        InverseDynamicsSolver id(model);
        SimTK::Vector udot((int)w.size(), w.data(), true);
        SimTK::Vector residual = id.solve(simTKState, udot);

        double* residualBegin =
                pathConstraintErrorBegin + this->m_numPathConstraintEqs;
        std::copy_n(residual.getContiguousScalarData(), residual.size(),
                residualBegin);

        // TODO Antoine and Gil said realizing Dynamics is a lot costlier than
        // realizing to Velocity and computing forces manually.

        /*
        if (SimTK::isNaN(in.adjuncts(0))) {
            std::cout << "DEBUG " << in.adjuncts << std::endl;
        }
        std::cout << "DEBUG dynamics\n" << out.dynamics << "\npath\n" << out.path << std::endl;
        std::cout << simTKState.getY() << std::endl;
        std::cout << residual << std::endl;
        std::cout << udot << std::endl;
        std::cout << "adjuncts " << adjuncts << std::endl;
        std::cout << "num multibody " << this->m_numMultibodyConstraintEqs;
         */
    }
    void calc_integral_cost(const tropter::Input<T>& in,
            T& integrand) const override final {
        TropterProblemBase<T>::calc_integral_cost(in, integrand);
        OPENSIM_THROW_IF(
                this->m_state.getSystemStage() >= SimTK::Stage::Acceleration,
                Exception,
                "Cannot realize to Acceleration in implicit dynamics mode.");
    }
    void calc_endpoint_cost(const T& final_time,
            const tropter::VectorX<T>& states,
            const tropter::VectorX<T>& parameters,
            T& cost) const override final {
        TropterProblemBase<T>::calc_endpoint_cost(final_time, states,
                parameters, cost);
        OPENSIM_THROW_IF(
                this->m_state.getSystemStage() >= SimTK::Stage::Acceleration,
                Exception,
                "Cannot realize to Acceleration in implicit dynamics mode.");
    }
};

} // namespace OpenSim


#endif // MUSCOLLO_TROPTERPROBLEM_H<|MERGE_RESOLUTION|>--- conflicted
+++ resolved
@@ -279,11 +279,6 @@
             // SimTK::Vector constructor is true)
             SimTK::Vector mucoParams(
                     (int)parameters.size(), parameters.data(), true);
-<<<<<<< HEAD
-=======
-
->>>>>>> 4f7c8892
-
             m_mucoProbRep.applyParametersToModel(mucoParams);
             // TODO: Avoid this const_cast.
             const_cast<Model&>(m_model).initSystem();
