project(OpenSim)
#
# Build of OpenSim. There are three steps:
#    (1) Choose appropriate platform
#    (2) Locate Simbody and its dependent libraries
#    (3) Build OpenSim libraries and executables
#
#
#----------------------------------------------------

if(MSVC)
    # To properly support Visual Studio 2015.
    set(OPENSIM_REQUIRED_CMAKE_VERSION 3.1.3)
else()
    set(OPENSIM_REQUIRED_CMAKE_VERSION 2.8.8)
endif()
cmake_minimum_required(VERSION ${OPENSIM_REQUIRED_CMAKE_VERSION})

if(COMMAND cmake_policy)
    cmake_policy(SET CMP0003 NEW)
    cmake_policy(SET CMP0005 NEW)
endif(COMMAND cmake_policy)

# To create a folder hierarchy within Visual Studio.
set_property(GLOBAL PROPERTY USE_FOLDERS ON)

# OpenSim version.
# ----------------
set(OPENSIM_MAJOR_VERSION 4)
set(OPENSIM_MINOR_VERSION 0)
set(OPENSIM_PATCH_VERSION 0)

# Don't include the patch version if it is 0.
set(PATCH_VERSION_STRING)
if(OPENSIM_PATCH_VERSION)
    set(PATCH_VERSION_STRING ".${OPENSIM_PATCH_VERSION}")
endif()

set(OPENSIM_VERSION
    "${OPENSIM_MAJOR_VERSION}.${OPENSIM_MINOR_VERSION}${PATCH_VERSION_STRING}"
    )


# CMake module path.
# ------------------
set(CMAKE_MODULE_PATH "${PROJECT_SOURCE_DIR}/cmake")
include(OpenSimMacros)

# Directory in which to install.
# ------------------------------
if(CMAKE_INSTALL_PREFIX_INITIALIZED_TO_DEFAULT)
    # On Windows, we override the default value because Visual Studio does
    # not, by default, have permission to write to the Program Files
    # directory.
    # On Linux, we override the default value because our installation does
    # not yet conform to the Filesystem Hierarchy Standard (FHS).
    set(CMAKE_INSTALL_PREFIX "${CMAKE_SOURCE_DIR}-install" CACHE PATH
        "The directory in which to install this project." FORCE)
endif()


# Make everything go in the same binary directory.
# ------------------------------------------------
# These are CMake-defined variables.
set(EXECUTABLE_OUTPUT_PATH ${CMAKE_BINARY_DIR})
set(LIBRARY_OUTPUT_PATH ${CMAKE_BINARY_DIR})
link_directories(${CMAKE_BINARY_DIR})


# OpenSim options.
# ----------------

# Specify number of cores to run tests.
set(PROCESSOR_COUNT 8 CACHE STRING
    "Number of concurrent jobs when running tests via RUN_TESTS_PARALLEL target.")
mark_as_advanced(PROCESSOR_COUNT)

# Try to use MathJax for Doxygen equations.
option(OPENSIM_DOXYGEN_USE_MATHJAX "Try to use MathJax to render Doxygen
equations. If OFF, LATEX is used instead if you have it; otherwise we use
MathJax from the internet (we don't download it). If we cannot download MathJax
from the internet, we turn this option OFF." ON)

# Simbody.
# This will be initialized to the environment variable of the same name
# if it is set, otherwise it will be empty.
set(SIMBODY_HOME $ENV{SIMBODY_HOME} CACHE
    PATH "The location of the Simbody installation to use; you can change this. Set as empty to let CMake search for Simbody automatically.")

option(OPENSIM_COPY_SIMBODY "Copy Simbody headers and libraries into the
OpenSim installation. This way, you can treat OpenSim and Simbody as one
package, and you only need to set environment variables (e.g., PATH,
LD_LIBRARY_PATH, DYLD_LIBRARY_PATH) for OpenSim.  On Windows, this also copies
Simbody dll's and exe's into the OpenSim build directory, so that you don't
need to set PATH to run OpenSim tests and examples; this is done via the
SimbodyFiles project. If OFF, you likely must set those environment variables
for both OpenSim and Simbody." ON)

option(BUILD_API_ONLY "Build/install only headers, libraries,
wrapping, tests; not applications (ik, rra, etc.)." OFF)


# Configure installation directories across platforms.
# ----------------------------------------------------

## OPENSIM_INSTALL_UNIX_FHS option.
set(OPENSIM_INSTALL_UNIX_FHS_DEFAULT OFF)
if(UNIX)
    set(OPENSIM_INSTALL_UNIX_FHS_DEFAULT ON)
endif()

option(OPENSIM_INSTALL_UNIX_FHS
    "Organize installation according to UNIX Filesystem Hierarchy Standard."
    ${OPENSIM_INSTALL_UNIX_FHS_DEFAULT})

if(WIN32)
    # Windows users probably aren't interested in this option.
    mark_as_advanced(OPENSIM_INSTALL_UNIX_FHS)
endif()

## Set variables describing where everything gets installed.
if(${OPENSIM_INSTALL_UNIX_FHS})

    # Sets CMAKE_INSTALL_*DIR variables, some of which are used below.
    include(GNUInstallDirs)
    # Do *NOT* try to use the CMAKE_INSTALL_FULL_*DIR variables created by
    # GNUInstallDirs; they are only defined if OPENSIM_INSTALL_UNIX_FHS is ON.

    # Now set variables that depend on those set by GNUInstallDirs.

    # There's a difference between the locations of these files we'd want
    # when using apt-get, and what a build-from-source user would want. For
    # now the focus is making sure that if a build-from-source user installs
    # into /usr or /usr/local, they have a FHS-compliant OpenSim installation.

    set(OPENSIM_INSTALL_ARCHIVEDIR "${CMAKE_INSTALL_LIBDIR}")
    set(OPENSIM_INSTALL_CMAKEDIR "${CMAKE_INSTALL_LIBDIR}/cmake/OpenSim")
    # Location of the opensim python package in the installation.
    # On Ubuntu/Debian (apt-get), might want lib/python2.7/dist-packages
    set(OPENSIM_INSTALL_PYTHONDIR "${CMAKE_INSTALL_DOCDIR}/python")
    # On Ubuntu/Debian (apt-get), might want share/java
    set(OPENSIM_INSTALL_JAVAJARDIR "${CMAKE_INSTALL_DOCDIR}/Java")
    # On Ubuntu/Debian (apt-get), might want share/doc/OpenSim/java
    set(OPENSIM_INSTALL_JAVASRCDIR "${CMAKE_INSTALL_DOCDIR}/Java")
    set(OPENSIM_INSTALL_CPPEXDIR "${CMAKE_INSTALL_DOCDIR}/APIExamples")
    set(OPENSIM_INSTALL_SCRIPTSDIR "${CMAKE_INSTALL_DOCDIR}/Scripts")

else()

    # Use our own installation layout.

    # Set the variables that would have otherwise been set by GNUInstallDirs.
    set(CMAKE_INSTALL_BINDIR bin)
    set(CMAKE_INSTALL_INCLUDEDIR sdk/include)
    set(CMAKE_INSTALL_LIBDIR lib)
    set(CMAKE_INSTALL_DOCDIR sdk/doc)
    # SYSCONFDIR holds read-only single-machine machine-dependent data.
    set(CMAKE_INSTALL_SYSCONFDIR sdk)

    set(OPENSIM_INSTALL_ARCHIVEDIR sdk/lib)
    set(OPENSIM_INSTALL_CMAKEDIR cmake)
    set(OPENSIM_INSTALL_PYTHONDIR sdk/python)
    set(OPENSIM_INSTALL_JAVAJARDIR sdk/Java)
    set(OPENSIM_INSTALL_JAVASRCDIR sdk/Java)
    set(OPENSIM_INSTALL_CPPEXDIR sdk/APIExamples)
    set(OPENSIM_INSTALL_SCRIPTSDIR sdk/Scripts)

endif()

set(OPENSIM_INSTALL_MATLABEXDIR "${OPENSIM_INSTALL_SCRIPTSDIR}/Matlab")

# Cross-platform location of shared libraries. Used in configureOpenSim.m.
if(WIN32)
    set(OPENSIM_INSTALL_SHAREDLIBDIR "${CMAKE_INSTALL_BINDIR}")
else()
    set(OPENSIM_INSTALL_SHAREDLIBDIR "${CMAKE_INSTALL_LIBDIR}")
endif()


# On UNIX, be careful about installing into system directories.
# -------------------------------------------------------------
get_filename_component(ABS_INSTALL_PREFIX "${CMAKE_INSTALL_PREFIX}" REALPATH)
if(UNIX AND ("${ABS_INSTALL_PREFIX}" STREQUAL "/usr" OR
             "${ABS_INSTALL_PREFIX}" STREQUAL "/usr/local"))
    if(${BUILD_API_ONLY} AND ${OPENSIM_INSTALL_UNIX_FHS})
        # In this case it's fine to install into /usr or /usr/local.
    else()
        message(SEND_ERROR "
        Cannot install into /usr or /usr/local if building
        applications (since OpenSim executable names conflict with those of
        vital UNIX executables) or if the OpenSim installation does not
        conform to the UNIX Filesystem Hierarchy Standard. Either (a) set
        BUILD_API_ONLY and OPENSIM_INSTALL_UNIX_FHS to ON, or (b) change
        CMAKE_INSTALL_PREFIX.")
    endif()
endif()


# Platform.
# ---------
# Create a platform name useful for finding things in the Platform
# directory.
if(WIN32)
    set(PLATFORM_NAME Windows)
elseif(APPLE)
    set(PLATFORM_NAME Mac)
elseif(UNIX)
    set(PLATFORM_NAME Linux)
else()
    set(PLATFORM_NAME Unknown)
endif()

# In addition to the platform name we need to know the Application Binary
# Interface (ABI) we're building for. Currently that is either x86, meaning
# 32 bit Intel instruction set, or x64 for 64 bit Intel instruction set.
# Kevin: Since Ubuntu 12 64bit libraries are in lib not lib64 (This in
# response of Sherm's change on Simbody)

if(CMAKE_SIZEOF_VOID_P EQUAL 8)
    set(PLATFORM_ABI x64)
else()
    set(PLATFORM_ABI x86)
endif()

set(BUILD_PLATFORM "${PLATFORM_NAME}:${PLATFORM_ABI}" CACHE STRING
    "This is the platform and ABI we're building for. Not changeable here; use a different CMake generator instead."
    FORCE)

if(NOT MSVC AND NOT XCODE AND NOT CMAKE_BUILD_TYPE)
    set(CMAKE_BUILD_TYPE RelWithDebInfo CACHE STRING "Debug or Release build" FORCE)
endif()

## Choose the maximum level of x86 instruction set that the compiler is
## allowed to use. Was using sse2 but changed to let the compilers choose. Most
## will probably use sse2 or later by default.
## On 64 bit MSVC, the default is sse2 and the argument
## isn't recognized so we won't specify it.

if(CMAKE_CL_64)
    set(default_build_inst_set)
else()
    # Here's where we used to set sse2. Leaving this line in
    # case we decide to specify a default value again.
    set(default_build_inst_set)
endif()

## This can be set to a different value by the person running CMake.
set(BUILD_INST_SET ""
    CACHE STRING
    "CPU instruction level compiler is permitted to use (default: let compiler decide).")
mark_as_advanced( BUILD_INST_SET )

if(BUILD_INST_SET)
    set(inst_set_to_use ${BUILD_INST_SET})
else()
    set(inst_set_to_use ${default_build_inst_set})
endif()

## When building in any of the Release modes, tell gcc to use not-quite most
## aggressive optimization and to generate SSE2 floating point instructions.
## Here we are specifying *all* of the Release flags, overriding CMake's
## defaults.  Watch out for optimizer bugs in particular gcc versions!

if(${CMAKE_CXX_COMPILER_ID} MATCHES "GNU" OR
        ${CMAKE_CXX_COMPILER_ID} MATCHES "Clang")
    if(inst_set_to_use)
        string(TOLOWER ${inst_set_to_use} GCC_INST_SET)
        set(GCC_INST_SET "-m${GCC_INST_SET}")
    else()
        set(GCC_INST_SET)
    endif()

    # Get the gcc version number in major.minor.build format
    execute_process(COMMAND ${CMAKE_C_COMPILER} -dumpversion
                    OUTPUT_VARIABLE GCC_VERSION)


    # Testing with Clang 3.3 on Ubuntu 14.04 shows a 5% decrease
    # in the runtime of the tests when we enable loop unrolling.
    set(GCC_OPT_ENABLE "-funroll-loops")

    # If you know of optimization bugs that affect SimTK in particular
    # gcc versions, this is the place to turn off those optimizations.
    set(GCC_OPT_DISABLE)

    # C++
    set(CMAKE_CXX_FLAGS_DEBUG          "-g ${GCC_INST_SET}"
      CACHE STRING "g++ Debug build compile flags" FORCE)
    set(CMAKE_CXX_FLAGS_RELEASE
      "-DNDEBUG -O2 ${GCC_OPT_ENABLE} ${GCC_OPT_DISABLE} ${GCC_INST_SET}"
      CACHE STRING "g++ Release build compile flags" FORCE)
    set(CMAKE_CXX_FLAGS_RELWITHDEBINFO
      "-DNDEBUG -O2 -g ${GCC_OPT_ENABLE} ${GCC_OPT_DISABLE} ${GCC_INST_SET}"
      CACHE STRING "g++ RelWithDebInfo build compile flags" FORCE)
    set(CMAKE_CXX_FLAGS_MINSIZEREL     "-DNDEBUG -Os ${GCC_INST_SET}"
      CACHE STRING "g++ MinSizeRel build compile flags" FORCE)

    # C
    set(CMAKE_C_FLAGS_DEBUG            "-g ${GCC_INST_SET}"
      CACHE STRING "gcc Debug build compile flags" FORCE)
    set(CMAKE_C_FLAGS_RELEASE
      "-DNDEBUG -O2 ${GCC_OPT_ENABLE} ${GCC_OPT_DISABLE} ${GCC_INST_SET}"
      CACHE STRING "gcc Release build compile flags" FORCE)
    set(CMAKE_C_FLAGS_RELWITHDEBINFO
      "-DNDEBUG -O2 -g ${GCC_OPT_ENABLE} ${GCC_OPT_DISABLE} ${GCC_INST_SET}"
      CACHE STRING "gcc RelWithDebInfo build compile flags" FORCE)
    set(CMAKE_C_FLAGS_MINSIZEREL       "-DNDEBUG -Os ${GCC_INST_SET}"
      CACHE STRING "gcc MinSizeRel build compile flags" FORCE)

endif()

## When building in any of the Release modes, tell VC++ cl compiler to use intrinsics
## (i.e. sqrt instruction rather than sqrt subroutine) with flag /Oi.

if(WIN32 AND ${CMAKE_C_COMPILER} MATCHES "cl")
    if(inst_set_to_use)
        string(TOUPPER ${inst_set_to_use} CL_INST_SET)
        set(CL_INST_SET "/arch:${CL_INST_SET}")
    else()
        set(CL_INST_SET)
    endif()

    set(BUILD_LIMIT_PARALLEL_COMPILES "" CACHE STRING
        "Set a maximum number of simultaneous compilations.")
    mark_as_advanced(BUILD_LIMIT_PARALLEL_COMPILES)
    set(mxcpu ${BUILD_LIMIT_PARALLEL_COMPILES}) # abbreviation

    ## C++
    set(CMAKE_CXX_FLAGS_DEBUG
    "/MP${mxcpu} /D _DEBUG /MDd /Od /Ob0 /RTC1 /Zi /bigobj /GS- ${CL_INST_SET}"
        CACHE STRING "VC++ Debug build compile flags" FORCE)
    set(CMAKE_CXX_FLAGS_RELEASE
    "/MP${mxcpu} /D NDEBUG /MD  /O2 /Ob2 /Oi /bigobj /GS- ${CL_INST_SET}"
        CACHE STRING "VC++ Release build compile flags" FORCE)
    set(CMAKE_CXX_FLAGS_RELWITHDEBINFO
    "/MP${mxcpu} /D NDEBUG /MD  /O2 /Ob2 /Oi /Zi /bigobj /GS- ${CL_INST_SET}"
        CACHE STRING "VC++ RelWithDebInfo build compile flags" FORCE)
    set(CMAKE_CXX_FLAGS_MINSIZEREL
    "/MP${mxcpu} /D NDEBUG /MD  /O1 /Ob1 /Oi /bigobj /GS- ${CL_INST_SET}"
        CACHE STRING "VC++ MinSizeRel build compile flags" FORCE)

    ## C
    set(CMAKE_C_FLAGS_DEBUG
    "/MP${mxcpu} /D _DEBUG /MDd /Od /Ob0 /RTC1 /Zi /GS- ${CL_INST_SET}"
        CACHE STRING "VC++ Debug build compile flags" FORCE)
    set(CMAKE_C_FLAGS_RELEASE
    "/MP${mxcpu} /D NDEBUG /MD  /O2 /Ob2 /Oi /GS- ${CL_INST_SET}"
        CACHE STRING "VC++ Release build compile flags" FORCE)
    set(CMAKE_C_FLAGS_RELWITHDEBINFO
    "/MP${mxcpu} /D NDEBUG /MD  /O2 /Ob2 /Oi /Zi /GS- ${CL_INST_SET}"
        CACHE STRING "VC++ RelWithDebInfo build compile flags" FORCE)
    set(CMAKE_C_FLAGS_MINSIZEREL
    "/MP${mxcpu} /D NDEBUG /MD  /O1 /Ob1 /Oi /GS- ${CL_INST_SET}"
        CACHE STRING "VC++ MinSizeRel build compile flags" FORCE)

endif()

set(BUILD_JAVA_WRAPPING OFF CACHE BOOL "Build Java wrapping (needed if you're building the GUI and have SWIG and Java installed on your machine.)")

set(BUILD_PYTHON_WRAPPING OFF CACHE BOOL "Build Python wrapping (needed if you're building the Python wrapping and have SWIG and Python installed on your machine.)")

if(WIN32)
    add_definitions(-D_CRT_SECURE_NO_DEPRECATE)
endif()

include(InstallRequiredSystemLibraries)

# C++11
# -----
# In revision 8629, we started using std::unique_ptr, which requires
# C++11 features to be enabled when using GCC or Clang.
if(${CMAKE_C_COMPILER} MATCHES "cc" OR ${CMAKE_C_COMPILER} MATCHES "clang")
    # Using C++11 on OSX requires using libc++ instead of libstd++.
    # libc++ is an implementation of the C++ standard library for OSX.
    if(APPLE)
        if(XCODE)
            set(CMAKE_XCODE_ATTRIBUTE_CLANG_CXX_LANGUAGE_STANDARD "c++11")
            set(CMAKE_XCODE_ATTRIBUTE_CLANG_CXX_LIBRARY "libc++")
        else()
            set(CMAKE_CXX_FLAGS "${CMAKE_CXX_FLAGS} -std=c++11")
            if(${CMAKE_CXX_COMPILER_ID} MATCHES "Clang")
                set(CMAKE_CXX_FLAGS "${CMAKE_CXX_FLAGS} -stdlib=libc++")
            endif()
        endif()
    else() # not APPLE
        set(CMAKE_CXX_FLAGS "${CMAKE_CXX_FLAGS} -std=c++11")
    endif()
endif()


## On APPLE, use MACOSX_RPATH.
set(OPENSIM_USE_INSTALL_RPATH FALSE)
if(APPLE AND NOT (${CMAKE_VERSION} VERSION_LESS 2.8.12))
    option(OPENSIM_NO_LIBRARY_PATH_ENV_VAR
        "If ON, you don't need to set 
        DYLD_LIBRARY_PATH (on OSX) to make use of OpenSim's executables.
        Instead, we bake the location of OpenSim's libraries into the
        executables, so the executables already know where to find the
        libraries. This uses the RPATH mechanism." ON)
    if(${OPENSIM_NO_LIBRARY_PATH_ENV_VAR})
        # CMake 2.8.12 introduced the ability to set RPATH for shared libraries on
        # OSX. This helps executables find the libraries they depend on without
        # having to set the DYLD_LIBRARY_PATH environment variable.
        # The code below is all taken from the link below, and implements the
        # scenario "Always use full RPATH".
        # http://www.cmake.org/Wiki/CMake_RPATH_handling
        # Note: the RPATH won't succeed if the libraries are moved; in this case,
        # one will still need to set DYLD_LIBRARY_PATH (or alter the RPATH in the
        # executables/libraries that depend on Simbody's libraries).
        set(CMAKE_MACOSX_RPATH ON)

        # Add the automatically determined parts of the RPATH
        # which point to directories outside the build tree to the install RPATH.
        set(CMAKE_INSTALL_RPATH_USE_LINK_PATH TRUE)

        # The RPATH to be used when installing, but only if it's not a system
        # directory.
        list(FIND CMAKE_PLATFORM_IMPLICIT_LINK_DIRECTORIES
            "${CMAKE_INSTALL_PREFIX}/${CMAKE_INSTALL_LIBDIR}" isSystemDir)
        if("${isSystemDir}" STREQUAL "-1")
            set(OPENSIM_USE_INSTALL_RPATH TRUE)
        endif()
    endif()
endif()


# Find Simbody.
# -------------
# As of Simbody 3.4, Simbody has a SimbodyConfig.cmake file, which is a
# preferred way to find Simbody over the previous FindSimbody.cmake script.
# NO_MODULE means we will not allow the use of a FindSimbody.cmake script.
set(SIMBODY_VERSION_TO_USE 3.6)

# Find Simbody freshly by unsetting this CMake-generated variable.
unset(Simbody_DIR CACHE)
if("${SIMBODY_HOME}" STREQUAL "")
    # We assume the only case in which the user
    # wants us to search for Simbody is if they left SIMBODY_HOME empty.
    # If the user specifies an invalid SIMBODY_HOME by accident,
    # we shouldn't let that fail silently and still search for
    # Simbody elsewhere; they may never realize
    # we are not using their requested installation of Simbody.
    find_package(Simbody ${SIMBODY_VERSION_TO_USE}
        NO_MODULE)
else()
    # Find the package using the user-specified path.
    # NO_DEFAULT_PATH will cause find_package to only
    # look in the provided PATHS.
    find_package(Simbody ${SIMBODY_VERSION_TO_USE}
        PATHS "${SIMBODY_HOME}" NO_MODULE NO_DEFAULT_PATH)
endif()
# This variable appears in the CMake GUI and could confuse users,
# since this variable can't be changed manually.
mark_as_advanced(Simbody_DIR)

# If Simbody is not found, Simbody_FOUND is false.
if(NOT Simbody_FOUND)
    message(FATAL_ERROR "
        Simbody ${SIMBODY_VERSION_TO_USE} not found. Install Simbody and set
        SIMBODY_HOME to the installation directory of Simbody.")
endif()

# Directories for Simbody headers and libraries for building.
# -----------------------------------------------------------
include_directories("${Simbody_INCLUDE_DIR}")
link_directories("${Simbody_LIB_DIR}")


# Copy files over from the Simbody installation.
# ----------------------------------------------
if(${OPENSIM_COPY_SIMBODY})

    # Install Simbody headers into OpenSim installation.
    install(DIRECTORY "${Simbody_INCLUDE_DIR}/"
            DESTINATION "${CMAKE_INSTALL_INCLUDEDIR}/Simbody")

    # Figure out which Simbody files need to be installed in the /bin
    # directory and which in the lib directory. Executables go in /bin on all
    # platforms.  Libraries (shared or otherwise) go in /lib, except on Windows
    # where the ".dll" files go in bin along with executables. Anything that
    # is only needed for programmers goes in sdk/lib.
    # TODO use SimbodyConfig.cmake variables instead of these globs.
    if(WIN32)
        file(GLOB SIMBODY_BIN_FILES
            ${Simbody_BIN_DIR}/*.dll
            ${Simbody_BIN_DIR}/*.exe)
        file(GLOB SIMBODY_ARCHIVE_FILES
            ${Simbody_LIB_DIR}/*.lib)
    else()
        file(GLOB SIMBODY_BIN_FILES
            ${Simbody_BIN_DIR}/simbody*) # executables only (e.g., visualizer).
        # If the LIB_DIR is some common place for libraries (e.g., /usr/lib/),
        # we only want to copy over libraries that have SimTK in their name.
        file(GLOB SIMBODY_LIB_FILES
            ${Simbody_LIB_DIR}/*SimTK*.so
            ${Simbody_LIB_DIR}/*SimTK*.so.*
            ${Simbody_LIB_DIR}/*SimTK*.dylib)
        file(GLOB SIMBODY_ARCHIVE_FILES
            ${Simbody_LIB_DIR}/*SimTK*.a)
    endif()

    # Specify "PROGRAMS" rather than "FILES" so the execute bit gets set.
    install(PROGRAMS    ${SIMBODY_BIN_FILES}
            DESTINATION "${CMAKE_INSTALL_BINDIR}")
    install(FILES       ${SIMBODY_LIB_FILES}
            DESTINATION "${CMAKE_INSTALL_LIBDIR}")
    install(FILES       ${SIMBODY_ARCHIVE_FILES}
            DESTINATION "${OPENSIM_INSTALL_ARCHIVEDIR}")

    # On Windows, we must copy Simbody libraries to the OpenSim build directory
    # so that the tests and examples can run without modifying the PATH
    # (that is, put Simbody's dll's in the same directory as OpenSim's
    # executables and libraries).
    if(WIN32)

        # This is where we're going to put these binaries.
        set(COPIED_LIB_FILES)
        foreach(LIBF ${SIMBODY_BIN_FILES})
            get_filename_component(LIBF_ROOT ${LIBF} NAME)
            set(COPIED_LIB_FILES ${COPIED_LIB_FILES}
                "${CMAKE_BINARY_DIR}/${CMAKE_CFG_INTDIR}/${LIBF_ROOT}")
        endforeach()

        # This target depends on the destination copies of the Simbody files
        # (in the binary build directory).  Those are produced by the OUTPUT
        # custom command below, which depends on the source files from the
        # Simbody installation directory.
        add_custom_target(SimbodyFiles ALL DEPENDS ${COPIED_LIB_FILES})
        set_target_properties(SimbodyFiles
            PROPERTIES PROJECT_LABEL "Library - Simbody Files")

        foreach(LIBF ${SIMBODY_BIN_FILES})
            get_filename_component(LIBF_ROOT ${LIBF} NAME)
            get_filename_component(LIBF_SUFFIX ${LIBF} EXT)
            set(COPIED_LIBF "${CMAKE_BINARY_DIR}/${CMAKE_CFG_INTDIR}/${LIBF_ROOT}")
            file(TO_NATIVE_PATH "${LIBF}" LIBF_SRC)
            file(TO_NATIVE_PATH "${COPIED_LIBF}" LIBF_DEST)

            # Copy Simbody files if they are out of date. This is invoked
            # because the SimbodyFiles target depends on these output files.
            add_custom_command(OUTPUT "${COPIED_LIBF}"
                COMMAND ${CMAKE_COMMAND} -E copy "${LIBF_SRC}" "${LIBF_DEST}"
                DEPENDS "${LIBF}"
                COMMENT "Copy ${LIBF_SRC} -> ${LIBF_DEST}"
                VERBATIM)
        endforeach()
    endif()
endif()


# Other than Windows we can debug without debuggable SimTK libraries
if(WIN32)
    set(CMAKE_DEBUG_POSTFIX "_d" CACHE INTERNAL "" FORCE)
else(WIN32)
    set(CMAKE_DEBUG_POSTFIX "_d" CACHE STRING "Suffix for debug libraries")
endif(WIN32)


## The following are required to uses Dart and the Cdash dashboard per Jesse
enable_testing()
include(CTest)

<<<<<<< HEAD
# Sets the number of CPUs testing would use
set(cmd ${CMAKE_CTEST_COMMAND} -j${PROCESSOR_COUNT} --output-on-failure)
if(MSVC)
    set(cmd ${cmd} -C ${CMAKE_CFG_INTDIR})
else(MSVC)
    set(cmd ${cmd} -C ${CMAKE_BUILD_TYPE})
endif(MSVC)
=======
# Sets the number of concurrent jobs that testing can use.
if(MSVC OR XCODE)
    set(OPENSIM_TEST_BUILD_CONFIG --build-config ${CMAKE_CFG_INTDIR})
endif()
>>>>>>> b8e3630e
add_custom_target(RUN_TESTS_PARALLEL
    COMMAND ${CMAKE_CTEST_COMMAND} --parallel ${PROCESSOR_COUNT}
                                   ${OPENSIM_TEST_BUILD_CONFIG}
                                   --output-on-failure
                                   )


# Create buildinfo.txt file and place under sdk to include product version, platform and compiler for troubleshooting purposes
set(VERSION_FILE_PATH ${CMAKE_BINARY_DIR}/buildinfo.txt)
# message("version file="${VERSION_FILE_PATH})
file(WRITE ${VERSION_FILE_PATH} "Product Version=${OPENSIM_MAJOR_VERSION}.${OPENSIM_MINOR_VERSION}")
file(APPEND  ${VERSION_FILE_PATH} "\n")
file(APPEND  ${VERSION_FILE_PATH} "Compiler=${CMAKE_GENERATOR}-${CMAKE_CXX_COMPILER_ID}")
file(APPEND  ${VERSION_FILE_PATH} "\n")
file(APPEND  ${VERSION_FILE_PATH} "Platform=${PLATFORM_NAME}-${PLATFORM_ABI}")
file(APPEND  ${VERSION_FILE_PATH} "\n")
install(FILES ${VERSION_FILE_PATH} DESTINATION "${CMAKE_INSTALL_SYSCONFDIR}")


# Preprocessor definitions.
# -------------------------
# These are used in OpenSim/version.h
set(OPENSIM_SYSTEM_INFO ${CMAKE_SYSTEM})
set(OPENSIM_OS_NAME ${CMAKE_SYSTEM_NAME})

if( WIN32 )
    set(OPENSIM_COMPILER_INFO ${MSVC_VERSION})
else()
    set(OPENSIM_COMPILER_INFO ${CMAKE_CXX_COMPILER} )
endif()

add_definitions(-DOSIM_SYS_INFO=${OPENSIM_SYSTEM_INFO}
    -DOSIM_COMPILER_INFO=${OPENSIM_COMPILER_INFO}
    -DOSIM_OS_NAME=${OPENSIM_OS_NAME}
    -DOSIM_VERSION=${OPENSIM_VERSION})



#-----------------------------------------------------------------------------

# This directory contains files (e.g., .osim) that multiple tests may want to
# use. See the OpenSimCopySharedTestFiles function in
# cmake/OpenSimMacros.cmake.
set(OPENSIM_SHARED_TEST_FILES_DIR "${CMAKE_SOURCE_DIR}/OpenSim/Tests/shared")

add_subdirectory(Vendors)
add_subdirectory(OpenSim)
if(NOT BUILD_API_ONLY)
    add_subdirectory(Applications)
endif()
add_subdirectory(Bindings)

add_subdirectory(cmake)
add_subdirectory(doc)<|MERGE_RESOLUTION|>--- conflicted
+++ resolved
@@ -560,20 +560,10 @@
 enable_testing()
 include(CTest)
 
-<<<<<<< HEAD
-# Sets the number of CPUs testing would use
-set(cmd ${CMAKE_CTEST_COMMAND} -j${PROCESSOR_COUNT} --output-on-failure)
-if(MSVC)
-    set(cmd ${cmd} -C ${CMAKE_CFG_INTDIR})
-else(MSVC)
-    set(cmd ${cmd} -C ${CMAKE_BUILD_TYPE})
-endif(MSVC)
-=======
 # Sets the number of concurrent jobs that testing can use.
 if(MSVC OR XCODE)
     set(OPENSIM_TEST_BUILD_CONFIG --build-config ${CMAKE_CFG_INTDIR})
 endif()
->>>>>>> b8e3630e
 add_custom_target(RUN_TESTS_PARALLEL
     COMMAND ${CMAKE_CTEST_COMMAND} --parallel ${PROCESSOR_COUNT}
                                    ${OPENSIM_TEST_BUILD_CONFIG}
